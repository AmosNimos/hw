(*
 * Hedgewars, a free turn based strategy game
 * Copyright (c) 2004-2015 Andrey Korotaev <unC0Rr@gmail.com>
 *
 * This program is free software; you can redistribute it and/or modify
 * it under the terms of the GNU General Public License as published by
 * the Free Software Foundation; version 2 of the License
 *
 * This program is distributed in the hope that it will be useful,
 * but WITHOUT ANY WARRANTY; without even the implied warranty of
 * MERCHANTABILITY or FITNESS FOR A PARTICULAR PURPOSE.  See the
 * GNU General Public License for more details.
 *
 * You should have received a copy of the GNU General Public License
 * along with this program; if not, write to the Free Software
 * Foundation, Inc., 51 Franklin St, Fifth Floor, Boston, MA  02110-1301  USA
 *)

{$INCLUDE "options.inc"}

unit uIO;
interface
uses SDLh, uTypes;

procedure initModule;
procedure freeModule;

procedure SendIPC(s: shortstring);
procedure SendIPCXY(cmd: char; X, Y: LongInt);
procedure SendIPCRaw(p: pointer; len: Longword);
procedure SendIPCAndWaitReply(s: shortstring);
procedure FlushMessages(Lag: Longword);
procedure LoadRecordFromFile(fileName: shortstring);
procedure SendStat(sit: TStatInfoType; s: shortstring);
procedure IPCWaitPongEvent;
procedure IPCCheckSock;
procedure NetGetNextCmd;
procedure doPut(putX, putY: LongInt; fromAI: boolean);

implementation
uses uConsole, uConsts, uVariables, uCommands, uUtils, uDebug, uFLIPC;

const
    cSendEmptyPacketTime = 1000;
    cSendBufferSize = 1024;

type PCmd = ^TCmd;
     TCmd = packed record
            Next: PCmd;
            loTime: Word;
            case byte of
            1: (len: byte;
                cmd: Char);
            2: (str: shortstring);
            end;

var
    isPonged: boolean;
    
    headcmd: PCmd;
    lastcmd: PCmd;

    flushDelayTicks: LongWord;
    sendBuffer: record
                buf: array[0..Pred(cSendBufferSize)] of byte;
                count: Word;
                end;

function AddCmd(Time: Word; str: shortstring): PCmd;
var command: PCmd;
begin
new(command);
FillChar(command^, sizeof(TCmd), 0);
command^.loTime:= Time;
command^.str:= str;
if (command^.cmd <> 'F') and (command^.cmd <> 'G') then dec(command^.len, 2); // cut timestamp
if headcmd = nil then
    begin
    headcmd:= command;
    lastcmd:= command
    end
else
    begin
    lastcmd^.Next:= command;
    lastcmd:= command
    end;
AddCmd:= command;
end;

procedure RemoveCmd;
var tmp: PCmd;
begin
TryDo(headcmd <> nil, 'Engine bug: headcmd = nil', true);
tmp:= headcmd;
headcmd:= headcmd^.Next;
if headcmd = nil then
    lastcmd:= nil;
dispose(tmp)
end;

<<<<<<< HEAD
=======
procedure InitIPC;
var ipaddr: TIPAddress;
begin
    WriteToConsole('Init SDL_Net... ');
    SDLTry(SDLNet_Init = 0, 'SDLNet_Init', true);
    fds:= SDLNet_AllocSocketSet(1);
    SDLTry(fds <> nil, 'SDLNet_AllocSocketSet', true);
    WriteLnToConsole(msgOK);
    WriteToConsole('Establishing IPC connection to tcp 127.0.0.1:' + IntToStr(ipcPort) + ' ');
    {$HINTS OFF}
    SDLTry(SDLNet_ResolveHost(ipaddr, PChar('127.0.0.1'), ipcPort) = 0, 'SDLNet_ResolveHost', true);
    {$HINTS ON}
    IPCSock:= SDLNet_TCP_Open(ipaddr);
    SDLTry(IPCSock <> nil, 'SDLNet_TCP_Open', true);
    WriteLnToConsole(msgOK)
end;

>>>>>>> 06c53fc6
procedure ParseChatCommand(command: shortstring; message: shortstring;
                           messageStartIndex: Byte);
var
    text: shortstring;
begin
    text:= copy(message, messageStartIndex,
                Length(message) - messageStartIndex + 1);
    ParseCommand(command + text, true);
    WriteLnToConsole(text)
end;

procedure ParseIPCCommand(s: shortstring);
var loTicks: Word;
    isProcessed: boolean;
begin
isProcessed := true;

case s[1] of
     '!': begin AddFileLog('Ping? Pong!'); isPonged:= true; end;
     '?': SendIPC(_S'!');
     'e': ParseCommand(copy(s, 2, Length(s) - 1), true);
     'E': OutError(copy(s, 2, Length(s) - 1), true);
     'W': OutError(copy(s, 2, Length(s) - 1), false);
     'M': ParseCommand('landcheck ' + s, true);
     'o': if fastUntilLag then ParseCommand('forcequit', true);
     'T': case s[2] of
               'L': GameType:= gmtLocal;
               'D': GameType:= gmtDemo;
               'N': GameType:= gmtNet;
               'S': GameType:= gmtSave;
               'V': GameType:= gmtRecord;
               else OutError(errmsgIncorrectUse + ' IPC "T" :' + s[2], true) end;
     'V': begin
              if s[2] = '.' then
                  ParseCommand('campvar ' + copy(s, 3, length(s) - 2), true);
          end;
     'I': ParseCommand('pause server', true);
     's': if gameType = gmtNet then
             ParseChatCommand('chatmsg ', s, 2)
          else
             isProcessed:= false;
     'b': if gameType = gmtNet then
             ParseChatCommand('chatmsg ' + #4, s, 2)
          else
             isProcessed:= false;
     else
        isProcessed:= false;
     end;

    if (not isProcessed) then
    begin
        loTicks:= SDLNet_Read16(@s[byte(s[0]) - 1]);
        AddCmd(loTicks, s);
        AddFileLog('[IPC in] ' + sanitizeCharForLog(s[1]) + ' ticks ' + IntToStr(lastcmd^.loTime));
    end
end;

procedure IPCCheckSock;
begin
    while ipcCheckFromFrontend() do
        ParseIPCCommand(ipcReadFromFrontend())
end;

procedure LoadRecordFromFile(fileName: shortstring);
var f  : File;
    ss : shortstring = '';
    i  : LongInt;
    s  : shortstring;
begin

// set RDNLY on file open
filemode:= 0;
{$I-}
assign(f, fileName);
reset(f, 1);
tryDo(IOResult = 0, 'Error opening file ' + fileName, true);

i:= 0; // avoid compiler hints
s[0]:= #0;
repeat
    BlockRead(f, s[1], 255 - Length(ss), i);
    if i > 0 then
        begin
        s[0]:= char(i);
        ss:= ss + s;
        while (Length(ss) > 1)and(Length(ss) > byte(ss[1])) do
            begin
            ParseIPCCommand(copy(ss, 2, byte(ss[1])));
            Delete(ss, 1, Succ(byte(ss[1])));
            end
        end
until i = 0;

close(f)
{$I+}
end;

procedure SendStat(sit: TStatInfoType; s: shortstring);
const stc: array [TStatInfoType] of char = ('r', 'D', 'k', 'K', 'H', 'T', 'P', 's', 'S', 'B', 'c', 'g', 'p');
var buf: shortstring;
begin
buf:= 'i' + stc[sit] + s;
SendIPCRaw(@buf[0], length(buf) + 1)
end;

function isSyncedCommand(c: char): boolean;
begin
    case c of
    '+', '#', 'L', 'l', 'R', 'r', 'U'
    , 'u', 'D', 'd', 'Z', 'z', 'A', 'a'
    , 'S', 'j', 'J', ',', 'c', 'N', 'p'
    , 'P', 'w', 't', '1', '2', '3', '4'
    , '5', 'f', 'g': isSyncedCommand:= true;
    else
        isSyncedCommand:= ((byte(c) >= 128) and (byte(c) <= 128 + cMaxSlotIndex))
    end
end;

procedure flushBuffer();
begin

end;

procedure SendIPC(s: shortstring);
begin
    if s[0] > #251 then
        s[0]:= #251;

    SDLNet_Write16(GameTicks, @s[Succ(byte(s[0]))]);

    AddFileLog('[IPC out] '+ sanitizeCharForLog(s[1]));
    inc(s[0], 2);

    ipcToFrontend(s)
end;

procedure SendIPCRaw(p: pointer; len: Longword);
begin
    ipcToFrontendRaw(p, len)
end;

procedure SendIPCXY(cmd: char; X, Y: LongInt);
var s: shortstring;
begin
    s[0]:= #9;
    s[1]:= cmd;
    SDLNet_Write32(X, @s[2]);
    SDLNet_Write32(Y, @s[6]);
    SendIPC(s)
end;

procedure IPCWaitPongEvent;
begin
isPonged:= false;
repeat
    IPCCheckSock;
    SDL_Delay(1)
until isPonged
end;

procedure SendIPCAndWaitReply(s: shortstring);
begin
SendIPC(s);
SendIPC(_S'?');
IPCWaitPongEvent
end;

procedure FlushMessages(Lag: Longword);
begin
inc(flushDelayTicks, Lag);
if (flushDelayTicks >= cSendEmptyPacketTime) then
    begin
    if sendBuffer.count = 0 then
        SendIPC(_S'+');

     flushBuffer()
    end
end;

procedure NetGetNextCmd;
var tmpflag: boolean;
    s: shortstring;
    x32, y32: LongInt;
begin
tmpflag:= true;

while (headcmd <> nil)
    and (tmpflag or (headcmd^.cmd = '#')) // '#' is the only cmd which can be sent within same tick after 'N'
    and ((GameTicks = LongWord(hiTicks shl 16 + headcmd^.loTime))
        or (headcmd^.cmd = 's') // for these commands time is not specified
        or (headcmd^.cmd = 'h') // seems the hedgewars protocol does not allow remote synced commands
        or (headcmd^.cmd = '#') // must be synced for saves to work
        or (headcmd^.cmd = 'b')
        or (headcmd^.cmd = 'F')
        or (headcmd^.cmd = 'G')) do
    begin
    case headcmd^.cmd of
        '+': ; // do nothing - it is just an empty packet
        '#': begin
            AddFileLog('hiTicks increment by remote message');
            inc(hiTicks);
            end;
        'L': ParseCommand('+left', true);
        'l': ParseCommand('-left', true);
        'R': ParseCommand('+right', true);
        'r': ParseCommand('-right', true);
        'U': ParseCommand('+up', true);
        'u': ParseCommand('-up', true);
        'D': ParseCommand('+down', true);
        'd': ParseCommand('-down', true);
        'Z': ParseCommand('+precise', true);
        'z': ParseCommand('-precise', true);
        'A': ParseCommand('+attack', true);
        'a': ParseCommand('-attack', true);
        'S': ParseCommand('switch', true);
        'j': ParseCommand('ljump', true);
        'J': ParseCommand('hjump', true);
        ',': ParseCommand('skip', true);
        'c': begin
            s:= copy(headcmd^.str, 2, Pred(headcmd^.len));
            ParseCommand('gencmd ' + s, true);
             end;
        's': ParseChatCommand('chatmsg ', headcmd^.str, 2);
        'b': ParseChatCommand('chatmsg ' + #4, headcmd^.str, 2);
        'F': ParseCommand('teamgone u' + copy(headcmd^.str, 2, Pred(headcmd^.len)), true);
        'G': ParseCommand('teamback u' + copy(headcmd^.str, 2, Pred(headcmd^.len)), true);
        'f': ParseCommand('teamgone s' + copy(headcmd^.str, 2, Pred(headcmd^.len)), true);
        'g': ParseCommand('teamback s' + copy(headcmd^.str, 2, Pred(headcmd^.len)), true);
        'N': begin
            tmpflag:= false;
            lastTurnChecksum:= SDLNet_Read32(@headcmd^.str[2]);
            AddFileLog('got cmd "N": time '+IntToStr(hiTicks shl 16 + headcmd^.loTime))
             end;
        'p': begin
            x32:= SDLNet_Read32(@(headcmd^.str[2]));
            y32:= SDLNet_Read32(@(headcmd^.str[6]));
            doPut(x32, y32, false)
             end;
        'P': begin
            // these are equations solved for CursorPoint
            // SDLNet_Read16(@(headcmd^.X)) == CursorPoint.X - WorldDx;
            // SDLNet_Read16(@(headcmd^.Y)) == cScreenHeight - CursorPoint.Y - WorldDy;
            if CurrentTeam^.ExtDriven then
               begin
               TargetCursorPoint.X:= LongInt(SDLNet_Read32(@(headcmd^.str[2]))) + WorldDx;
               TargetCursorPoint.Y:= cScreenHeight - LongInt(SDLNet_Read32(@(headcmd^.str[6]))) - WorldDy;
               if not bShowAmmoMenu and autoCameraOn then
                    CursorPoint:= TargetCursorPoint
               end
             end;
        'w': ParseCommand('setweap ' + headcmd^.str[2], true);
        't': ParseCommand('taunt ' + headcmd^.str[2], true);
        'h': ParseCommand('hogsay ' + copy(headcmd^.str, 2, Pred(headcmd^.len)), true);
        '1'..'5': ParseCommand('timer ' + headcmd^.cmd, true);
        else
            if (byte(headcmd^.cmd) >= 128) and (byte(headcmd^.cmd) <= 128 + cMaxSlotIndex) then
                ParseCommand('slot ' + char(byte(headcmd^.cmd) - 79), true)
                else
                OutError('Unexpected protocol command: ' + headcmd^.cmd, True)
        end;
    RemoveCmd
    end;

if (headcmd <> nil) and tmpflag and (not CurrentTeam^.hasGone) then
    TryDo(GameTicks < LongWord(hiTicks shl 16) + headcmd^.loTime,
            'oops, queue error. in buffer: ' + headcmd^.cmd +
            ' (' + IntToStr(GameTicks) + ' > ' +
            IntToStr(hiTicks shl 16 + headcmd^.loTime) + ')',
            true);

isInLag:= (headcmd = nil) and tmpflag and (not CurrentTeam^.hasGone);

if isInLag and fastUntilLag then 
begin
    ParseCommand('spectate 0', true);
    fastUntilLag:= false
end;
end;

procedure chFatalError(var s: shortstring);
begin
    SendIPC('E' + s);
{    // TODO: should we try to clean more stuff here?
    SDL_Quit;

    if IPCSock <> nil then
        halt(HaltFatalError)
    else
        halt(HaltFatalErrorNoIPC);}
end;

procedure doPut(putX, putY: LongInt; fromAI: boolean);
begin
if CheckNoTeamOrHH or isPaused then
    exit;
bShowFinger:= false;
if (not CurrentTeam^.ExtDriven) and bShowAmmoMenu then
    begin
    bSelected:= true;
    exit
    end;

with CurrentHedgehog^.Gear^,
    CurrentHedgehog^ do
    if (State and gstChooseTarget) <> 0 then
        begin
        isCursorVisible:= false;
        if not CurrentTeam^.ExtDriven then
            begin
            if fromAI then
                begin
                TargetPoint.X:= putX;
                TargetPoint.Y:= putY
                end
            else
                begin
                TargetPoint.X:= CursorPoint.X - WorldDx;
                TargetPoint.Y:= cScreenHeight - CursorPoint.Y - WorldDy;
                end;
            SendIPCXY('p', TargetPoint.X, TargetPoint.Y);
            end
        else
            begin
            TargetPoint.X:= putX;
            TargetPoint.Y:= putY
            end;
        AddFileLog('put: ' + inttostr(TargetPoint.X) + ', ' + inttostr(TargetPoint.Y));
        State:= State and (not gstChooseTarget);
        if (Ammoz[CurAmmoType].Ammo.Propz and ammoprop_AttackingPut) <> 0 then
            Message:= Message or (gmAttack and InputMask);
        end
    else
        if CurrentTeam^.ExtDriven then
            OutError('got /put while not being in choose target mode', false)
end;

procedure initModule;
begin
    RegisterVariable('fatal', @chFatalError, true );

    headcmd:= nil;
    lastcmd:= nil;
    isPonged:= false;

    hiTicks:= 0;
    flushDelayTicks:= 0;
    sendBuffer.count:= 0;
end;

procedure freeModule;
begin
    while headcmd <> nil do RemoveCmd;
end;

end.<|MERGE_RESOLUTION|>--- conflicted
+++ resolved
@@ -98,26 +98,6 @@
 dispose(tmp)
 end;
 
-<<<<<<< HEAD
-=======
-procedure InitIPC;
-var ipaddr: TIPAddress;
-begin
-    WriteToConsole('Init SDL_Net... ');
-    SDLTry(SDLNet_Init = 0, 'SDLNet_Init', true);
-    fds:= SDLNet_AllocSocketSet(1);
-    SDLTry(fds <> nil, 'SDLNet_AllocSocketSet', true);
-    WriteLnToConsole(msgOK);
-    WriteToConsole('Establishing IPC connection to tcp 127.0.0.1:' + IntToStr(ipcPort) + ' ');
-    {$HINTS OFF}
-    SDLTry(SDLNet_ResolveHost(ipaddr, PChar('127.0.0.1'), ipcPort) = 0, 'SDLNet_ResolveHost', true);
-    {$HINTS ON}
-    IPCSock:= SDLNet_TCP_Open(ipaddr);
-    SDLTry(IPCSock <> nil, 'SDLNet_TCP_Open', true);
-    WriteLnToConsole(msgOK)
-end;
-
->>>>>>> 06c53fc6
 procedure ParseChatCommand(command: shortstring; message: shortstring;
                            messageStartIndex: Byte);
 var
