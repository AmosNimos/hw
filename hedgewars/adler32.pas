--- conflicted
+++ resolved
@@ -75,11 +75,7 @@
 procedure Adler32Update(var adler: longint; Msg: pointer; Len: longint);
   //-update Adler32 with Msg data
 const
-<<<<<<< HEAD
-  BASE = 65521; // max. prime < 65536 
-=======
   BASE = 65521; // max. prime < 65536
->>>>>>> 520469de
   NMAX =  5552; // max. n with 255n(n+1)/2 + (n+1)(BASE-1) < 2^32
 type
   LH    = packed record
