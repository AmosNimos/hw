(*
 * Hedgewars, a free turn based strategy game
 * Copyright (c) 2004-2013 Andrey Korotaev <unC0Rr@gmail.com>
 *
 * This program is free software; you can redistribute it and/or modify
 * it under the terms of the GNU General Public License as published by
 * the Free Software Foundation; version 2 of the License
 *
 * This program is distributed in the hope that it will be useful,
 * but WITHOUT ANY WARRANTY; without even the implied warranty of
 * MERCHANTABILITY or FITNESS FOR A PARTICULAR PURPOSE.  See the
 * GNU General Public License for more details.
 *
 * You should have received a copy of the GNU General Public License
 * along with this program; if not, write to the Free Software
 * Foundation, Inc., 59 Temple Place - Suite 330, Boston, MA 02111-1307, USA
 *)

{$INCLUDE "options.inc"}

unit uGearsUtils;
interface
uses uTypes;

procedure doMakeExplosion(X, Y, Radius: LongInt; AttackingHog: PHedgehog; Mask: Longword); inline;
procedure doMakeExplosion(X, Y, Radius: LongInt; AttackingHog: PHedgehog; Mask: Longword; const Tint: LongWord);

function  ModifyDamage(dmg: Longword; Gear: PGear): Longword;
procedure ApplyDamage(Gear: PGear; AttackerHog: PHedgehog; Damage: Longword; Source: TDamageSource);
procedure spawnHealthTagForHH(HHGear: PGear; dmg: Longword);
procedure HHHurt(Hedgehog: PHedgehog; Source: TDamageSource);
procedure CheckHHDamage(Gear: PGear);
procedure CalcRotationDirAngle(Gear: PGear);
procedure ResurrectHedgehog(var gear: PGear);

procedure FindPlace(var Gear: PGear; withFall: boolean; Left, Right: LongInt); inline;
procedure FindPlace(var Gear: PGear; withFall: boolean; Left, Right: LongInt; skipProximity: boolean);

function  CheckGearNear(Gear: PGear; Kind: TGearType; rX, rY: LongInt): PGear;
function  CheckGearDrowning(var Gear: PGear): boolean;
procedure CheckCollision(Gear: PGear); inline;
procedure CheckCollisionWithLand(Gear: PGear); inline;

function MakeHedgehogsStep(Gear: PGear) : boolean;

var doStepHandlers: array[TGearType] of TGearStepProcedure;


implementation
uses uFloat, uSound, uCollisions, uUtils, uConsts, uVisualGears, uAIMisc,
    uVariables, uLandGraphics, uScript, uStats, uCaptions, uTeams, uStore,
    uLocale, uTextures, uRenderUtils, uRandom, SDLh, uDebug, uGears,
    uGearsList, Math;

procedure doMakeExplosion(X, Y, Radius: LongInt; AttackingHog: PHedgehog; Mask: Longword); inline;
begin
    doMakeExplosion(X, Y, Radius, AttackingHog, Mask, $FFFFFFFF);
end;

procedure doMakeExplosion(X, Y, Radius: LongInt; AttackingHog: PHedgehog; Mask: Longword; const Tint: LongWord);
var Gear: PGear;
    dmg, dmgBase: LongInt;
    fX, fY, tdX, tdY: hwFloat;
    vg: PVisualGear;
    i, cnt: LongInt;
begin
if Radius > 4 then AddFileLog('Explosion: at (' + inttostr(x) + ',' + inttostr(y) + ')');
if Radius > 25 then KickFlakes(Radius, X, Y);

if ((Mask and EXPLNoGfx) = 0) then
    begin
    vg:= nil;
    if Radius > 50 then vg:= AddVisualGear(X, Y, vgtBigExplosion)
    else if Radius > 10 then vg:= AddVisualGear(X, Y, vgtExplosion);
    if vg <> nil then
        vg^.Tint:= Tint;
    end;
if (Mask and EXPLAutoSound) <> 0 then PlaySound(sndExplosion);

(*if (Mask and EXPLAllDamageInRadius) = 0 then
    dmgRadius:= Radius shl 1
else
    dmgRadius:= Radius;
dmgBase:= dmgRadius + cHHRadius div 2;*)
dmgBase:= Radius shl 1 + cHHRadius div 2;
fX:= int2hwFloat(X);
fY:= int2hwFloat(Y);
Gear:= GearsList;
while Gear <> nil do
    begin
    dmg:= 0;
    //dmg:= dmgRadius  + cHHRadius div 2 - hwRound(Distance(Gear^.X - int2hwFloat(X), Gear^.Y - int2hwFloat(Y)));
    //if (dmg > 1) and
    if (Gear^.State and gstNoDamage) = 0 then
        begin
        case Gear^.Kind of
            gtHedgehog,
                gtMine,
                gtBall,
                gtMelonPiece,
                gtGrenade,
                gtClusterBomb,
            //    gtCluster, too game breaking I think
                gtSMine,
                gtCase,
                gtTarget,
                gtFlame,
                gtKnife,
                gtExplosives: begin //,
                //gtStructure: begin
// Run the calcs only once we know we have a type that will need damage
                        tdX:= Gear^.X-fX;
                        tdY:= Gear^.Y-fY;
                        if LongInt(tdX.Round + tdY.Round + 2) < dmgBase then
                            dmg:= dmgBase - hwRound(Distance(tdX, tdY));
                        if dmg > 1 then
                            begin
                            dmg:= ModifyDamage(min(dmg div 2, Radius), Gear);
                            //AddFileLog('Damage: ' + inttostr(dmg));
                            if (Mask and EXPLNoDamage) = 0 then
                                begin
                                if not Gear^.Invulnerable then
                                    ApplyDamage(Gear, AttackingHog, dmg, dsExplosion)
                                else
                                    Gear^.State:= Gear^.State or gstWinner;
                                end;
                            if ((Mask and EXPLDoNotTouchAny) = 0) and (((Mask and EXPLDoNotTouchHH) = 0) or (Gear^.Kind <> gtHedgehog)) then
                                begin
                                DeleteCI(Gear);
                                Gear^.dX:= Gear^.dX + SignAs(_0_005 * dmg + cHHKick, tdX)/(Gear^.Density/_3);
                                Gear^.dY:= Gear^.dY + SignAs(_0_005 * dmg + cHHKick, tdY)/(Gear^.Density/_3);

                                Gear^.State:= (Gear^.State or gstMoving) and (not gstLoser);
                                if Gear^.Kind = gtKnife then Gear^.State:= Gear^.State and (not gstCollision);
                                if not Gear^.Invulnerable then
                                    Gear^.State:= (Gear^.State or gstMoving) and (not gstWinner);
                                Gear^.Active:= true;
                                if Gear^.Kind <> gtFlame then FollowGear:= Gear
                                end;
                            if ((Mask and EXPLPoisoned) <> 0) and (Gear^.Kind = gtHedgehog) and (not Gear^.Invulnerable) and ((Gear^.State and gstHHDeath) = 0) then
                                Gear^.Hedgehog^.Effects[hePoisoned] := 1;
                            end;

                        end;
                gtGrave: begin
// Run the calcs only once we know we have a type that will need damage
                        tdX:= Gear^.X-fX;
                        tdY:= Gear^.Y-fY;
                        if LongInt(tdX.Round + tdY.Round + 2) < dmgBase then
                            dmg:= dmgBase - hwRound(Distance(tdX, tdY));
                        if dmg > 1 then
                            begin
                            dmg:= ModifyDamage(min(dmg div 2, Radius), Gear);
                            Gear^.dY:= - _0_004 * dmg;
                            Gear^.Active:= true
                            end
                        end;
            end;
        end;
    Gear:= Gear^.NextGear
    end;

if (Mask and EXPLDontDraw) = 0 then
    if (GameFlags and gfSolidLand) = 0 then
        begin
        cnt:= DrawExplosion(X, Y, Radius) div 1608; // approx 2 16x16 circles to erase per chunk
        if (cnt > 0) and (SpritesData[sprChunk].Texture <> nil) then
            for i:= 0 to cnt do
                AddVisualGear(X, Y, vgtChunk)
        end;

uAIMisc.AwareOfExplosion(0, 0, 0)
end;

function ModifyDamage(dmg: Longword; Gear: PGear): Longword;
var i: hwFloat;
begin
(* Invulnerability cannot be placed in here due to still needing kicks
   Not without a new damage machine.
   King check should be in here instead of ApplyDamage since Tiy wants them kicked less
*)
i:= _1;
if (CurrentHedgehog <> nil) and CurrentHedgehog^.King then
    i:= _1_5;
if (Gear^.Hedgehog <> nil) and (Gear^.Hedgehog^.King or (Gear^.Hedgehog^.Effects[heFrozen] > 0)) then
    ModifyDamage:= hwRound(_0_01 * cDamageModifier * dmg * i * cDamagePercent * _0_5)
else
    ModifyDamage:= hwRound(_0_01 * cDamageModifier * dmg * i * cDamagePercent)
end;

procedure ApplyDamage(Gear: PGear; AttackerHog: PHedgehog; Damage: Longword; Source: TDamageSource);
var s: shortstring;
    vampDmg, tmpDmg, i: Longword;
    vg: PVisualGear;
begin
    if Damage = 0 then
        exit; // nothing to apply

    if (Gear^.Kind = gtHedgehog) then
        begin
        Gear^.LastDamage := AttackerHog;

        Gear^.Hedgehog^.Team^.Clan^.Flawless:= false;
        HHHurt(Gear^.Hedgehog, Source);
        AddDamageTag(hwRound(Gear^.X), hwRound(Gear^.Y), Damage, Gear^.Hedgehog^.Team^.Clan^.Color);
        tmpDmg:= min(Damage, max(0,Gear^.Health-Gear^.Damage));
        if (Gear <> CurrentHedgehog^.Gear) and (CurrentHedgehog^.Gear <> nil) and (tmpDmg >= 1) then
            begin
            if cVampiric then
                begin
                vampDmg:= hwRound(int2hwFloat(tmpDmg)*_0_8);
                if vampDmg >= 1 then
                    begin
                    // was considering pulsing on attack, Tiy thinks it should be permanent while in play
                    //CurrentHedgehog^.Gear^.State:= CurrentHedgehog^.Gear^.State or gstVampiric;
                    inc(CurrentHedgehog^.Gear^.Health,vampDmg);
                    str(vampDmg, s);
                    s:= '+' + s;
                    AddCaption(s, CurrentHedgehog^.Team^.Clan^.Color, capgrpAmmoinfo);
                    RenderHealth(CurrentHedgehog^);
                    RecountTeamHealth(CurrentHedgehog^.Team);
                    i:= 0;
                    while i < vampDmg do
                        begin
                        vg:= AddVisualGear(hwRound(CurrentHedgehog^.Gear^.X), hwRound(CurrentHedgehog^.Gear^.Y), vgtStraightShot);
                        if vg <> nil then
                            with vg^ do
                                begin
                                Tint:= $FF0000FF;
                                State:= ord(sprHealth)
                                end;
                        inc(i, 5);
                        end;
                    end
                end;
        if ((GameFlags and gfKarma) <> 0) and
        ((GameFlags and gfInvulnerable) = 0)
        and (not CurrentHedgehog^.Gear^.Invulnerable) then
            begin // this cannot just use Damage or it interrupts shotgun and gets you called stupid
            inc(CurrentHedgehog^.Gear^.Karma, tmpDmg);
            CurrentHedgehog^.Gear^.LastDamage := CurrentHedgehog;
            spawnHealthTagForHH(CurrentHedgehog^.Gear, tmpDmg);
            end;
        uStats.HedgehogDamaged(Gear, AttackerHog, Damage, false);
        end;
    end else
    //else if Gear^.Kind <> gtStructure then // not gtHedgehog nor gtStructure
        Gear^.Hedgehog:= AttackerHog;
    inc(Gear^.Damage, Damage);

    ScriptCall('onGearDamage', Gear^.UID, Damage);
end;

procedure spawnHealthTagForHH(HHGear: PGear; dmg: Longword);
var tag: PVisualGear;
begin
tag:= AddVisualGear(hwRound(HHGear^.X), hwRound(HHGear^.Y), vgtHealthTag, dmg);
if (tag <> nil) then
    tag^.Hedgehog:= HHGear^.Hedgehog; // the tag needs the tag to determine the text color
AllInactive:= false;
HHGear^.Active:= true;
end;

procedure HHHurt(Hedgehog: PHedgehog; Source: TDamageSource);
begin
if Hedgehog^.Effects[heFrozen] <> 0 then exit;
if (Source = dsFall) or (Source = dsExplosion) then
    case random(3) of
        0: PlaySoundV(sndOoff1, Hedgehog^.Team^.voicepack);
        1: PlaySoundV(sndOoff2, Hedgehog^.Team^.voicepack);
        2: PlaySoundV(sndOoff3, Hedgehog^.Team^.voicepack);
    end
else if (Source = dsPoison) then
    case random(2) of
        0: PlaySoundV(sndPoisonCough, Hedgehog^.Team^.voicepack);
        1: PlaySoundV(sndPoisonMoan, Hedgehog^.Team^.voicepack);
    end
else
    case random(4) of
        0: PlaySoundV(sndOw1, Hedgehog^.Team^.voicepack);
        1: PlaySoundV(sndOw2, Hedgehog^.Team^.voicepack);
        2: PlaySoundV(sndOw3, Hedgehog^.Team^.voicepack);
        3: PlaySoundV(sndOw4, Hedgehog^.Team^.voicepack);
    end
end;

procedure CheckHHDamage(Gear: PGear);
var
    dmg: Longword;
    i: LongWord;
    particle: PVisualGear;
begin
if _0_4 < Gear^.dY then
    begin
    dmg := ModifyDamage(1 + hwRound((Gear^.dY - _0_4) * 70), Gear);
    if Gear^.Hedgehog^.Effects[heFrozen] = 0 then
         PlaySound(sndBump)
    else PlaySound(sndFrozenHogImpact);
    if dmg < 1 then
        exit;

    for i:= min(12, (3 + dmg div 10)) downto 0 do
        begin
        particle := AddVisualGear(hwRound(Gear^.X) - 5 + Random(10), hwRound(Gear^.Y) + 12, vgtDust);
        if particle <> nil then
            particle^.dX := particle^.dX + (Gear^.dX.QWordValue / 21474836480);
        end;

    if (Gear^.Invulnerable) then
        exit;

    //if _0_6 < Gear^.dY then
    //    PlaySound(sndOw4, Gear^.Hedgehog^.Team^.voicepack)
    //else
    //    PlaySound(sndOw1, Gear^.Hedgehog^.Team^.voicepack);

    if Gear^.LastDamage <> nil then
        ApplyDamage(Gear, Gear^.LastDamage, dmg, dsFall)
    else
        ApplyDamage(Gear, CurrentHedgehog, dmg, dsFall);
    end
end;


procedure CalcRotationDirAngle(Gear: PGear);
var
    dAngle: real;
begin
    // Frac/Round to be kind to JS as of 2012-08-27 where there is yet no int64/uint64
    //dAngle := (Gear^.dX.QWordValue + Gear^.dY.QWordValue) / $80000000;
    dAngle := (Gear^.dX.Round + Gear^.dY.Round) / 2 + (Gear^.dX.Frac/$100000000+Gear^.dY.Frac/$100000000);
    if not Gear^.dX.isNegative then
        Gear^.DirAngle := Gear^.DirAngle + dAngle
    else
        Gear^.DirAngle := Gear^.DirAngle - dAngle;

    if Gear^.DirAngle < 0 then
        Gear^.DirAngle := Gear^.DirAngle + 360
    else if 360 < Gear^.DirAngle then
        Gear^.DirAngle := Gear^.DirAngle - 360
end;

<<<<<<< HEAD
function CheckGearDrowning(Gear: PGear): boolean;
var
=======
function CheckGearDrowning(var Gear: PGear): boolean;
var 
>>>>>>> 94b15e6f
    skipSpeed, skipAngle, skipDecay: hwFloat;
    i, maxDrops, X, Y: LongInt;
    vdX, vdY: real;
    particle, splash: PVisualGear;
    isSubmersible: boolean;
begin
    // probably needs tweaking. might need to be in a case statement based upon gear type
    Y:= hwRound(Gear^.Y);
    if cWaterLine < Y + Gear^.Radius then
        begin
        if Gear^.State and gstInvisible <> 0 then
            begin
            if Gear^.Kind = gtGenericFaller then
                begin
                Gear^.X:= int2hwFloat(GetRandom(rightX-leftX)+leftX);
                Gear^.Y:= int2hwFloat(GetRandom(LAND_HEIGHT-topY)+topY);
                Gear^.dX:= _90-(GetRandomf*_360);
                Gear^.dY:= _90-(GetRandomf*_360)
                end
            else DeleteGear(Gear);
            exit
            end;
        isSubmersible:= ((Gear = CurrentHedgehog^.Gear) and (CurAmmoGear <> nil) and (CurAmmoGear^.State and gstSubmersible <> 0)) or (Gear^.State and gstSubmersible <> 0);
        skipSpeed := _0_25;
        skipAngle := _1_9;
        skipDecay := _0_87;
        X:= hwRound(Gear^.X);
        vdX:= hwFloat2Float(Gear^.dX);
        vdY:= hwFloat2Float(Gear^.dY);
        // this could perhaps be a tiny bit higher.
        if  (cWaterLine + 64 + Gear^.Radius > Y) and (hwSqr(Gear^.dX) + hwSqr(Gear^.dY) > skipSpeed) 
        and (hwAbs(Gear^.dX) > skipAngle * hwAbs(Gear^.dY)) then
            begin
            Gear^.dY.isNegative := true;
            Gear^.dY := Gear^.dY * skipDecay;
            Gear^.dX := Gear^.dX * skipDecay;
            CheckGearDrowning := false;
            PlaySound(sndSkip)
            end
        else
            begin
            if not isSubmersible then
                begin
                CheckGearDrowning := true;
                Gear^.State := gstDrowning;
                Gear^.RenderTimer := false;
                if (Gear^.Kind <> gtSniperRifleShot) and (Gear^.Kind <> gtShotgunShot)
                and (Gear^.Kind <> gtDEagleShot) and (Gear^.Kind <> gtSineGunShot) then
                    if Gear^.Kind = gtHedgehog then
                        begin
                        if Gear^.Hedgehog^.Effects[heResurrectable] <> 0 then
                            begin
                            // Gear could become nil after this, just exit to skip splashes
                            ResurrectHedgehog(Gear);
                            exit
                            end
                        else
                            begin
                            Gear^.doStep := @doStepDrowningGear;
                            Gear^.State := Gear^.State and (not gstHHDriven);
                            AddCaption(Format(GetEventString(eidDrowned), Gear^.Hedgehog^.Name), cWhiteColor, capgrpMessage);
                            end
                        end
                    else
                        Gear^.doStep := @doStepDrowningGear;
                        if Gear^.Kind = gtFlake then
<<<<<<< HEAD
                            exit // skip splashes
                end;
=======
                            exit // skip splashes 
                end
            else if (Y > cWaterLine + cVisibleWater*4) and 
                    ((Gear <> CurrentHedgehog^.Gear) or (CurAmmoGear = nil) or (CurAmmoGear^.State and gstSubmersible = 0)) then
                Gear^.doStep:= @doStepDrowningGear;
>>>>>>> 94b15e6f
            if ((not isSubmersible) and (Y < cWaterLine + 64 + Gear^.Radius))
            or (isSubmersible and (Y < cWaterLine + 2 + Gear^.Radius) and (Gear = CurAmmoGear) and ((CurAmmoGear^.Pos = 0)
            and (CurAmmoGear^.dY < _0_01))) then
                if Gear^.Density * Gear^.dY > _1 then
                    PlaySound(sndSplash)
                else if Gear^.Density * Gear^.dY > _0_5 then
                    PlaySound(sndSkip)
                else
                    PlaySound(sndDroplet2);
            end;

        if ((cReducedQuality and rqPlainSplash) = 0)
        and (((not isSubmersible) and (Y < cWaterLine + 64 + Gear^.Radius))
        or (isSubmersible and (Y < cWaterLine + 2 + Gear^.Radius) and (Gear = CurAmmoGear) and ((CurAmmoGear^.Pos = 0)
        and (CurAmmoGear^.dY < _0_01)))) then
            begin
            splash:= AddVisualGear(X, cWaterLine, vgtSplash);
            if splash <> nil then
                with splash^ do
                begin
                Scale:= hwFloat2Float(Gear^.Density / _3 * Gear^.dY);
                if Scale > 1 then Scale:= power(Scale,0.3333)
                else Scale:= Scale + ((1-Scale) / 2);
                if Scale > 1 then Timer:= round(min(Scale*0.0005/cGravityf,4))
                else Timer:= 1;
                // Low Gravity
                FrameTicks:= FrameTicks*Timer;
                end;

            maxDrops := (hwRound(Gear^.Density) * 3) div 2 + round(vdX * hwRound(Gear^.Density) * 6) + round(vdY * hwRound(Gear^.Density) * 6);
            for i:= max(maxDrops div 3, min(32, Random(maxDrops))) downto 0 do
                begin
                particle := AddVisualGear(X - 3 + Random(7), cWaterLine, vgtDroplet);
                if particle <> nil then
                    with particle^ do
                        begin
                        dX := dX - vdX / 10;
                        dY := dY - vdY / 5;
                        if splash <> nil then
                            begin
                            if splash^.Scale > 1 then
                                begin
                                dX:= dX * power(splash^.Scale,0.3333); // tone down the droplet height further
                                dY:= dY * power(splash^.Scale, 0.3333)
                                end
                            else
                                begin
                                dX:= dX * splash^.Scale;
                                dY:= dY * splash^.Scale
                                end
                            end
                        end
                end
            end;
        if isSubmersible and (Gear = CurAmmoGear) and (CurAmmoGear^.Pos = 0) then
            CurAmmoGear^.Pos := 1000
        end
    else
        CheckGearDrowning := false;
end;


procedure ResurrectHedgehog(var gear: PGear);
var tempTeam : PTeam;
    sparkles: PVisualGear;
    gX, gY: LongInt;
begin
    if (Gear^.LastDamage <> nil) then
        uStats.HedgehogDamaged(Gear, Gear^.LastDamage, 0, true)
    else
        uStats.HedgehogDamaged(Gear, CurrentHedgehog, 0, true);
    AttackBar:= 0;
    gear^.dX := _0;
    gear^.dY := _0;
    gear^.Damage := 0;
    gear^.Health := gear^.Hedgehog^.InitialHealth;
    gear^.Hedgehog^.Effects[hePoisoned] := 0;
    if (CurrentHedgehog^.Effects[heResurrectable] = 0) or ((CurrentHedgehog^.Effects[heResurrectable] <> 0)
          and (Gear^.Hedgehog^.Team^.Clan <> CurrentHedgehog^.Team^.Clan)) then
        with CurrentHedgehog^ do
            begin
            inc(Team^.stats.AIKills);
            FreeTexture(Team^.AIKillsTex);
            Team^.AIKillsTex := RenderStringTex(inttostr(Team^.stats.AIKills), Team^.Clan^.Color, fnt16);
            end;
    tempTeam := gear^.Hedgehog^.Team;
    DeleteCI(gear);
    gX := hwRound(gear^.X);
    gY := hwRound(gear^.Y);
    // might need more sparkles for a column
    sparkles:= AddVisualGear(gX, gY, vgtDust, 1);
    if sparkles <> nil then
        begin
        sparkles^.Tint:= tempTeam^.Clan^.Color shl 8 or $FF;
        //sparkles^.Angle:= random(360);
        end;
    FindPlace(gear, false, 0, LAND_WIDTH, true);
    if gear <> nil then
        begin
        AddVisualGear(hwRound(gear^.X), hwRound(gear^.Y), vgtExplosion);
        PlaySound(sndWarp);
        RenderHealth(gear^.Hedgehog^);
        ScriptCall('onGearResurrect', gear^.uid);
        gear^.State := gstWait;
        end;
    RecountTeamHealth(tempTeam);
end;

function CountNonZeroz(x, y, r, c: LongInt; mask: LongWord): LongInt;
var i: LongInt;
    count: LongInt = 0;
begin
    if (y and LAND_HEIGHT_MASK) = 0 then
        for i:= max(x - r, 0) to min(x + r, LAND_WIDTH - 4) do
            if Land[y, i] and mask <> 0 then
            begin
                inc(count);
                if count = c then
                begin
                    CountNonZeroz:= count;
                    exit
                end;
            end;
    CountNonZeroz:= count;
end;


function NoGearsToAvoid(mX, mY: LongInt; rX, rY: LongInt): boolean;
var t: PGear;
begin
NoGearsToAvoid:= false;
t:= GearsList;
rX:= sqr(rX);
rY:= sqr(rY);
while t <> nil do
    begin
    if t^.Kind <= gtExplosives then
        if not (hwSqr(int2hwFloat(mX) - t^.X) / rX + hwSqr(int2hwFloat(mY) - t^.Y) / rY > _1) then
            exit;
    t:= t^.NextGear
    end;
NoGearsToAvoid:= true
end;

procedure FindPlace(var Gear: PGear; withFall: boolean; Left, Right: LongInt); inline;
begin
    FindPlace(Gear, withFall, Left, Right, false);
end;

procedure FindPlace(var Gear: PGear; withFall: boolean; Left, Right: LongInt; skipProximity: boolean);
var x: LongInt;
    y, sy: LongInt;
    ar: array[0..1023] of TPoint;
    ar2: array[0..2047] of TPoint;
    temp: TPoint;
    cnt, cnt2: Longword;
    delta: LongInt;
    ignoreNearObjects, ignoreOverlap, tryAgain: boolean;
begin
ignoreNearObjects:= false; // try not skipping proximity at first
ignoreOverlap:= false; // this not only skips proximity, but allows overlapping objects (barrels, mines, hogs, crates).  Saving it for a 3rd pass.  With this active, winning AI Survival goes back to virtual impossibility
tryAgain:= true;
while tryAgain do
    begin
    delta:= LAND_WIDTH div 16;
    cnt2:= 0;
    repeat
        x:= Left + max(LAND_WIDTH div 2048, LongInt(GetRandom(Delta)));
        repeat
            inc(x, Delta);
            cnt:= 0;
            y:= min(1024, topY) - 2 * Gear^.Radius;
            while y < cWaterLine do
                begin
                repeat
                    inc(y, 2);
                until (y >= cWaterLine) or
                        ((not ignoreOverlap) and (CountNonZeroz(x, y, Gear^.Radius - 1, 1, $FFFF) = 0)) or 
                        (ignoreOverlap and (CountNonZeroz(x, y, Gear^.Radius - 1, 1, lfLandMask) = 0));

                sy:= y;

                repeat
                    inc(y);
                until (y >= cWaterLine) or
                        ((not ignoreOverlap) and (CountNonZeroz(x, y, Gear^.Radius - 1, 1, $FFFF) <> 0)) or 
                        (ignoreOverlap and (CountNonZeroz(x, y, Gear^.Radius - 1, 1, lfLandMask) <> 0)); 

                if (y - sy > Gear^.Radius * 2)
                    and (((Gear^.Kind = gtExplosives)
                    and (y < cWaterLine)
                    and (ignoreNearObjects or NoGearsToAvoid(x, y - Gear^.Radius, 60, 60))
                    and (CountNonZeroz(x, y+1, Gear^.Radius - 1, Gear^.Radius+1, $FFFF) > Gear^.Radius))
                or
                    ((Gear^.Kind <> gtExplosives)
                    and (y < cWaterLine)
                    and (ignoreNearObjects or NoGearsToAvoid(x, y - Gear^.Radius, 110, 110))
                    )) then
                    begin
                    ar[cnt].X:= x;
                    if withFall then
                        ar[cnt].Y:= sy + Gear^.Radius
                    else
                        ar[cnt].Y:= y - Gear^.Radius;
                    inc(cnt)
                    end;

                inc(y, 10)
                end;

            if cnt > 0 then
        begin
           temp := ar[GetRandom(cnt)];
               with temp do
                    begin
                    ar2[cnt2].x:= x;
                    ar2[cnt2].y:= y;
                    inc(cnt2)
            end
           end
        until (x + Delta > Right);

        dec(Delta, 60)
    until (cnt2 > 0) or (Delta < 70);
    // if either of these has not been tried, do another pass
    if (cnt2 = 0) and skipProximity and (not ignoreOverlap) then
        tryAgain:= true
    else tryAgain:= false;
    if ignoreNearObjects then ignoreOverlap:= true;
    ignoreNearObjects:= true;
    end;

if cnt2 > 0 then
    begin
    temp := ar2[GetRandom(cnt2)];
    with temp do
        begin
        Gear^.X:= int2hwFloat(x);
        Gear^.Y:= int2hwFloat(y);
        AddFileLog('Assigned Gear coordinates (' + inttostr(x) + ',' + inttostr(y) + ')');
        end
    end
    else
    begin
    OutError('Can''t find place for Gear', false);
    if Gear^.Kind = gtHedgehog then
        Gear^.Hedgehog^.Effects[heResurrectable] := 0;
    DeleteGear(Gear);
    Gear:= nil
    end
end;

function CheckGearNear(Gear: PGear; Kind: TGearType; rX, rY: LongInt): PGear;
var t: PGear;
begin
t:= GearsList;
rX:= sqr(rX);
rY:= sqr(rY);

while t <> nil do
    begin
    if (t <> Gear) and (t^.Kind = Kind) then
        if not((hwSqr(Gear^.X - t^.X) / rX + hwSqr(Gear^.Y - t^.Y) / rY) > _1) then
        begin
            CheckGearNear:= t;
            exit;
        end;
    t:= t^.NextGear
    end;

CheckGearNear:= nil
end;

procedure CheckCollision(Gear: PGear); inline;
begin
    if TestCollisionXwithGear(Gear, hwSign(Gear^.dX))
    or (TestCollisionYwithGear(Gear, hwSign(Gear^.dY)) <> 0) then
        Gear^.State := Gear^.State or gstCollision
    else
        Gear^.State := Gear^.State and (not gstCollision)
end;

procedure CheckCollisionWithLand(Gear: PGear); inline;
begin
    if TestCollisionX(Gear, hwSign(Gear^.dX))
    or TestCollisionY(Gear, hwSign(Gear^.dY)) then
        Gear^.State := Gear^.State or gstCollision
    else
        Gear^.State := Gear^.State and (not gstCollision)
end;

function MakeHedgehogsStep(Gear: PGear) : boolean;
begin
    if TestCollisionXwithGear(Gear, hwSign(Gear^.dX)) then if (TestCollisionYwithGear(Gear, -1) = 0) then
        begin
        Gear^.Y:= Gear^.Y - _1;
    if TestCollisionXwithGear(Gear, hwSign(Gear^.dX)) then if (TestCollisionYwithGear(Gear, -1) = 0) then
        begin
        Gear^.Y:= Gear^.Y - _1;
    if TestCollisionXwithGear(Gear, hwSign(Gear^.dX)) then if (TestCollisionYwithGear(Gear, -1) = 0) then
        begin
        Gear^.Y:= Gear^.Y - _1;
    if TestCollisionXwithGear(Gear, hwSign(Gear^.dX)) then if (TestCollisionYwithGear(Gear, -1) = 0) then
        begin
        Gear^.Y:= Gear^.Y - _1;
    if TestCollisionXwithGear(Gear, hwSign(Gear^.dX)) then if (TestCollisionYwithGear(Gear, -1) = 0) then
        begin
        Gear^.Y:= Gear^.Y - _1;
    if TestCollisionXwithGear(Gear, hwSign(Gear^.dX)) then if (TestCollisionYwithGear(Gear, -1) = 0) then
        begin
        Gear^.Y:= Gear^.Y - _1;
        if TestCollisionXwithGear(Gear, hwSign(Gear^.dX)) then
            Gear^.Y:= Gear^.Y + _6
        end else Gear^.Y:= Gear^.Y + _5 else
        end else Gear^.Y:= Gear^.Y + _4 else
        end else Gear^.Y:= Gear^.Y + _3 else
        end else Gear^.Y:= Gear^.Y + _2 else
        end else Gear^.Y:= Gear^.Y + _1
        end;

    if not TestCollisionXwithGear(Gear, hwSign(Gear^.dX)) then
        begin
        Gear^.X:= Gear^.X + SignAs(_1, Gear^.dX);
        MakeHedgehogsStep:= true
        end else
        MakeHedgehogsStep:= false;

    if TestCollisionYwithGear(Gear, 1) = 0 then
        begin
        Gear^.Y:= Gear^.Y + _1;
    if TestCollisionYwithGear(Gear, 1) = 0 then
        begin
        Gear^.Y:= Gear^.Y + _1;
    if TestCollisionYwithGear(Gear, 1) = 0 then
        begin
        Gear^.Y:= Gear^.Y + _1;
    if TestCollisionYwithGear(Gear, 1) = 0 then
        begin
        Gear^.Y:= Gear^.Y + _1;
    if TestCollisionYwithGear(Gear, 1) = 0 then
        begin
        Gear^.Y:= Gear^.Y + _1;
    if TestCollisionYwithGear(Gear, 1) = 0 then
        begin
        Gear^.Y:= Gear^.Y + _1;
    if TestCollisionYwithGear(Gear, 1) = 0 then
        begin
        Gear^.Y:= Gear^.Y - _6;
        Gear^.dY:= _0;
        Gear^.State:= Gear^.State or gstMoving;
        exit
        end;
        end
        end
        end
        end
        end
        end;
end;

end.<|MERGE_RESOLUTION|>--- conflicted
+++ resolved
@@ -340,13 +340,8 @@
         Gear^.DirAngle := Gear^.DirAngle - 360
 end;
 
-<<<<<<< HEAD
-function CheckGearDrowning(Gear: PGear): boolean;
-var
-=======
 function CheckGearDrowning(var Gear: PGear): boolean;
 var 
->>>>>>> 94b15e6f
     skipSpeed, skipAngle, skipDecay: hwFloat;
     i, maxDrops, X, Y: LongInt;
     vdX, vdY: real;
@@ -413,16 +408,11 @@
                     else
                         Gear^.doStep := @doStepDrowningGear;
                         if Gear^.Kind = gtFlake then
-<<<<<<< HEAD
-                            exit // skip splashes
-                end;
-=======
                             exit // skip splashes 
                 end
             else if (Y > cWaterLine + cVisibleWater*4) and 
                     ((Gear <> CurrentHedgehog^.Gear) or (CurAmmoGear = nil) or (CurAmmoGear^.State and gstSubmersible = 0)) then
                 Gear^.doStep:= @doStepDrowningGear;
->>>>>>> 94b15e6f
             if ((not isSubmersible) and (Y < cWaterLine + 64 + Gear^.Radius))
             or (isSubmersible and (Y < cWaterLine + 2 + Gear^.Radius) and (Gear = CurAmmoGear) and ((CurAmmoGear^.Pos = 0)
             and (CurAmmoGear^.dY < _0_01))) then
