--- conflicted
+++ resolved
@@ -580,26 +580,16 @@
                 repeat
                     inc(y, 2);
                 until (y >= cWaterLine) or
-<<<<<<< HEAD
-                        ((not ignoreOverlap) and (CountNonZeroz(x, y, Gear^.Radius - 1, 1, $FFFF) = 0)) or
-                        (ignoreOverlap and (CountNonZeroz(x, y, Gear^.Radius - 1, 1, $FF00) = 0));
-=======
-                        (not ignoreOverlap and (CountNonZeroz(x, y, Gear^.Radius - 1, 1, $FFFF) = 0)) or 
+                        ((not ignoreOverlap) and (CountNonZeroz(x, y, Gear^.Radius - 1, 1, $FFFF) = 0)) or 
                         (ignoreOverlap and (CountNonZeroz(x, y, Gear^.Radius - 1, 1, lfLandMask) = 0));
->>>>>>> 542ccbf1
 
                 sy:= y;
 
                 repeat
                     inc(y);
                 until (y >= cWaterLine) or
-<<<<<<< HEAD
-                        ((not ignoreOverlap) and (CountNonZeroz(x, y, Gear^.Radius - 1, 1, $FFFF) <> 0)) or
-                        (ignoreOverlap and (CountNonZeroz(x, y, Gear^.Radius - 1, 1, $FF00) <> 0));
-=======
-                        (not ignoreOverlap and (CountNonZeroz(x, y, Gear^.Radius - 1, 1, $FFFF) <> 0)) or 
+                        ((not ignoreOverlap) and (CountNonZeroz(x, y, Gear^.Radius - 1, 1, $FFFF) <> 0)) or 
                         (ignoreOverlap and (CountNonZeroz(x, y, Gear^.Radius - 1, 1, lfLandMask) <> 0)); 
->>>>>>> 542ccbf1
 
                 if (y - sy > Gear^.Radius * 2)
                     and (((Gear^.Kind = gtExplosives)
