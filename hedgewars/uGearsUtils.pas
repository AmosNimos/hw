(*
 * Hedgewars, a free turn based strategy game
 * Copyright (c) 2004-2013 Andrey Korotaev <unC0Rr@gmail.com>
 *
 * This program is free software; you can redistribute it and/or modify
 * it under the terms of the GNU General Public License as published by
 * the Free Software Foundation; version 2 of the License
 *
 * This program is distributed in the hope that it will be useful,
 * but WITHOUT ANY WARRANTY; without even the implied warranty of
 * MERCHANTABILITY or FITNESS FOR A PARTICULAR PURPOSE.  See the
 * GNU General Public License for more details.
 *
 * You should have received a copy of the GNU General Public License
 * along with this program; if not, write to the Free Software
 * Foundation, Inc., 59 Temple Place - Suite 330, Boston, MA 02111-1307, USA
 *)

{$INCLUDE "options.inc"}

unit uGearsUtils;
interface
uses uTypes, uFloat;

procedure doMakeExplosion(X, Y, Radius: LongInt; AttackingHog: PHedgehog; Mask: Longword); inline;
procedure doMakeExplosion(X, Y, Radius: LongInt; AttackingHog: PHedgehog; Mask: Longword; const Tint: LongWord);

function  ModifyDamage(dmg: Longword; Gear: PGear): Longword;
procedure ApplyDamage(Gear: PGear; AttackerHog: PHedgehog; Damage: Longword; Source: TDamageSource);
procedure spawnHealthTagForHH(HHGear: PGear; dmg: Longword);
procedure HHHurt(Hedgehog: PHedgehog; Source: TDamageSource);
procedure CheckHHDamage(Gear: PGear);
procedure CalcRotationDirAngle(Gear: PGear);
procedure ResurrectHedgehog(var gear: PGear);

procedure FindPlace(var Gear: PGear; withFall: boolean; Left, Right: LongInt); inline;
procedure FindPlace(var Gear: PGear; withFall: boolean; Left, Right: LongInt; skipProximity: boolean);

function  CheckGearNear(Gear: PGear; Kind: TGearType; rX, rY: LongInt): PGear;
function  CheckGearDrowning(var Gear: PGear): boolean;
procedure CheckCollision(Gear: PGear); inline;
procedure CheckCollisionWithLand(Gear: PGear); inline;

procedure AmmoShove(Ammo: PGear; Damage, Power: LongInt);
function  GearsNear(X, Y: hwFloat; Kind: TGearType; r: LongInt): PGearArrayS;
procedure SpawnBoxOfSmth;
procedure ShotgunShot(Gear: PGear);

procedure SetAllToActive;
procedure SetAllHHToActive; inline;
procedure SetAllHHToActive(Ice: boolean);

function  GetAmmo(Hedgehog: PHedgehog): TAmmoType;
function  GetUtility(Hedgehog: PHedgehog): TAmmoType;

function WorldWrap(var Gear: PGear): boolean;



function MakeHedgehogsStep(Gear: PGear) : boolean;

var doStepHandlers: array[TGearType] of TGearStepProcedure;

implementation
uses uSound, uCollisions, uUtils, uConsts, uVisualGears, uAIMisc,
    uVariables, uLandGraphics, uScript, uStats, uCaptions, uTeams, uStore,
    uLocale, uTextures, uRenderUtils, uRandom, SDLh, uDebug, 
    uGearsList, Math, uVisualGearsList, uGearsHandlersMess,
    uGearsHedgehog;

procedure doMakeExplosion(X, Y, Radius: LongInt; AttackingHog: PHedgehog; Mask: Longword); inline;
begin
    doMakeExplosion(X, Y, Radius, AttackingHog, Mask, $FFFFFFFF);
end;

procedure doMakeExplosion(X, Y, Radius: LongInt; AttackingHog: PHedgehog; Mask: Longword; const Tint: LongWord);
var Gear: PGear;
    dmg, dmgBase: LongInt;
    fX, fY, tdX, tdY: hwFloat;
    vg: PVisualGear;
    i, cnt: LongInt;
begin
if Radius > 4 then AddFileLog('Explosion: at (' + inttostr(x) + ',' + inttostr(y) + ')');
if Radius > 25 then KickFlakes(Radius, X, Y);

if ((Mask and EXPLNoGfx) = 0) then
    begin
    vg:= nil;
    if Radius > 50 then vg:= AddVisualGear(X, Y, vgtBigExplosion)
    else if Radius > 10 then vg:= AddVisualGear(X, Y, vgtExplosion);
    if vg <> nil then
        vg^.Tint:= Tint;
    end;
if (Mask and EXPLAutoSound) <> 0 then PlaySound(sndExplosion);

(*if (Mask and EXPLAllDamageInRadius) = 0 then
    dmgRadius:= Radius shl 1
else
    dmgRadius:= Radius;
dmgBase:= dmgRadius + cHHRadius div 2;*)
dmgBase:= Radius shl 1 + cHHRadius div 2;
fX:= int2hwFloat(X);
fY:= int2hwFloat(Y);
Gear:= GearsList;
while Gear <> nil do
    begin
    dmg:= 0;
    //dmg:= dmgRadius  + cHHRadius div 2 - hwRound(Distance(Gear^.X - int2hwFloat(X), Gear^.Y - int2hwFloat(Y)));
    //if (dmg > 1) and
    if (Gear^.State and gstNoDamage) = 0 then
        begin
        case Gear^.Kind of
            gtHedgehog,
                gtMine,
                gtBall,
                gtMelonPiece,
                gtGrenade,
                gtClusterBomb,
            //    gtCluster, too game breaking I think
                gtSMine,
                gtCase,
                gtTarget,
                gtFlame,
                gtKnife,
                gtExplosives: begin //,
                //gtStructure: begin
// Run the calcs only once we know we have a type that will need damage
                        tdX:= Gear^.X-fX;
                        tdY:= Gear^.Y-fY;
                        if LongInt(tdX.Round + tdY.Round + 2) < dmgBase then
                            dmg:= dmgBase - hwRound(Distance(tdX, tdY));
                        if dmg > 1 then
                            begin
                            dmg:= ModifyDamage(min(dmg div 2, Radius), Gear);
                            //AddFileLog('Damage: ' + inttostr(dmg));
                            if (Mask and EXPLNoDamage) = 0 then
                                begin
                                if Gear^.Hedgehog^.Effects[heInvulnerable] = 0 then
                                    ApplyDamage(Gear, AttackingHog, dmg, dsExplosion)
                                else
                                    Gear^.State:= Gear^.State or gstWinner;
                                end;
                            if ((Mask and EXPLDoNotTouchAny) = 0) and (((Mask and EXPLDoNotTouchHH) = 0) or (Gear^.Kind <> gtHedgehog)) then
                                begin
                                DeleteCI(Gear);
                                Gear^.dX:= Gear^.dX + SignAs(_0_005 * dmg + cHHKick, tdX)/(Gear^.Density/_3);
                                Gear^.dY:= Gear^.dY + SignAs(_0_005 * dmg + cHHKick, tdY)/(Gear^.Density/_3);

                                Gear^.State:= (Gear^.State or gstMoving) and (not gstLoser);
                                if Gear^.Kind = gtKnife then Gear^.State:= Gear^.State and (not gstCollision);
                                if Gear^.Hedgehog^.Effects[heInvulnerable] = 0 then
                                    Gear^.State:= (Gear^.State or gstMoving) and (not gstWinner);
                                Gear^.Active:= true;
                                if Gear^.Kind <> gtFlame then FollowGear:= Gear
                                end;
                            if ((Mask and EXPLPoisoned) <> 0) and (Gear^.Kind = gtHedgehog) and (Gear^.Hedgehog^.Effects[heInvulnerable] = 0) and (Gear^.State and gstHHDeath = 0) then
                                Gear^.Hedgehog^.Effects[hePoisoned] := 1;
                            end;

                        end;
                gtGrave: if Mask and EXPLDoNotTouchAny = 0 then
// Run the calcs only once we know we have a type that will need damage
                            begin
                            tdX:= Gear^.X-fX;
                            tdY:= Gear^.Y-fY;
                            if LongInt(tdX.Round + tdY.Round + 2) < dmgBase then
                                dmg:= dmgBase - hwRound(Distance(tdX, tdY));
                            if dmg > 1 then
                                begin
                                dmg:= ModifyDamage(min(dmg div 2, Radius), Gear);
                                Gear^.dY:= - _0_004 * dmg;
                                Gear^.Active:= true
                                end
                            end;
            end;
        end;
    Gear:= Gear^.NextGear
    end;

if (Mask and EXPLDontDraw) = 0 then
    if (GameFlags and gfSolidLand) = 0 then
        begin
        cnt:= DrawExplosion(X, Y, Radius) div 1608; // approx 2 16x16 circles to erase per chunk
        if (cnt > 0) and (SpritesData[sprChunk].Texture <> nil) then
            for i:= 0 to cnt do
                AddVisualGear(X, Y, vgtChunk)
        end;

uAIMisc.AwareOfExplosion(0, 0, 0)
end;

function ModifyDamage(dmg: Longword; Gear: PGear): Longword;
var i: hwFloat;
begin
(* Invulnerability cannot be placed in here due to still needing kicks
   Not without a new damage machine.
   King check should be in here instead of ApplyDamage since Tiy wants them kicked less
*)
i:= _1;
if (CurrentHedgehog <> nil) and CurrentHedgehog^.King then
    i:= _1_5;
if (Gear^.Hedgehog <> nil) and (Gear^.Hedgehog^.King or (Gear^.Hedgehog^.Effects[heFrozen] > 0)) then
    ModifyDamage:= hwRound(cDamageModifier * dmg * i * cDamagePercent * _0_5 * _0_01)
else
    ModifyDamage:= hwRound(cDamageModifier * dmg * i * cDamagePercent * _0_01)
end;

procedure ApplyDamage(Gear: PGear; AttackerHog: PHedgehog; Damage: Longword; Source: TDamageSource);
var s: shortstring;
    vampDmg, tmpDmg, i: Longword;
    vg: PVisualGear;
begin
    if Damage = 0 then
        exit; // nothing to apply

    if (Gear^.Kind = gtHedgehog) then
        begin
        Gear^.LastDamage := AttackerHog;

        Gear^.Hedgehog^.Team^.Clan^.Flawless:= false;
        HHHurt(Gear^.Hedgehog, Source);
        AddDamageTag(hwRound(Gear^.X), hwRound(Gear^.Y), Damage, Gear^.Hedgehog^.Team^.Clan^.Color);
        tmpDmg:= min(Damage, max(0,Gear^.Health-Gear^.Damage));
        if (Gear <> CurrentHedgehog^.Gear) and (CurrentHedgehog^.Gear <> nil) and (tmpDmg >= 1) then
            begin
            if cVampiric then
                begin
                vampDmg:= hwRound(int2hwFloat(tmpDmg)*_0_8);
                if vampDmg >= 1 then
                    begin
                    // was considering pulsing on attack, Tiy thinks it should be permanent while in play
                    //CurrentHedgehog^.Gear^.State:= CurrentHedgehog^.Gear^.State or gstVampiric;
                    inc(CurrentHedgehog^.Gear^.Health,vampDmg);
                    str(vampDmg, s);
                    s:= '+' + s;
                    AddCaption(s, CurrentHedgehog^.Team^.Clan^.Color, capgrpAmmoinfo);
                    RenderHealth(CurrentHedgehog^);
                    RecountTeamHealth(CurrentHedgehog^.Team);
                    i:= 0;
                    while i < vampDmg do
                        begin
                        vg:= AddVisualGear(hwRound(CurrentHedgehog^.Gear^.X), hwRound(CurrentHedgehog^.Gear^.Y), vgtStraightShot);
                        if vg <> nil then
                            with vg^ do
                                begin
                                Tint:= $FF0000FF;
                                State:= ord(sprHealth)
                                end;
                        inc(i, 5);
                        end;
                    end
                end;
<<<<<<< HEAD
        if ((GameFlags and gfKarma) <> 0) and
        ((GameFlags and gfInvulnerable) = 0)
        and (not CurrentHedgehog^.Gear^.Invulnerable) then
=======
        if (GameFlags and gfKarma <> 0) and (GameFlags and gfInvulnerable = 0) and 
           (CurrentHedgehog^.Effects[heInvulnerable] = 0) then
>>>>>>> 127f6c64
            begin // this cannot just use Damage or it interrupts shotgun and gets you called stupid
            inc(CurrentHedgehog^.Gear^.Karma, tmpDmg);
            CurrentHedgehog^.Gear^.LastDamage := CurrentHedgehog;
            spawnHealthTagForHH(CurrentHedgehog^.Gear, tmpDmg);
            end;
        uStats.HedgehogDamaged(Gear, AttackerHog, Damage, false);
        end;
    end else
    //else if Gear^.Kind <> gtStructure then // not gtHedgehog nor gtStructure
        Gear^.Hedgehog:= AttackerHog;
    inc(Gear^.Damage, Damage);

    ScriptCall('onGearDamage', Gear^.UID, Damage);
end;

procedure spawnHealthTagForHH(HHGear: PGear; dmg: Longword);
var tag: PVisualGear;
begin
tag:= AddVisualGear(hwRound(HHGear^.X), hwRound(HHGear^.Y), vgtHealthTag, dmg);
if (tag <> nil) then
    tag^.Hedgehog:= HHGear^.Hedgehog; // the tag needs the tag to determine the text color
AllInactive:= false;
HHGear^.Active:= true;
end;

procedure HHHurt(Hedgehog: PHedgehog; Source: TDamageSource);
begin
if Hedgehog^.Effects[heFrozen] <> 0 then exit;
if (Source = dsFall) or (Source = dsExplosion) then
    case random(3) of
        0: PlaySoundV(sndOoff1, Hedgehog^.Team^.voicepack);
        1: PlaySoundV(sndOoff2, Hedgehog^.Team^.voicepack);
        2: PlaySoundV(sndOoff3, Hedgehog^.Team^.voicepack);
    end
else if (Source = dsPoison) then
    case random(2) of
        0: PlaySoundV(sndPoisonCough, Hedgehog^.Team^.voicepack);
        1: PlaySoundV(sndPoisonMoan, Hedgehog^.Team^.voicepack);
    end
else
    case random(4) of
        0: PlaySoundV(sndOw1, Hedgehog^.Team^.voicepack);
        1: PlaySoundV(sndOw2, Hedgehog^.Team^.voicepack);
        2: PlaySoundV(sndOw3, Hedgehog^.Team^.voicepack);
        3: PlaySoundV(sndOw4, Hedgehog^.Team^.voicepack);
    end
end;

procedure CheckHHDamage(Gear: PGear);
<<<<<<< HEAD
var
    dmg: Longword;
=======
var 
    dmg: LongInt;
>>>>>>> 127f6c64
    i: LongWord;
    particle: PVisualGear;
begin
if _0_4 < Gear^.dY then
    begin
    dmg := ModifyDamage(1 + hwRound((Gear^.dY - _0_4) * 70), Gear);
    if Gear^.Hedgehog^.Effects[heFrozen] = 0 then
         PlaySound(sndBump)
    else PlaySound(sndFrozenHogImpact);
    if dmg < 1 then
        exit;

    for i:= min(12, 3 + dmg div 10) downto 0 do
        begin
        particle := AddVisualGear(hwRound(Gear^.X) - 5 + Random(10), hwRound(Gear^.Y) + 12, vgtDust);
        if particle <> nil then
            particle^.dX := particle^.dX + (Gear^.dX.QWordValue / 21474836480);
        end;

    if ((Gear^.Hedgehog^.Effects[heInvulnerable] <> 0)) then
        exit;

    //if _0_6 < Gear^.dY then
    //    PlaySound(sndOw4, Gear^.Hedgehog^.Team^.voicepack)
    //else
    //    PlaySound(sndOw1, Gear^.Hedgehog^.Team^.voicepack);

    if Gear^.LastDamage <> nil then
        ApplyDamage(Gear, Gear^.LastDamage, dmg, dsFall)
    else
        ApplyDamage(Gear, CurrentHedgehog, dmg, dsFall);
    end
end;


procedure CalcRotationDirAngle(Gear: PGear);
var
    dAngle: real;
begin
    // Frac/Round to be kind to JS as of 2012-08-27 where there is yet no int64/uint64
    //dAngle := (Gear^.dX.QWordValue + Gear^.dY.QWordValue) / $80000000;
    dAngle := (Gear^.dX.Round + Gear^.dY.Round) / 2 + (Gear^.dX.Frac/$100000000+Gear^.dY.Frac/$100000000);
    if not Gear^.dX.isNegative then
        Gear^.DirAngle := Gear^.DirAngle + dAngle
    else
        Gear^.DirAngle := Gear^.DirAngle - dAngle;

    if Gear^.DirAngle < 0 then
        Gear^.DirAngle := Gear^.DirAngle + 360
    else if 360 < Gear^.DirAngle then
        Gear^.DirAngle := Gear^.DirAngle - 360
end;

function CheckGearDrowning(var Gear: PGear): boolean;
var 
    skipSpeed, skipAngle, skipDecay: hwFloat;
    i, maxDrops, X, Y: LongInt;
    vdX, vdY: real;
    particle, splash: PVisualGear;
    isSubmersible: boolean;
begin
    // probably needs tweaking. might need to be in a case statement based upon gear type
    Y:= hwRound(Gear^.Y);
    if cWaterLine < Y + Gear^.Radius then
        begin
        if Gear^.State and gstInvisible <> 0 then
            begin
            if Gear^.Kind = gtGenericFaller then
                begin
                Gear^.X:= int2hwFloat(GetRandom(rightX-leftX)+leftX);
                Gear^.Y:= int2hwFloat(GetRandom(LAND_HEIGHT-topY)+topY);
                Gear^.dX:= _90-(GetRandomf*_360);
                Gear^.dY:= _90-(GetRandomf*_360)
                end
            else DeleteGear(Gear);
            exit
            end;
        isSubmersible:= ((Gear = CurrentHedgehog^.Gear) and (CurAmmoGear <> nil) and (CurAmmoGear^.State and gstSubmersible <> 0)) or (Gear^.State and gstSubmersible <> 0);
        skipSpeed := _0_25;
        skipAngle := _1_9;
        skipDecay := _0_87;
        X:= hwRound(Gear^.X);
        vdX:= hwFloat2Float(Gear^.dX);
        vdY:= hwFloat2Float(Gear^.dY);
        // this could perhaps be a tiny bit higher.
        if  (cWaterLine + 64 + Gear^.Radius > Y) and (hwSqr(Gear^.dX) + hwSqr(Gear^.dY) > skipSpeed) 
        and (hwAbs(Gear^.dX) > skipAngle * hwAbs(Gear^.dY)) then
            begin
            Gear^.dY.isNegative := true;
            Gear^.dY := Gear^.dY * skipDecay;
            Gear^.dX := Gear^.dX * skipDecay;
            CheckGearDrowning := false;
            PlaySound(sndSkip)
            end
        else
            begin
            if not isSubmersible then
                begin
                CheckGearDrowning := true;
                Gear^.State := gstDrowning;
                Gear^.RenderTimer := false;
                if (Gear^.Kind <> gtSniperRifleShot) and (Gear^.Kind <> gtShotgunShot)
                and (Gear^.Kind <> gtDEagleShot) and (Gear^.Kind <> gtSineGunShot) then
                    if Gear^.Kind = gtHedgehog then
                        begin
                        if Gear^.Hedgehog^.Effects[heResurrectable] <> 0 then
                            begin
                            // Gear could become nil after this, just exit to skip splashes
                            ResurrectHedgehog(Gear);
                            exit
                            end
                        else
                            begin
                            Gear^.doStep := @doStepDrowningGear;
                            Gear^.State := Gear^.State and (not gstHHDriven);
                            AddCaption(Format(GetEventString(eidDrowned), Gear^.Hedgehog^.Name), cWhiteColor, capgrpMessage);
                            end
                        end
                    else
                        Gear^.doStep := @doStepDrowningGear;
                        if Gear^.Kind = gtFlake then
                            exit // skip splashes 
                end
            else if (Y > cWaterLine + cVisibleWater*4) and 
                    ((Gear <> CurrentHedgehog^.Gear) or (CurAmmoGear = nil) or (CurAmmoGear^.State and gstSubmersible = 0)) then
                Gear^.doStep:= @doStepDrowningGear;
            if ((not isSubmersible) and (Y < cWaterLine + 64 + Gear^.Radius))
            or (isSubmersible and (Y < cWaterLine + 2 + Gear^.Radius) and (Gear = CurAmmoGear) and ((CurAmmoGear^.Pos = 0)
            and (CurAmmoGear^.dY < _0_01))) then
                if Gear^.Density * Gear^.dY > _1 then
                    PlaySound(sndSplash)
                else if Gear^.Density * Gear^.dY > _0_5 then
                    PlaySound(sndSkip)
                else
                    PlaySound(sndDroplet2);
            end;

        if ((cReducedQuality and rqPlainSplash) = 0)
        and (((not isSubmersible) and (Y < cWaterLine + 64 + Gear^.Radius))
        or (isSubmersible and (Y < cWaterLine + 2 + Gear^.Radius) and (Gear = CurAmmoGear) and ((CurAmmoGear^.Pos = 0)
        and (CurAmmoGear^.dY < _0_01)))) then
            begin
            splash:= AddVisualGear(X, cWaterLine, vgtSplash);
            if splash <> nil then
                with splash^ do
                begin
                Scale:= hwFloat2Float(Gear^.Density / _3 * Gear^.dY);
                if Scale > 1 then Scale:= power(Scale,0.3333)
                else Scale:= Scale + ((1-Scale) / 2);
                if Scale > 1 then Timer:= round(min(Scale*0.0005/cGravityf,4))
                else Timer:= 1;
                // Low Gravity
                FrameTicks:= FrameTicks*Timer;
                end;

            maxDrops := (hwRound(Gear^.Density) * 3) div 2 + round(vdX * hwRound(Gear^.Density) * 6) + round(vdY * hwRound(Gear^.Density) * 6);
            for i:= max(maxDrops div 3, min(32, Random(maxDrops))) downto 0 do
                begin
                particle := AddVisualGear(X - 3 + Random(7), cWaterLine, vgtDroplet);
                if particle <> nil then
                    with particle^ do
                        begin
                        dX := dX - vdX / 10;
                        dY := dY - vdY / 5;
                        if splash <> nil then
                            begin
                            if splash^.Scale > 1 then
                                begin
                                dX:= dX * power(splash^.Scale,0.3333); // tone down the droplet height further
                                dY:= dY * power(splash^.Scale, 0.3333)
                                end
                            else
                                begin
                                dX:= dX * splash^.Scale;
                                dY:= dY * splash^.Scale
                                end
                            end
                        end
                end
            end;
        if isSubmersible and (Gear = CurAmmoGear) and (CurAmmoGear^.Pos = 0) then
            CurAmmoGear^.Pos := 1000
        end
    else
        begin
        if (not ((Gear^.Kind = gtJetpack) or (Gear^.Kind = gtBee))) then
            Gear^.State:= (Gear^.State and (not gstSubmersible));  // making it temporary for most gears is more attractive I think
        CheckGearDrowning := false
        end
end;


procedure ResurrectHedgehog(var gear: PGear);
var tempTeam : PTeam;
    sparkles: PVisualGear;
    gX, gY: LongInt;
begin
    if (Gear^.LastDamage <> nil) then
        uStats.HedgehogDamaged(Gear, Gear^.LastDamage, 0, true)
    else
        uStats.HedgehogDamaged(Gear, CurrentHedgehog, 0, true);
    AttackBar:= 0;
    gear^.dX := _0;
    gear^.dY := _0;
    gear^.Damage := 0;
    gear^.Health := gear^.Hedgehog^.InitialHealth;
    gear^.Hedgehog^.Effects[hePoisoned] := 0;
    if (CurrentHedgehog^.Effects[heResurrectable] = 0) or ((CurrentHedgehog^.Effects[heResurrectable] <> 0)
          and (Gear^.Hedgehog^.Team^.Clan <> CurrentHedgehog^.Team^.Clan)) then
        with CurrentHedgehog^ do
            begin
            inc(Team^.stats.AIKills);
            FreeTexture(Team^.AIKillsTex);
            Team^.AIKillsTex := RenderStringTex(inttostr(Team^.stats.AIKills), Team^.Clan^.Color, fnt16);
            end;
    tempTeam := gear^.Hedgehog^.Team;
    DeleteCI(gear);
    gX := hwRound(gear^.X);
    gY := hwRound(gear^.Y);
    // might need more sparkles for a column
    sparkles:= AddVisualGear(gX, gY, vgtDust, 1);
    if sparkles <> nil then
        begin
        sparkles^.Tint:= tempTeam^.Clan^.Color shl 8 or $FF;
        //sparkles^.Angle:= random(360);
        end;
    FindPlace(gear, false, 0, LAND_WIDTH, true);
    if gear <> nil then
        begin
        AddVisualGear(hwRound(gear^.X), hwRound(gear^.Y), vgtExplosion);
        PlaySound(sndWarp);
        RenderHealth(gear^.Hedgehog^);
        ScriptCall('onGearResurrect', gear^.uid);
        gear^.State := gstWait;
        end;
    RecountTeamHealth(tempTeam);
end;

function CountNonZeroz(x, y, r, c: LongInt; mask: LongWord): LongInt;
var i: LongInt;
    count: LongInt = 0;
begin
    if (y and LAND_HEIGHT_MASK) = 0 then
        for i:= max(x - r, 0) to min(x + r, LAND_WIDTH - 4) do
            if Land[y, i] and mask <> 0 then
            begin
                inc(count);
                if count = c then
                begin
                    CountNonZeroz:= count;
                    exit
                end;
            end;
    CountNonZeroz:= count;
end;


function NoGearsToAvoid(mX, mY: LongInt; rX, rY: LongInt): boolean;
var t: PGear;
begin
NoGearsToAvoid:= false;
t:= GearsList;
rX:= sqr(rX);
rY:= sqr(rY);
while t <> nil do
    begin
    if t^.Kind <= gtExplosives then
        if not (hwSqr(int2hwFloat(mX) - t^.X) / rX + hwSqr(int2hwFloat(mY) - t^.Y) / rY > _1) then
            exit;
    t:= t^.NextGear
    end;
NoGearsToAvoid:= true
end;

procedure FindPlace(var Gear: PGear; withFall: boolean; Left, Right: LongInt); inline;
begin
    FindPlace(Gear, withFall, Left, Right, false);
end;

procedure FindPlace(var Gear: PGear; withFall: boolean; Left, Right: LongInt; skipProximity: boolean);
var x: LongInt;
    y, sy: LongInt;
    ar: array[0..1023] of TPoint;
    ar2: array[0..2047] of TPoint;
    temp: TPoint;
    cnt, cnt2: Longword;
    delta: LongInt;
    ignoreNearObjects, ignoreOverlap, tryAgain: boolean;
begin
ignoreNearObjects:= false; // try not skipping proximity at first
ignoreOverlap:= false; // this not only skips proximity, but allows overlapping objects (barrels, mines, hogs, crates).  Saving it for a 3rd pass.  With this active, winning AI Survival goes back to virtual impossibility
tryAgain:= true;
if WorldEdge <> weNone then 
    begin
    Left:= max(Left, LongInt(leftX) + Gear^.Radius);
    Right:= min(Right,rightX-Gear^.Radius)
    end;
while tryAgain do
    begin
    delta:= LAND_WIDTH div 16;
    cnt2:= 0;
    repeat
        x:= Left + max(LAND_WIDTH div 2048, LongInt(GetRandom(Delta)));
        repeat
            inc(x, Delta);
            cnt:= 0;
            y:= min(1024, topY) - Gear^.Radius shl 1;
            while y < cWaterLine do
                begin
                repeat
                    inc(y, 2);
                until (y >= cWaterLine) or
                        ((not ignoreOverlap) and (CountNonZeroz(x, y, Gear^.Radius - 1, 1, $FFFF) = 0)) or 
                        (ignoreOverlap and (CountNonZeroz(x, y, Gear^.Radius - 1, 1, lfLandMask) = 0));

                sy:= y;

                repeat
                    inc(y);
                until (y >= cWaterLine) or
                        ((not ignoreOverlap) and (CountNonZeroz(x, y, Gear^.Radius - 1, 1, $FFFF) <> 0)) or 
                        (ignoreOverlap and (CountNonZeroz(x, y, Gear^.Radius - 1, 1, lfLandMask) <> 0)); 

                if (y - sy > Gear^.Radius * 2)
                    and (((Gear^.Kind = gtExplosives)
                    and (y < cWaterLine)
                    and (ignoreNearObjects or NoGearsToAvoid(x, y - Gear^.Radius, 60, 60))
                    and (CountNonZeroz(x, y+1, Gear^.Radius - 1, Gear^.Radius+1, $FFFF) > Gear^.Radius))
                or
                    ((Gear^.Kind <> gtExplosives)
                    and (y < cWaterLine)
                    and (ignoreNearObjects or NoGearsToAvoid(x, y - Gear^.Radius, 110, 110))
                    )) then
                    begin
                    ar[cnt].X:= x;
                    if withFall then
                        ar[cnt].Y:= sy + Gear^.Radius
                    else
                        ar[cnt].Y:= y - Gear^.Radius;
                    inc(cnt)
                    end;

                inc(y, 10)
                end;

            if cnt > 0 then
        begin
           temp := ar[GetRandom(cnt)];
               with temp do
                    begin
                    ar2[cnt2].x:= x;
                    ar2[cnt2].y:= y;
                    inc(cnt2)
            end
           end
        until (x + Delta > Right);

        dec(Delta, 60)
    until (cnt2 > 0) or (Delta < 70);
    // if either of these has not been tried, do another pass
    if (cnt2 = 0) and skipProximity and (not ignoreOverlap) then
        tryAgain:= true
    else tryAgain:= false;
    if ignoreNearObjects then ignoreOverlap:= true;
    ignoreNearObjects:= true;
    end;

if cnt2 > 0 then
    begin
    temp := ar2[GetRandom(cnt2)];
    with temp do
        begin
        Gear^.X:= int2hwFloat(x);
        Gear^.Y:= int2hwFloat(y);
        AddFileLog('Assigned Gear coordinates (' + inttostr(x) + ',' + inttostr(y) + ')');
        end
    end
    else
    begin
    OutError('Can''t find place for Gear', false);
    if Gear^.Kind = gtHedgehog then
        Gear^.Hedgehog^.Effects[heResurrectable] := 0;
    DeleteGear(Gear);
    Gear:= nil
    end
end;

function CheckGearNear(Gear: PGear; Kind: TGearType; rX, rY: LongInt): PGear;
var t: PGear;
begin
t:= GearsList;
rX:= sqr(rX);
rY:= sqr(rY);

while t <> nil do
    begin
    if (t <> Gear) and (t^.Kind = Kind) then
        if not((hwSqr(Gear^.X - t^.X) / rX + hwSqr(Gear^.Y - t^.Y) / rY) > _1) then
        begin
            CheckGearNear:= t;
            exit;
        end;
    t:= t^.NextGear
    end;

CheckGearNear:= nil
end;

procedure CheckCollision(Gear: PGear); inline;
begin
    if (TestCollisionXwithGear(Gear, hwSign(Gear^.dX)) <> 0)
    or (TestCollisionYwithGear(Gear, hwSign(Gear^.dY)) <> 0) then
        Gear^.State := Gear^.State or gstCollision
    else
        Gear^.State := Gear^.State and (not gstCollision)
end;

procedure CheckCollisionWithLand(Gear: PGear); inline;
begin
    if (TestCollisionX(Gear, hwSign(Gear^.dX)) <> 0)
    or (TestCollisionY(Gear, hwSign(Gear^.dY)) <> 0) then
        Gear^.State := Gear^.State or gstCollision
    else
        Gear^.State := Gear^.State and (not gstCollision)
end;

function MakeHedgehogsStep(Gear: PGear) : boolean;
begin
    if TestCollisionXwithGear(Gear, hwSign(Gear^.dX)) <> 0 then if (TestCollisionYwithGear(Gear, -1) = 0) then
        begin
        Gear^.Y:= Gear^.Y - _1;
    if TestCollisionXwithGear(Gear, hwSign(Gear^.dX)) <> 0 then if (TestCollisionYwithGear(Gear, -1) = 0) then
        begin
        Gear^.Y:= Gear^.Y - _1;
    if TestCollisionXwithGear(Gear, hwSign(Gear^.dX)) <> 0 then if (TestCollisionYwithGear(Gear, -1) = 0) then
        begin
        Gear^.Y:= Gear^.Y - _1;
    if TestCollisionXwithGear(Gear, hwSign(Gear^.dX)) <> 0 then if (TestCollisionYwithGear(Gear, -1) = 0) then
        begin
        Gear^.Y:= Gear^.Y - _1;
    if TestCollisionXwithGear(Gear, hwSign(Gear^.dX)) <> 0 then if (TestCollisionYwithGear(Gear, -1) = 0) then
        begin
        Gear^.Y:= Gear^.Y - _1;
    if TestCollisionXwithGear(Gear, hwSign(Gear^.dX)) <> 0 then if (TestCollisionYwithGear(Gear, -1) = 0) then
        begin
        Gear^.Y:= Gear^.Y - _1;
        if TestCollisionXwithGear(Gear, hwSign(Gear^.dX)) <> 0 then
            Gear^.Y:= Gear^.Y + _6
        end else Gear^.Y:= Gear^.Y + _5 else
        end else Gear^.Y:= Gear^.Y + _4 else
        end else Gear^.Y:= Gear^.Y + _3 else
        end else Gear^.Y:= Gear^.Y + _2 else
        end else Gear^.Y:= Gear^.Y + _1
        end;

    if TestCollisionXwithGear(Gear, hwSign(Gear^.dX)) = 0 then
        begin
        Gear^.X:= Gear^.X + SignAs(_1, Gear^.dX);
        MakeHedgehogsStep:= true
        end else
        MakeHedgehogsStep:= false;

    if TestCollisionYwithGear(Gear, 1) = 0 then
        begin
        Gear^.Y:= Gear^.Y + _1;
    if TestCollisionYwithGear(Gear, 1) = 0 then
        begin
        Gear^.Y:= Gear^.Y + _1;
    if TestCollisionYwithGear(Gear, 1) = 0 then
        begin
        Gear^.Y:= Gear^.Y + _1;
    if TestCollisionYwithGear(Gear, 1) = 0 then
        begin
        Gear^.Y:= Gear^.Y + _1;
    if TestCollisionYwithGear(Gear, 1) = 0 then
        begin
        Gear^.Y:= Gear^.Y + _1;
    if TestCollisionYwithGear(Gear, 1) = 0 then
        begin
        Gear^.Y:= Gear^.Y + _1;
    if TestCollisionYwithGear(Gear, 1) = 0 then
        begin
        Gear^.Y:= Gear^.Y - _6;
        Gear^.dY:= _0;
        Gear^.State:= Gear^.State or gstMoving;
        exit
        end;
        end
        end
        end
        end
        end
        end;
end;


procedure ShotgunShot(Gear: PGear);
var t: PGear;
    dmg, r, dist: LongInt;
    dx, dy: hwFloat;
begin
Gear^.Radius:= cShotgunRadius;
t:= GearsList;
while t <> nil do
    begin
    case t^.Kind of
        gtHedgehog,
            gtMine,
            gtSMine,
            gtKnife,
            gtCase,
            gtTarget,
            gtExplosives: begin//,
//            gtStructure: begin
//addFileLog('ShotgunShot radius: ' + inttostr(Gear^.Radius) + ', t^.Radius = ' + inttostr(t^.Radius) + ', distance = ' + inttostr(dist) + ', dmg = ' + inttostr(dmg));
                    dmg:= 0;
                    r:= Gear^.Radius + t^.Radius;
                    dx:= Gear^.X-t^.X;
                    dx.isNegative:= false;
                    dy:= Gear^.Y-t^.Y;
                    dy.isNegative:= false;
                    if r-hwRound(dx+dy) > 0 then
                        begin
                        dist:= hwRound(Distance(dx, dy));
                        dmg:= ModifyDamage(min(r - dist, 25), t);
                        end;
                    if dmg > 0 then
                        begin
                        if t^.Hedgehog^.Effects[heInvulnerable] = 0 then
                            ApplyDamage(t, Gear^.Hedgehog, dmg, dsBullet)
                        else
                            Gear^.State:= Gear^.State or gstWinner;

                        DeleteCI(t);
                        t^.dX:= t^.dX + Gear^.dX * dmg * _0_01 + SignAs(cHHKick, Gear^.dX);
                        t^.dY:= t^.dY + Gear^.dY * dmg * _0_01;
                        t^.State:= t^.State or gstMoving;
                        if t^.Kind = gtKnife then t^.State:= t^.State and (not gstCollision);
                        t^.Active:= true;
                        FollowGear:= t
                        end
                    end;
            gtGrave: begin
                    dmg:= 0;
                    r:= Gear^.Radius + t^.Radius;
                    dx:= Gear^.X-t^.X;
                    dx.isNegative:= false;
                    dy:= Gear^.Y-t^.Y;
                    dy.isNegative:= false;
                    if r-hwRound(dx+dy) > 0 then
                        begin
                        dist:= hwRound(Distance(dx, dy));
                        dmg:= ModifyDamage(min(r - dist, 25), t);
                        end;
                    if dmg > 0 then
                        begin
                        t^.dY:= - _0_1;
                        t^.Active:= true
                        end
                    end;
        end;
    t:= t^.NextGear
    end;
if (GameFlags and gfSolidLand) = 0 then
    DrawExplosion(hwRound(Gear^.X), hwRound(Gear^.Y), cShotgunRadius)
end;

procedure AmmoShove(Ammo: PGear; Damage, Power: LongInt);
var t: PGearArray;
    Gear: PGear;
    i, j, tmpDmg: LongInt;
    VGear: PVisualGear;
begin
t:= CheckGearsCollision(Ammo);
// Just to avoid hogs on rope dodging fire.
if (CurAmmoGear <> nil) and ((CurAmmoGear^.Kind = gtRope) or (CurAmmoGear^.Kind = gtJetpack) or (CurAmmoGear^.Kind = gtBirdy))
and (CurrentHedgehog^.Gear <> nil) and (CurrentHedgehog^.Gear^.CollisionIndex = -1)
and (sqr(hwRound(Ammo^.X) - hwRound(CurrentHedgehog^.Gear^.X)) + sqr(hwRound(Ammo^.Y) - hwRound(CurrentHedgehog^.Gear^.Y)) <= sqr(cHHRadius + Ammo^.Radius)) then
    begin
    t^.ar[t^.Count]:= CurrentHedgehog^.Gear;
    inc(t^.Count)
    end;

i:= t^.Count;

if (Ammo^.Kind = gtFlame) and (i > 0) then
    Ammo^.Health:= 0;
while i > 0 do
    begin
    dec(i);
    Gear:= t^.ar[i];
    if ((Ammo^.Kind = gtFlame) or (Ammo^.Kind = gtBlowTorch)) and 
       (Gear^.Kind = gtHedgehog) and (Gear^.Hedgehog^.Effects[heFrozen] > 255) then
        Gear^.Hedgehog^.Effects[heFrozen]:= max(255,Gear^.Hedgehog^.Effects[heFrozen]-10000);
    tmpDmg:= ModifyDamage(Damage, Gear);
    if (Gear^.State and gstNoDamage) = 0 then
        begin

        if (Ammo^.Kind = gtDEagleShot) or (Ammo^.Kind = gtSniperRifleShot) then 
            begin
            VGear := AddVisualGear(hwround(Ammo^.X), hwround(Ammo^.Y), vgtBulletHit);
            if VGear <> nil then
                VGear^.Angle := DxDy2Angle(-Ammo^.dX, Ammo^.dY);
            end;

        if (Gear^.Kind = gtHedgehog) and (Ammo^.State and gsttmpFlag <> 0) and (Ammo^.Kind = gtShover) then
            Gear^.FlightTime:= 1;


        case Gear^.Kind of
            gtHedgehog,
            gtMine,
            gtSMine,
            gtKnife,
            gtTarget,
            gtCase,
            gtExplosives: //,
            //gtStructure:
            begin
            if (Ammo^.Kind = gtDrill) then
                begin
                Ammo^.Timer:= 0;
                exit;
                end;
            if Gear^.Hedgehog^.Effects[heInvulnerable] = 0 then
                begin
                if (Ammo^.Kind = gtKnife) and (tmpDmg > 0) then
                    for j:= 1 to max(1,min(3,tmpDmg div 5)) do
                        begin
                        VGear:= AddVisualGear(hwRound(Ammo^.X-((Ammo^.X-Gear^.X)/_2)), hwRound(Ammo^.Y-((Ammo^.Y-Gear^.Y)/_2)), vgtStraightShot);
                        if VGear <> nil then
                            with VGear^ do
                                begin
                                Tint:= $FFCC00FF;
                                Angle:= random(360);
                                dx:= 0.0005 * (random(100));
                                dy:= 0.0005 * (random(100));
                                if random(2) = 0 then
                                    dx := -dx;
                                if random(2) = 0 then
                                    dy := -dy;
                                FrameTicks:= 600+random(200);
                                State:= ord(sprStar)
                                end
                        end;
                ApplyDamage(Gear, Ammo^.Hedgehog, tmpDmg, dsShove)
                end
            else
                Gear^.State:= Gear^.State or gstWinner;
            if (Gear^.Kind = gtExplosives) and (Ammo^.Kind = gtBlowtorch) then 
                begin
                if (Ammo^.Hedgehog^.Gear <> nil) then
                    Ammo^.Hedgehog^.Gear^.State:= Ammo^.Hedgehog^.Gear^.State and (not gstNotKickable);
                ApplyDamage(Gear, Ammo^.Hedgehog, tmpDmg * 100, dsUnknown); // crank up damage for explosives + blowtorch
                end;

            if (Gear^.Kind = gtHedgehog) and (Gear^.Hedgehog^.King or (Gear^.Hedgehog^.Effects[heFrozen] > 0)) then
                begin
                Gear^.dX:= Ammo^.dX * Power * _0_005;
                Gear^.dY:= Ammo^.dY * Power * _0_005
                end
            else if ((Ammo^.Kind <> gtFlame) or (Gear^.Kind = gtHedgehog)) and (Power <> 0) then
                begin
                Gear^.dX:= Ammo^.dX * Power * _0_01;
                Gear^.dY:= Ammo^.dY * Power * _0_01
                end;

            if (not isZero(Gear^.dX)) or (not isZero(Gear^.dY)) then
                begin
                Gear^.Active:= true;
                DeleteCI(Gear);
                Gear^.State:= Gear^.State or gstMoving;
                if Gear^.Kind = gtKnife then Gear^.State:= Gear^.State and (not gstCollision);
                // move the gear upwards a bit to throw it over tiny obstacles at start
                if TestCollisionXwithGear(Gear, hwSign(Gear^.dX)) <> 0 then
                    begin
                    if (TestCollisionXwithXYShift(Gear, _0, -3, hwSign(Gear^.dX)) = 0) and
                       (TestCollisionYwithGear(Gear, -1) = 0) then
                        Gear^.Y:= Gear^.Y - _1;
                    if (TestCollisionXwithXYShift(Gear, _0, -2, hwSign(Gear^.dX)) = 0) and
                       (TestCollisionYwithGear(Gear, -1) = 0) then
                        Gear^.Y:= Gear^.Y - _1;
                    if (TestCollisionXwithXYShift(Gear, _0, -1, hwSign(Gear^.dX)) = 0) and
                       (TestCollisionYwithGear(Gear, -1) = 0) then
                        Gear^.Y:= Gear^.Y - _1;
                    end
                end;


            if (Ammo^.Kind <> gtFlame) or ((Ammo^.State and gsttmpFlag) = 0) then
                FollowGear:= Gear
            end;
        end
        end;
    end;
if i <> 0 then
    SetAllToActive
end;


function CountGears(Kind: TGearType): Longword;
var t: PGear;
    count: Longword = 0;
begin

t:= GearsList;
while t <> nil do
    begin
    if t^.Kind = Kind then
        inc(count);
    t:= t^.NextGear
    end;
CountGears:= count;
end;

procedure SetAllToActive;
var t: PGear;
begin
AllInactive:= false;
t:= GearsList;
while t <> nil do
    begin
    t^.Active:= true;
    t:= t^.NextGear
    end
end;

procedure SetAllHHToActive; inline;
begin
SetAllHHToActive(true)
end;


procedure SetAllHHToActive(Ice: boolean);
var t: PGear;
begin
AllInactive:= false;
t:= GearsList;
while t <> nil do
    begin
    if (t^.Kind = gtHedgehog) or (t^.Kind = gtExplosives) then
        begin
        if (t^.Kind = gtHedgehog) and Ice then CheckIce(t);
        t^.Active:= true
        end;
    t:= t^.NextGear
    end
end;


var GearsNearArray : TPGearArray;
function GearsNear(X, Y: hwFloat; Kind: TGearType; r: LongInt): PGearArrayS;
var
    t: PGear;
    s: Longword;
begin
    r:= r*r;
    s:= 0;
    SetLength(GearsNearArray, s);
    t := GearsList;
    while t <> nil do 
        begin
        if (t^.Kind = Kind) 
            and ((X - t^.X)*(X - t^.X) + (Y - t^.Y)*(Y-t^.Y) < int2hwFloat(r)) then
            begin
            inc(s);
            SetLength(GearsNearArray, s);
            GearsNearArray[s - 1] := t;
            end;
        t := t^.NextGear;
    end;

    GearsNear.size:= s;
    GearsNear.ar:= @GearsNearArray
end;


procedure SpawnBoxOfSmth;
var t, aTot, uTot, a, h: LongInt;
    i: TAmmoType;
begin
if (PlacingHogs) or
    (cCaseFactor = 0)
    or (CountGears(gtCase) >= 5)
    or (GetRandom(cCaseFactor) <> 0) then
       exit;

FollowGear:= nil;
aTot:= 0;
uTot:= 0;
for i:= Low(TAmmoType) to High(TAmmoType) do
    if (Ammoz[i].Ammo.Propz and ammoprop_Utility) = 0 then
        inc(aTot, Ammoz[i].Probability)
    else
        inc(uTot, Ammoz[i].Probability);

t:=0;
a:=aTot;
h:= 1;

if (aTot+uTot) <> 0 then
    if ((GameFlags and gfInvulnerable) = 0) then
        begin
        h:= cHealthCaseProb * 100;
        t:= GetRandom(10000);
        a:= (10000-h)*aTot div (aTot+uTot)
        end
    else
        begin
        t:= GetRandom(aTot+uTot);
        h:= 0
        end;


if t<h then
    begin
    FollowGear:= AddGear(0, 0, gtCase, 0, _0, _0, 0);
    FollowGear^.Health:= cHealthCaseAmount;
    FollowGear^.Pos:= posCaseHealth;
    AddCaption(GetEventString(eidNewHealthPack), cWhiteColor, capgrpAmmoInfo);
    end
else if (t<a+h) then
    begin
    t:= aTot;
    if (t > 0) then
        begin
        FollowGear:= AddGear(0, 0, gtCase, 0, _0, _0, 0);
        t:= GetRandom(t);
        i:= Low(TAmmoType);
        FollowGear^.Pos:= posCaseAmmo;
        FollowGear^.AmmoType:= i;
        AddCaption(GetEventString(eidNewAmmoPack), cWhiteColor, capgrpAmmoInfo);
        end
    end
else
    begin
    t:= uTot;
    if (t > 0) then
        begin
        FollowGear:= AddGear(0, 0, gtCase, 0, _0, _0, 0);
        t:= GetRandom(t);
        i:= Low(TAmmoType);
        FollowGear^.Pos:= posCaseUtility;
        FollowGear^.AmmoType:= i;
        AddCaption(GetEventString(eidNewUtilityPack), cWhiteColor, capgrpAmmoInfo);
        end
    end;

// handles case of no ammo or utility crates - considered also placing booleans in uAmmos and altering probabilities
if (FollowGear <> nil) then
    begin
    FindPlace(FollowGear, true, 0, LAND_WIDTH);

    if (FollowGear <> nil) then
        AddVoice(sndReinforce, CurrentTeam^.voicepack)
    end
end;


function GetAmmo(Hedgehog: PHedgehog): TAmmoType;
var t, aTot: LongInt;
    i: TAmmoType;
begin
Hedgehog:= Hedgehog; // avoid hint

aTot:= 0;
for i:= Low(TAmmoType) to High(TAmmoType) do
    if (Ammoz[i].Ammo.Propz and ammoprop_Utility) = 0 then
        inc(aTot, Ammoz[i].Probability);

t:= aTot;
i:= Low(TAmmoType);
if (t > 0) then
    begin
    t:= GetRandom(t);
    while t >= 0 do
        begin
        inc(i);
        if (Ammoz[i].Ammo.Propz and ammoprop_Utility) = 0 then
            dec(t, Ammoz[i].Probability)
        end
    end;
GetAmmo:= i
end;

function GetUtility(Hedgehog: PHedgehog): TAmmoType;
var t, uTot: LongInt;
    i: TAmmoType;
begin

uTot:= 0;
for i:= Low(TAmmoType) to High(TAmmoType) do
    if ((Ammoz[i].Ammo.Propz and ammoprop_Utility) <> 0)
    and ((Hedgehog^.Team^.HedgehogsNumber > 1) or (Ammoz[i].Ammo.AmmoType <> amSwitch)) then
        inc(uTot, Ammoz[i].Probability);

t:= uTot;
i:= Low(TAmmoType);
if (t > 0) then
    begin
    t:= GetRandom(t);
    while t >= 0 do
        begin
        inc(i);
        if ((Ammoz[i].Ammo.Propz and ammoprop_Utility) <> 0) and ((Hedgehog^.Team^.HedgehogsNumber > 1)
        or (Ammoz[i].Ammo.AmmoType <> amSwitch)) then
            dec(t, Ammoz[i].Probability)
        end
    end;
GetUtility:= i
end;

(*
Intended to check Gear X/Y against the map left/right edges and apply one of the world modes
* Normal - infinite world, do nothing
* Wrap (entering left edge exits at same height on right edge)
* Bounce (striking edge is treated as a 100% elasticity bounce)
* From the depths (same as from sky, but from sea, with submersible flag set)

Trying to make the checks a little broader than on first pass to catch things that don't move normally.
*)
function WorldWrap(var Gear: PGear): boolean;
var tdx: hwFloat;
begin
WorldWrap:= false;
if WorldEdge = weNone then exit(false);
if (hwRound(Gear^.X) - Gear^.Radius < LongInt(leftX)) or
   (hwRound(Gear^.X) + LongInt(Gear^.Radius) > LongInt(rightX)) then
    begin
    if WorldEdge = weWrap then
        begin
        if (hwRound(Gear^.X) - Gear^.Radius < LongInt(leftX)) then
             Gear^.X:= int2hwfloat(rightX - Gear^.Radius)
        else Gear^.X:= int2hwfloat(LongInt(leftX) + Gear^.Radius);
        LeftImpactTimer:= 150;
        RightImpactTimer:= 150
        end
    else if WorldEdge = weBounce then
        begin
        if (hwRound(Gear^.X) - Gear^.Radius < LongInt(leftX)) then
            begin
            LeftImpactTimer:= 333;
            Gear^.dX.isNegative:= false;
            Gear^.X:= int2hwfloat(LongInt(leftX) + Gear^.Radius)
            end
        else 
            begin
            RightImpactTimer:= 333;
            Gear^.dX.isNegative:= true;
            Gear^.X:= int2hwfloat(rightX-Gear^.Radius)
            end;
        if (Gear^.Radius > 2) and (Gear^.dX.QWordValue > _0_001.QWordValue) then
            PlaySound(sndMelonImpact)
        end
    else if WorldEdge = weSea then
        begin
        if (hwRound(Gear^.Y) > cWaterLine) and (Gear^.State and gstSubmersible <> 0) then
            Gear^.State:= Gear^.State and (not gstSubmersible)
        else
            begin
            Gear^.State:= Gear^.State or gstSubmersible;
            Gear^.X:= int2hwFloat(PlayWidth)*int2hwFloat(min(max(0,hwRound(Gear^.Y)),PlayHeight))/PlayHeight;
            Gear^.Y:= int2hwFloat(cWaterLine+cVisibleWater+Gear^.Radius*2);
            tdx:= Gear^.dX;
            Gear^.dX:= -Gear^.dY;
            Gear^.dY:= tdx;
            Gear^.dY.isNegative:= true
            end
        end;
(*
* Window in the sky (Gear moved high into the sky, Y is used to determine X) [unfortunately, not a safe thing to do. shame, I thought aerial bombardment would be kinda neat
This one would be really easy to freeze game unless it was flagged unfortunately.

    else 
        begin
        Gear^.X:= int2hwFloat(PlayWidth)*int2hwFloat(min(max(0,hwRound(Gear^.Y)),PlayHeight))/PlayHeight;
        Gear^.Y:= -_2048-_256-_256;
        tdx:= Gear^.dX;
        Gear^.dX:= Gear^.dY;
        Gear^.dY:= tdx;
        Gear^.dY.isNegative:= false
        end
*)
    WorldWrap:= true
    end;
end;

end.<|MERGE_RESOLUTION|>--- conflicted
+++ resolved
@@ -250,14 +250,8 @@
                         end;
                     end
                 end;
-<<<<<<< HEAD
-        if ((GameFlags and gfKarma) <> 0) and
-        ((GameFlags and gfInvulnerable) = 0)
-        and (not CurrentHedgehog^.Gear^.Invulnerable) then
-=======
         if (GameFlags and gfKarma <> 0) and (GameFlags and gfInvulnerable = 0) and 
            (CurrentHedgehog^.Effects[heInvulnerable] = 0) then
->>>>>>> 127f6c64
             begin // this cannot just use Damage or it interrupts shotgun and gets you called stupid
             inc(CurrentHedgehog^.Gear^.Karma, tmpDmg);
             CurrentHedgehog^.Gear^.LastDamage := CurrentHedgehog;
@@ -307,13 +301,8 @@
 end;
 
 procedure CheckHHDamage(Gear: PGear);
-<<<<<<< HEAD
-var
-    dmg: Longword;
-=======
 var 
     dmg: LongInt;
->>>>>>> 127f6c64
     i: LongWord;
     particle: PVisualGear;
 begin
