(*
 * Hedgewars, a free turn based strategy game
 * Copyright (c) 2004-2015 Andrey Korotaev <unC0Rr@gmail.com>
 *
 * This program is free software; you can redistribute it and/or modify
 * it under the terms of the GNU General Public License as published by
 * the Free Software Foundation; version 2 of the License
 *
 * This program is distributed in the hope that it will be useful,
 * but WITHOUT ANY WARRANTY; without even the implied warranty of
 * MERCHANTABILITY or FITNESS FOR A PARTICULAR PURPOSE.  See the
 * GNU General Public License for more details.
 *
 * You should have received a copy of the GNU General Public License
 * along with this program; if not, write to the Free Software
 * Foundation, Inc., 51 Franklin St, Fifth Floor, Boston, MA  02110-1301  USA
 *)

(*
 * This file contains the step handlers for gears.
 *
 * Important: Since gears change the course of the game, calculations that
 *            lead to different results for different clients/players/machines
 *            should NOT occur!
 *            Use safe functions and data types! (e.g. GetRandom() and hwFloat)
 *)

 {$INCLUDE "options.inc"}

unit uGearsHandlersMess;
interface
uses uTypes, uFloat;

procedure doStepPerPixel(Gear: PGear; step: TGearStepProcedure; onlyCheckIfChanged: boolean);
procedure makeHogsWorry(x, y: hwFloat; r: LongInt; gearType: TGearType);
procedure HideHog(HH: PHedgehog);
procedure doStepDrowningGear(Gear: PGear);
procedure doStepFallingGear(Gear: PGear);
procedure doStepBomb(Gear: PGear);
procedure doStepMolotov(Gear: PGear);
procedure doStepCluster(Gear: PGear);
procedure doStepShell(Gear: PGear);
procedure doStepSnowball(Gear: PGear);
procedure doStepSnowflake(Gear: PGear);
procedure doStepGrave(Gear: PGear);
procedure doStepBeeWork(Gear: PGear);
procedure doStepBee(Gear: PGear);
procedure doStepShotIdle(Gear: PGear);
procedure doStepShotgunShot(Gear: PGear);
procedure spawnBulletTrail(Bullet: PGear; bulletX, bulletY: hwFloat; fadeIn: Boolean);
procedure doStepBulletWork(Gear: PGear);
procedure doStepDEagleShot(Gear: PGear);
procedure doStepSniperRifleShot(Gear: PGear);
procedure doStepActionTimer(Gear: PGear);
procedure doStepPickHammerWork(Gear: PGear);
procedure doStepPickHammer(Gear: PGear);
procedure doStepBlowTorchWork(Gear: PGear);
procedure doStepBlowTorch(Gear: PGear);
procedure doStepMine(Gear: PGear);
procedure doStepAirMine(Gear: PGear);
procedure doStepSMine(Gear: PGear);
procedure doStepDynamite(Gear: PGear);
procedure doStepRollingBarrel(Gear: PGear);
procedure doStepCase(Gear: PGear);
procedure doStepTarget(Gear: PGear);
procedure doStepIdle(Gear: PGear);
procedure doStepShover(Gear: PGear);
procedure doStepWhip(Gear: PGear);
procedure doStepFlame(Gear: PGear);
procedure doStepFirePunchWork(Gear: PGear);
procedure doStepFirePunch(Gear: PGear);
procedure doStepParachuteWork(Gear: PGear);
procedure doStepParachute(Gear: PGear);
procedure doStepAirAttackWork(Gear: PGear);
procedure doStepAirAttack(Gear: PGear);
procedure doStepAirBomb(Gear: PGear);
procedure doStepGirder(Gear: PGear);
procedure doStepTeleportAfter(Gear: PGear);
procedure doStepTeleportAnim(Gear: PGear);
procedure doStepTeleport(Gear: PGear);
procedure doStepSwitcherWork(Gear: PGear);
procedure doStepSwitcher(Gear: PGear);
procedure doStepMortar(Gear: PGear);
procedure doStepKamikazeWork(Gear: PGear);
procedure doStepKamikazeIdle(Gear: PGear);
procedure doStepKamikaze(Gear: PGear);
procedure doStepCakeExpl(Gear: PGear);
procedure doStepCakeDown(Gear: PGear);
procedure doStepCakeWalk(Gear: PGear);
procedure doStepCakeUp(Gear: PGear);
procedure doStepCakeFall(Gear: PGear);
procedure doStepCake(Gear: PGear);
procedure doStepSeductionWork(Gear: PGear);
procedure doStepSeductionWear(Gear: PGear);
procedure doStepSeduction(Gear: PGear);
procedure doStepWaterUp(Gear: PGear);
procedure doStepDrillDrilling(Gear: PGear);
procedure doStepDrill(Gear: PGear);
procedure doStepBallgunWork(Gear: PGear);
procedure doStepBallgun(Gear: PGear);
procedure doStepRCPlaneWork(Gear: PGear);
procedure doStepRCPlane(Gear: PGear);
procedure doStepJetpackWork(Gear: PGear);
procedure doStepJetpack(Gear: PGear);
procedure doStepBirdyDisappear(Gear: PGear);
procedure doStepBirdyFly(Gear: PGear);
procedure doStepBirdyDescend(Gear: PGear);
procedure doStepBirdyAppear(Gear: PGear);
procedure doStepBirdy(Gear: PGear);
procedure doStepEggWork(Gear: PGear);
procedure doPortalColorSwitch();
procedure doStepPortal(Gear: PGear);
procedure loadNewPortalBall(oldPortal: PGear; destroyGear: Boolean);
procedure doStepMovingPortal_real(Gear: PGear);
procedure doStepMovingPortal(Gear: PGear);
procedure doStepPortalShot(newPortal: PGear);
procedure doStepPiano(Gear: PGear);
procedure doStepSineGunShotWork(Gear: PGear);
procedure doStepSineGunShot(Gear: PGear);
procedure doStepFlamethrowerWork(Gear: PGear);
procedure doStepFlamethrower(Gear: PGear);
procedure doStepLandGunWork(Gear: PGear);
procedure doStepLandGun(Gear: PGear);
procedure doStepPoisonCloud(Gear: PGear);
procedure doStepHammer(Gear: PGear);
procedure doStepHammerHitWork(Gear: PGear);
procedure doStepHammerHit(Gear: PGear);
procedure doStepResurrectorWork(Gear: PGear);
procedure doStepResurrector(Gear: PGear);
procedure doStepNapalmBomb(Gear: PGear);
procedure doStepTardisWarp(Gear: PGear);
procedure doStepTardis(Gear: PGear);
procedure updateFuel(Gear: PGear);
procedure updateTarget(Gear:PGear; newX, newY:HWFloat);
procedure doStepIceGun(Gear: PGear);
procedure doStepAddAmmo(Gear: PGear);
procedure doStepGenericFaller(Gear: PGear);
procedure doStepCreeper(Gear: PGear);
procedure doStepKnife(Gear: PGear);
procedure doStepMinigunWork(Gear: PGear);
procedure doStepMinigun(Gear: PGear);
procedure doStepMinigunBullet(Gear: PGear);

var
    upd: Longword;
    snowLeft,snowRight: LongInt;

implementation
uses uConsts, uVariables, uVisualGearsList, uRandom, uCollisions, uGearsList, uUtils, uSound
    , SDLh, uScript, uGearsHedgehog, uGearsUtils, uIO, uCaptions, uLandGraphics
    , uGearsHandlers, uTextures, uRenderUtils, uAmmos, uTeams, uLandTexture
    , uStore, uAI, uStats, uLocale;

procedure doStepPerPixel(Gear: PGear; step: TGearStepProcedure; onlyCheckIfChanged: boolean);
var
    dX, dY, sX, sY: hwFloat;
    i, steps: LongWord;
    caller: TGearStepProcedure;
begin
    dX:= Gear^.dX;
    dY:= Gear^.dY;
    steps:= max(abs(hwRound(Gear^.X+dX)-hwRound(Gear^.X)), abs(hwRound(Gear^.Y+dY)-hwRound(Gear^.Y)));

    // Gear is still on the same Pixel it was before
    if steps < 1 then
        begin
        if onlyCheckIfChanged then
            begin
            Gear^.X := Gear^.X + dX;
            Gear^.Y := Gear^.Y + dY;
            EXIT;
            end
        else
            steps := 1;
        end;

    if steps > 1 then
        begin
        sX:= dX / steps;
        sY:= dY / steps;
        end

    else
        begin
        sX:= dX;
        sY:= dY;
        end;

    caller:= Gear^.doStep;

    for i:= 1 to steps do
        begin
        Gear^.X := Gear^.X + sX;
        Gear^.Y := Gear^.Y + sY;
        step(Gear);
        if (Gear^.doStep <> caller)
        or ((Gear^.State and gstCollision) <> 0)
        or ((Gear^.State and gstMoving) = 0) then
            break;
        end;
end;

procedure makeHogsWorry(x, y: hwFloat; r: LongInt; gearType: TGearType);
var
    gi: PGear;
    d: LongInt;
    grenadeTaunt: boolean;
begin
    gi := GearsList;
    while gi <> nil do
        begin
        if (gi^.Kind = gtHedgehog) then
            begin
            d := r - hwRound(Distance(gi^.X - x, gi^.Y - y));
            if (d > 1) and (gi^.Hedgehog^.Effects[heInvulnerable] = 0) and (GetRandom(2) = 0) then
                begin
                if (CurrentHedgehog^.Gear = gi) then
                    if (CurrentHedgehog^.Gear^.FlightTime = 0) then
                        case random(4) of
                        0: PlaySoundV(sndWhatThe, gi^.Hedgehog^.Team^.voicepack);
                        1: PlaySoundV(sndOops, gi^.Hedgehog^.Team^.voicepack);
                        2: PlaySoundV(sndRunAway, gi^.Hedgehog^.Team^.voicepack);
                        3: PlaySoundV(sndRunAway, gi^.Hedgehog^.Team^.voicepack);
                        end
                    else
                        if random(4) = 0 then
                           PlaySoundV(sndWhatThe, gi^.Hedgehog^.Team^.voicepack)
                        else
                           PlaySoundV(sndOops, gi^.Hedgehog^.Team^.voicepack)

                else
                    begin
                    if ((gi^.State and gstMoving) = 0) and (gi^.Hedgehog^.Effects[heFrozen] = 0) then
                        begin
                        gi^.dX.isNegative:= X<gi^.X;
                        gi^.State := gi^.State or gstLoser;
                        end;

                    grenadeTaunt:= false;
                    if (gearType = gtGrenade) then
                        grenadeTaunt:= random(2) = 0;

                    if grenadeTaunt then
                        PlaySoundV(sndGrenade, gi^.Hedgehog^.Team^.voicepack)
                    else
                        if d > r div 2 then
                            if random(3) = 0 then
                                PlaySoundV(sndWhatThe, gi^.Hedgehog^.Team^.voicepack)
                            else
                                PlaySoundV(sndNooo, gi^.Hedgehog^.Team^.voicepack)
                        else
                            PlaySoundV(sndUhOh, gi^.Hedgehog^.Team^.voicepack);

                    end;
                end;
            end;

        gi := gi^.NextGear
        end;
end;

procedure HideHog(HH: PHedgehog);
begin
    ScriptCall('onHogHide', HH^.Gear^.Uid);
    DeleteCI(HH^.Gear);
    if FollowGear = HH^.Gear then
        FollowGear:= nil;

    if lastGearByUID = HH^.Gear then
        lastGearByUID := nil;

    HH^.Gear^.Message:= HH^.Gear^.Message or gmRemoveFromList;
    with HH^.Gear^ do
        begin
        Z := cHHZ;
        HH^.Gear^.Active:= false;
        State:= State and (not (gstHHDriven or gstAttacking or gstAttacked));
        Message := Message and (not gmAttack);
    end;
    HH^.GearHidden:= HH^.Gear;
    HH^.Gear:= nil;
    AddVisualGear(0, 0, vgtTeamHealthSorter);
end;


////////////////////////////////////////////////////////////////////////////////
procedure doStepDrowningGear(Gear: PGear);
var i, d, bubbleX, bubbleY: LongInt;
    bubble: PVisualGear;
begin
if Gear^.Timer = 0 then
    begin
    d:= 2 * Gear^.Radius;
    for i:= (Gear^.Radius * Gear^.Radius) div 4 downto 0 do
        begin
        bubble := AddVisualGear(hwRound(Gear^.X) - Gear^.Radius + random(d), hwRound(Gear^.Y) - Gear^.Radius + random(d), vgtBubble);
        if bubble <> nil then
            bubble^.dY:= 0.1 + random(20)/10;
        end;
    DeleteGear(Gear);
    exit;
    end;

AllInactive := false;
dec(Gear^.Timer);

Gear^.Y := Gear^.Y + cDrownSpeed;

if cWaterLine > hwRound(Gear^.Y) + Gear^.Radius then
    begin
    if leftX + Gear^.Radius > hwRound(Gear^.X) then
        Gear^.X := Gear^.X - cDrownSpeed
    else
        Gear^.X := Gear^.X + cDrownSpeed;
    end
else
    Gear^.X := Gear^.X + Gear^.dX * cDrownSpeed;

// Create some bubbles (0.5% might be better but causes too few bubbles sometimes)
if (Gear^.Kind = gtHedgehog) and (Gear^.dX.isNegative) then
    bubbleX:= hwRound(Gear^.X) - Gear^.Radius
else
    bubbleX:= hwRound(Gear^.X) + Gear^.Radius;
bubbleY:= hwRound(Gear^.Y) - Gear^.Radius;
if ((not SuddenDeathDmg and (WaterOpacity < $FF))
or (SuddenDeathDmg and (SDWaterOpacity < $FF))) and ((GameTicks and $1F) = 0) then
    if (Gear^.Kind = gtHedgehog) and (Random(4) = 0) then
        AddVisualGear(bubbleX, bubbleY, vgtBubble)
else if Random(12) = 0 then
        AddVisualGear(bubbleX, bubbleY, vgtBubble);
// Insta-delete gear and skip drowning animation if water is 100% opaque
if (not SuddenDeathDmg and (WaterOpacity > $FE))
or (SuddenDeathDmg and (SDWaterOpacity > $FE)) then
    begin
    // Teleport gear to a suitable position for the damage tag in the water
    if (WorldEdge = weSea) and (hwRound(Gear^.X) - Gear^.Radius < leftX) then
        begin
        if (hwRound(Gear^.X) - Gear^.Radius > leftX - 90) then
            Gear^.X := Gear^.X - _90
        end
    else if (WorldEdge = weSea) and (hwRound(Gear^.X) + Gear^.Radius > rightX) then
        begin
        if (hwRound(Gear^.X) - Gear^.Radius < rightX + 90) then
            Gear^.X := Gear^.X + _90
        end
    else
        Gear^.Y := int2hwFloat(Gear^.Radius + cWaterLine + cVisibleWater);
    DeleteGear(Gear);
    exit;
    end;
// Delete normally if gear is outside of visible range
if (hwRound(Gear^.Y) > Gear^.Radius + cWaterLine + cVisibleWater) then
    DeleteGear(Gear);
end;

////////////////////////////////////////////////////////////////////////////////
procedure doStepFallingGear(Gear: PGear);
var
    isFalling: boolean;
    //tmp: QWord;
    tX, tdX, tdY: hwFloat;
    collV, collH, gX, gY: LongInt;
    land, xland: word;
begin
    tX:= Gear^.X;
    gX:= hwRound(Gear^.X);
    gY:= hwRound(Gear^.Y);
    Gear^.State := Gear^.State and (not gstCollision);

    // World wrap
    if (Gear^.Kind <> gtGenericFaller) and WorldWrap(Gear) and (WorldEdge = weWrap) and
      ((TestCollisionXwithGear(Gear, 1) <> 0) or (TestCollisionXwithGear(Gear, -1) <> 0))  then
        begin
        // Collision with land that *just* behind the other side of the world wrap edge
        if (not Gear^.Sticky) then
            begin
            Gear^.X:= tX;
            Gear^.dX.isNegative:= (gX > leftX + Gear^.Radius*2);
            Gear^.dX := Gear^.dX * Gear^.Friction;
            end;
        Gear^.State := Gear^.State or gstCollision;
        end;

    // clip velocity at 2 - over 1 per pixel, but really shouldn't cause many actual problems.
    if Gear^.dX.Round > 1 then
        Gear^.dX.QWordValue:= 8589934592;
    if Gear^.dY.Round > 1 then
        Gear^.dY.QWordValue:= 8589934592;

    if (Gear^.State and gstSubmersible <> 0) and CheckCoordInWater(gX, gY) then
        begin
        Gear^.dX:= Gear^.dX * _0_999;
        Gear^.dY:= Gear^.dY * _0_999
        end;

    collV := 0;
    collH := 0;
    tdX := Gear^.dX;
    tdY := Gear^.dY;

// might need some testing/adjustments - just to avoid projectiles to fly forever (accelerated by wind/skips)
    if (gX < min(LAND_WIDTH div -2, -2048))
    or (gX > max(LAND_WIDTH * 3 div 2, 6144)) then
        Gear^.Message := Gear^.Message or gmDestroy;

    if Gear^.dY.isNegative then
        begin
        land:= TestCollisionYwithGear(Gear, -1);
        isFalling := land = 0;
        if land <> 0 then
            begin
            collV := -1;
            if land and lfIce <> 0 then
                 Gear^.dX := Gear^.dX * (_0_9 + Gear^.Friction * _0_1)
            else Gear^.dX := Gear^.dX * Gear^.Friction;
            if (Gear^.AdvBounce = 0) or (land and lfBouncy = 0) then
                 begin
                 Gear^.dY := - Gear^.dY * Gear^.Elasticity;
                 Gear^.State := Gear^.State or gstCollision
                 end
            else Gear^.dY := - Gear^.dY * cElastic
            end
        else if Gear^.AdvBounce = 1 then
            begin
            land:= TestCollisionYwithGear(Gear, 1);
            if land <> 0 then collV := 1
            end
        end
    else
        begin // Gear^.dY.isNegative is false
        land:= TestCollisionYwithGear(Gear, 1);
        if land <> 0 then
            begin
            collV := 1;
            isFalling := false;
            if land and lfIce <> 0 then
                Gear^.dX := Gear^.dX * (_0_9 + Gear^.Friction * _0_1)
            else
                Gear^.dX := Gear^.dX * Gear^.Friction;

            if (Gear^.AdvBounce = 0) or (land and lfBouncy = 0) then
                 begin
                 Gear^.dY := - Gear^.dY * Gear^.Elasticity;
                 Gear^.State := Gear^.State or gstCollision
                 end
            else Gear^.dY := - Gear^.dY * cElastic
            end
        else
            begin
            isFalling := true;
            if Gear^.AdvBounce = 1 then
                begin
                land:= TestCollisionYwithGear(Gear, -1);
                if land <> 0 then collV := -1
                end
            end
        end;


    xland:= TestCollisionXwithGear(Gear, hwSign(Gear^.dX));
    if xland <> 0 then
        begin
        collH := hwSign(Gear^.dX);
        if (Gear^.AdvBounce = 0) or (xland and lfBouncy = 0) then
            begin
            Gear^.dX := - Gear^.dX * Gear^.Elasticity;
            Gear^.dY :=   Gear^.dY * Gear^.Elasticity;
            Gear^.State := Gear^.State or gstCollision
            end
        else
            begin
            Gear^.dX := - Gear^.dX * cElastic;
            Gear^.dY :=   Gear^.dY * cElastic
            end
        end
    else if Gear^.AdvBounce = 1 then
        begin
        xland:= TestCollisionXwithGear(Gear, -hwSign(Gear^.dX));
        if xland <> 0 then collH := -hwSign(Gear^.dX)
        end;
    //if Gear^.AdvBounce and (collV <>0) and (collH <> 0) and (hwSqr(tdX) + hwSqr(tdY) > _0_08) then
    if (collV <> 0) and (collH <> 0) and
       (((Gear^.AdvBounce=1) and ((collV=-1) or ((tdX.QWordValue + tdY.QWordValue) > _0_2.QWordValue)))) then
 //or ((xland or land) and lfBouncy <> 0)) then
        begin
        if (xland or land) and lfBouncy = 0 then
            begin
            Gear^.dX := tdY*Gear^.Elasticity*Gear^.Friction;
            Gear^.dY := tdX*Gear^.Elasticity;
            Gear^.State := Gear^.State or gstCollision
            end
        else
            begin
            Gear^.dX := tdY*cElastic*Gear^.Friction;
            Gear^.dY := tdX*cElastic
            end;

        Gear^.dX.isNegative:= tdX.isNegative;
        Gear^.dY.isNegative:= tdY.isNegative;
        if (collV > 0) and (collH > 0) and (not tdX.isNegative) and (not tdY.isNegative) then
            begin
            Gear^.dX.isNegative := true;
            Gear^.dY.isNegative := true
            end
        else if (collV > 0) and (collH < 0) and (tdX.isNegative or tdY.isNegative) then
            begin
            Gear^.dY.isNegative := not tdY.isNegative;
            if not tdY.isNegative then Gear^.dX.isNegative := false
            end
        else if (collV < 0) and (collH > 0) and (not tdX.isNegative) then
            begin
            Gear^.dX.isNegative := true;
            Gear^.dY.isNegative := false
            end
        else if (collV < 0) and (collH < 0) and tdX.isNegative and tdY.isNegative then
            Gear^.dX.isNegative := false;
       
        isFalling := false;
        Gear^.AdvBounce := 10;
        end;

    if Gear^.AdvBounce > 1 then
        dec(Gear^.AdvBounce);

    if isFalling and (Gear^.State and gstNoGravity = 0) then
        begin
        Gear^.dY := Gear^.dY + cGravity;
        if (GameFlags and gfMoreWind <> 0) and (TurnTimeLeft > 0) and
           ((xland or land) = 0) and
           ((Gear^.dX.QWordValue + Gear^.dY.QWordValue) > _0_02.QWordValue) then
            Gear^.dX := Gear^.dX + cWindSpeed / Gear^.Density
        end;

    Gear^.X := Gear^.X + Gear^.dX;
    Gear^.Y := Gear^.Y + Gear^.dY;
    CheckGearDrowning(Gear);
    //if (hwSqr(Gear^.dX) + hwSqr(Gear^.dY) < _0_0002) and
    if (not isFalling) and ((Gear^.dX.QWordValue + Gear^.dY.QWordValue) < _0_02.QWordValue) then
        Gear^.State := Gear^.State and (not gstMoving)
    else
        Gear^.State := Gear^.State or gstMoving;

    if ((xland or land) and lfBouncy <> 0) and (Gear^.dX.QWordValue < _0_15.QWordValue) and (Gear^.dY.QWordValue < _0_15.QWordValue) then
        Gear^.State := Gear^.State or gstCollision;

    if ((xland or land) and lfBouncy <> 0) and (Gear^.Radius >= 3) and
       ((Gear^.dX.QWordValue > _0_15.QWordValue) or (Gear^.dY.QWordValue > _0_15.QWordValue)) then
        begin
        AddBounceEffectForGear(Gear);
        end
    else if (Gear^.nImpactSounds > 0) and
        (Gear^.State and gstCollision <> 0) and
        (((Gear^.Kind <> gtMine) and (Gear^.Damage <> 0)) or (Gear^.State and gstMoving <> 0)) and
        (((Gear^.Radius < 3) and (Gear^.dY < -_0_1)) or
            ((Gear^.Radius >= 3) and
                ((Gear^.dX.QWordValue > _0_1.QWordValue) or (Gear^.dY.QWordValue > _0_1.QWordValue)))) then
        PlaySound(TSound(ord(Gear^.ImpactSound) + LongInt(GetRandom(Gear^.nImpactSounds))), true);
end;

////////////////////////////////////////////////////////////////////////////////
procedure doStepBomb(Gear: PGear);
var
    i, x, y: LongInt;
    dX, dY, gdX: hwFloat;
    vg: PVisualGear;
begin
    AllInactive := false;

    doStepFallingGear(Gear);

    dec(Gear^.Timer);
    if Gear^.Timer = 1000 then // might need adjustments
        case Gear^.Kind of
            gtGrenade,
            gtClusterBomb,
            gtWatermelon,
            gtHellishBomb: makeHogsWorry(Gear^.X, Gear^.Y, Gear^.Boom, Gear^.Kind);
            gtGasBomb: makeHogsWorry(Gear^.X, Gear^.Y, 50, Gear^.Kind);
        end;

    if (Gear^.Kind = gtBall) and ((Gear^.State and gstTmpFlag) <> 0) then
        begin
        CheckCollision(Gear);
        if (Gear^.State and gstCollision) <> 0 then
            doMakeExplosion(hwRound(Gear^.X), hwRound(Gear^.Y), Gear^.Boom, Gear^.Hedgehog, EXPLDontDraw or EXPLNoGfx);
        end;

    if (Gear^.Kind = gtGasBomb) and ((GameTicks mod 200) = 0) then
        begin
        vg:= AddVisualGear(hwRound(Gear^.X), hwRound(Gear^.Y), vgtSmokeWhite);
        if vg <> nil then
            vg^.Tint:= $FFC0C000;
        end;

    if Gear^.Timer = 0 then
        begin
        case Gear^.Kind of
            gtGrenade: doMakeExplosion(hwRound(Gear^.X), hwRound(Gear^.Y), Gear^.Boom, Gear^.Hedgehog, EXPLAutoSound);
            gtBall: doMakeExplosion(hwRound(Gear^.X), hwRound(Gear^.Y), Gear^.Boom, Gear^.Hedgehog, EXPLAutoSound);
            gtClusterBomb:
                begin
                x := hwRound(Gear^.X);
                y := hwRound(Gear^.Y);
                gdX:= Gear^.dX;
                doMakeExplosion(x, y, Gear^.Boom, Gear^.Hedgehog, EXPLAutoSound);
                for i:= 0 to 4 do
                    begin
                    dX := rndSign(GetRandomf * _0_1) + gdX / 5;
                    dY := (GetRandomf - _3) * _0_08;
                    FollowGear := AddGear(x, y, gtCluster, 0, dX, dY, 25)
                    end
                end;
            gtWatermelon:
                begin
                x := hwRound(Gear^.X);
                y := hwRound(Gear^.Y);
                gdX:= Gear^.dX;
                doMakeExplosion(x, y, Gear^.Boom, Gear^.Hedgehog, EXPLAutoSound);
                for i:= 0 to 5 do
                    begin
                    dX := rndSign(GetRandomf * _0_1) + gdX / 5;
                    dY := (GetRandomf - _1_5) * _0_3;
                    FollowGear:= AddGear(x, y, gtMelonPiece, 0, dX, dY, 75);
                    FollowGear^.DirAngle := i * 60
                    end
                end;
            gtHellishBomb:
                begin
                x := hwRound(Gear^.X);
                y := hwRound(Gear^.Y);
                doMakeExplosion(x, y, Gear^.Boom, Gear^.Hedgehog, EXPLAutoSound);

                for i:= 0 to 127 do
                    begin
                    dX := AngleCos(i * 16) * _0_5 * (GetRandomf + _1);
                    dY := AngleSin(i * 16) * _0_5 * (GetRandomf + _1);
                    if i mod 2 = 0 then
                        begin
                        AddGear(x, y, gtFlame, gstTmpFlag, dX, dY, 0);
                        AddGear(x, y, gtFlame, 0, dX, -dY, 0)
                        end
                    else
                        begin
                        AddGear(x, y, gtFlame, 0, dX, dY, 0);
                        AddGear(x, y, gtFlame, gstTmpFlag, dX, -dY, 0)
                        end;
                    end
                end;
            gtGasBomb:
                begin
                doMakeExplosion(hwRound(Gear^.X), hwRound(Gear^.Y), Gear^.Boom, Gear^.Hedgehog, EXPLAutoSound);
                for i:= 0 to 2 do
                    begin
                    x:= GetRandom(60);
                    y:= GetRandom(40);
                    FollowGear:= AddGear(hwRound(Gear^.X) - 30 + x, hwRound(Gear^.Y) - 20 + y, gtPoisonCloud, 0, _0, _0, 0);
                    end
                end;
            end;
        DeleteGear(Gear);
        exit
        end;

    CalcRotationDirAngle(Gear);

    if Gear^.Kind = gtHellishBomb then
        begin

        if Gear^.Timer = 3000 then
            begin
            Gear^.nImpactSounds := 0;
            PlaySound(sndHellish);
            end;

        if (GameTicks and $3F) = 0 then
            if (Gear^.State and gstCollision) = 0 then
                AddVisualGear(hwRound(Gear^.X), hwRound(Gear^.Y), vgtEvilTrace);
        end;
end;

////////////////////////////////////////////////////////////////////////////////
procedure doStepMolotov(Gear: PGear);
var
    s: Longword;
    i, gX, gY: LongInt;
    dX, dY: hwFloat;
    smoke, glass: PVisualGear;
begin
    AllInactive := false;

    doStepFallingGear(Gear);
    CalcRotationDirAngle(Gear);

    // let's add some smoke depending on speed
    s:= max(32,152 - round((abs(hwFloat2FLoat(Gear^.dX))+abs(hwFloat2Float(Gear^.dY)))*120))+random(10);
    if (GameTicks mod s) = 0 then
        begin
        // adjust angle to match the texture
        if Gear^.dX.isNegative then
             i:= 130
        else i:= 50;

        smoke:= AddVisualGear(hwRound(Gear^.X)-round(cos((Gear^.DirAngle+i) * pi / 180)*20), hwRound(Gear^.Y)-round(sin((Gear^.DirAngle+i) * pi / 180)*20), vgtSmoke);
        if smoke <> nil then
            smoke^.Scale:= 0.75;
        end;

    if (Gear^.State and gstCollision) <> 0 then
        begin
        PlaySound(sndMolotov);
        gX := hwRound(Gear^.X);
        gY := hwRound(Gear^.Y);
        for i:= 0 to 4 do
            begin
            (*glass:= AddVisualGear(gx+random(7)-3, gy+random(5)-2, vgtEgg);
            if glass <> nil then
                begin
                glass^.Frame:= 2;
                glass^.Tint:= $41B83ED0 - i * $10081000;
                glass^.dX:= 1/(10*(random(11)-5));
                glass^.dY:= -1/(random(4)+5);
                end;*)
            glass:= AddVisualGear(gx+random(7)-3, gy+random(7)-3, vgtStraightShot);
            if glass <> nil then
                with glass^ do
                    begin
                    Frame:= 2;
                    Tint:= $41B83ED0 - i * $10081000;
                    Angle:= random(360);
                    dx:= 0.0000001;
                    dy:= 0;
                    if random(2) = 0 then
                        dx := -dx;
                    FrameTicks:= 750;
                    State:= ord(sprEgg)
                    end;
            end;
        for i:= 0 to 24 do
            begin
            dX := AngleCos(i * 2) * ((_0_15*(i div 5))) * (GetRandomf + _1);
            dY := AngleSin(i * 8) * _0_5 * (GetRandomf + _1);
            AddGear(gX, gY, gtFlame, gstTmpFlag, dX, dY, 0);
            AddGear(gX, gY, gtFlame, gstTmpFlag, dX,-dY, 0);
            AddGear(gX, gY, gtFlame, gstTmpFlag,-dX, dY, 0);
            AddGear(gX, gY, gtFlame, gstTmpFlag,-dX,-dY, 0);
            end;
        DeleteGear(Gear);
        exit
        end;
end;

////////////////////////////////////////////////////////////////////////////////

procedure doStepCluster(Gear: PGear);
begin
    AllInactive := false;
    doStepFallingGear(Gear);
    if (Gear^.State and gstCollision) <> 0 then
        begin
        doMakeExplosion(hwRound(Gear^.X), hwRound(Gear^.Y), Gear^.Boom, Gear^.Hedgehog, EXPLAutoSound);
        DeleteGear(Gear);
        exit
    end;

    if (Gear^.Kind = gtMelonPiece) then
        CalcRotationDirAngle(Gear)
    else if (GameTicks and $1F) = 0 then
        AddVisualGear(hwRound(Gear^.X), hwRound(Gear^.Y), vgtSmokeTrace);
end;

////////////////////////////////////////////////////////////////////////////////
procedure doStepShell(Gear: PGear);
begin
    AllInactive := false;
    if (GameFlags and gfMoreWind) = 0 then
        Gear^.dX := Gear^.dX + cWindSpeed;
    doStepFallingGear(Gear);
    if (Gear^.State and gstCollision) <> 0 then
        begin
        doMakeExplosion(hwRound(Gear^.X), hwRound(Gear^.Y), Gear^.Boom, Gear^.Hedgehog, EXPLAutoSound);
        DeleteGear(Gear);
        exit
        end;
    if (GameTicks and $3F) = 0 then
        AddVisualGear(hwRound(Gear^.X), hwRound(Gear^.Y), vgtSmokeTrace);
end;

////////////////////////////////////////////////////////////////////////////////
procedure doStepSnowball(Gear: PGear);
var kick, i: LongInt;
    particle: PVisualGear;
    gdX, gdY: hwFloat;
begin
    AllInactive := false;
    if (GameFlags and gfMoreWind) = 0 then
        Gear^.dX := Gear^.dX + cWindSpeed;
    gdX := Gear^.dX;
    gdY := Gear^.dY;
    doStepFallingGear(Gear);
    CalcRotationDirAngle(Gear);
    if (Gear^.State and gstCollision) <> 0 then
        begin
        kick:= hwRound((hwAbs(gdX)+hwAbs(gdY)) * Gear^.Boom / 10000);
        Gear^.dX:= gdX;
        Gear^.dY:= gdY;
        AmmoShove(Gear, 0, kick);
        for i:= 15 + kick div 10 downto 0 do
            begin
            particle := AddVisualGear(hwRound(Gear^.X) + Random(25), hwRound(Gear^.Y) + Random(25), vgtDust);
            if particle <> nil then
                particle^.dX := particle^.dX + (Gear^.dX.QWordValue / 21474836480)
            end;
        DeleteGear(Gear);
        exit
        end;
    if ((GameTicks and $1F) = 0) and (Random(3) = 0) then
        begin
        particle:= AddVisualGear(hwRound(Gear^.X), hwRound(Gear^.Y), vgtDust);
        if particle <> nil then
            particle^.dX := particle^.dX + (Gear^.dX.QWordValue / 21474836480)
        end
end;

////////////////////////////////////////////////////////////////////////////////
procedure doStepSnowflake(Gear: PGear);
var xx, yy, px, py, rx, ry, lx, ly: LongInt;
    move, draw, allpx, gun: Boolean;
    s: PSDL_Surface;
    p: PLongwordArray;
    lf: LongWord;
begin
inc(Gear^.Pos);
gun:= (Gear^.State and gstTmpFlag) <> 0;
move:= false;
draw:= false;
if gun then
    begin
    Gear^.State:= Gear^.State and (not gstInvisible);
    doStepFallingGear(Gear);
    CheckCollision(Gear);
    if ((Gear^.State and gstCollision) <> 0) or ((Gear^.State and gstMoving) = 0) then
        draw:= true;
    xx:= hwRound(Gear^.X);
    yy:= hwRound(Gear^.Y);
    if draw and (WorldEdge = weWrap) and ((xx < leftX + 3) or (xx > rightX - 3)) then
        begin
        if xx < leftX + 3 then
             xx:= rightX-3
        else xx:= leftX+3;
        Gear^.X:= int2hwFloat(xx)
        end
    end
else if GameTicks and $7 = 0 then
    begin
    with Gear^ do
        begin
        State:= State and (not gstInvisible);
        X:= X + cWindSpeed * 3200 + dX;
        Y:= Y + dY + cGravity * vobFallSpeed * 8;  // using same value as flakes to try and get similar results
        xx:= hwRound(X);
        yy:= hwRound(Y);
        if vobVelocity <> 0 then
            begin
            DirAngle := DirAngle + (Damage / 1000);
            if DirAngle < 0 then
                DirAngle := DirAngle + 360
            else if 360 < DirAngle then
                DirAngle := DirAngle - 360;
            end;
(*
We aren't using frametick right now, so just a waste of cycles.
        inc(Health, 8);
        if longword(Health) > vobFrameTicks then
            begin
            dec(Health, vobFrameTicks);
            inc(Timer);
            if Timer = vobFramesCount then
                Timer:= 0
            end;
*)
    // move back to cloud layer
        if CheckCoordInWater(xx, yy) then
            move:= true
        else if (xx > snowRight) or (xx < snowLeft) then
            move:=true
        else if (cGravity < _0) and (yy < LAND_HEIGHT-1200) then
            move:=true
        // Solid pixel encountered
        else if ((yy and LAND_HEIGHT_MASK) = 0) and ((xx and LAND_WIDTH_MASK) = 0) and (Land[yy, xx] <> 0) then
            begin
            lf:= Land[yy, xx] and (lfObject or lfBasic or lfIndestructible);
            if lf = 0 then lf:= lfObject;
            // If there's room below keep falling
            if (((yy-1) and LAND_HEIGHT_MASK) = 0) and (Land[yy-1, xx] = 0) then
                begin
                X:= X - cWindSpeed * 1600 - dX;
                end
            // If there's room below, on the sides, fill the gaps
            else if (((yy-1) and LAND_HEIGHT_MASK) = 0) and (((xx-(1*hwSign(cWindSpeed))) and LAND_WIDTH_MASK) = 0) and (Land[yy-1, (xx-(1*hwSign(cWindSpeed)))] = 0) then
                begin
                X:= X - _0_8 * hwSign(cWindSpeed);
                Y:= Y - dY - cGravity * vobFallSpeed * 8;
                end
            else if (((yy-1) and LAND_HEIGHT_MASK) = 0) and (((xx-(2*hwSign(cWindSpeed))) and LAND_WIDTH_MASK) = 0) and (Land[yy-1, (xx-(2*hwSign(cWindSpeed)))] = 0) then
                begin
                X:= X - _0_8 * 2 * hwSign(cWindSpeed);
                Y:= Y - dY - cGravity * vobFallSpeed * 8;
                end
            else if (((yy-1) and LAND_HEIGHT_MASK) = 0) and (((xx+(1*hwSign(cWindSpeed))) and LAND_WIDTH_MASK) = 0) and (Land[yy-1, (xx+(1*hwSign(cWindSpeed)))] = 0) then
                begin
                X:= X + _0_8 * hwSign(cWindSpeed);
                Y:= Y - dY - cGravity * vobFallSpeed * 8;
                end
            else if (((yy-1) and LAND_HEIGHT_MASK) = 0) and (((xx+(2*hwSign(cWindSpeed))) and LAND_WIDTH_MASK) = 0) and (Land[yy-1, (xx+(2*hwSign(cWindSpeed)))] = 0) then
                begin
                X:= X + _0_8 * 2 * hwSign(cWindSpeed);
                Y:= Y - dY - cGravity * vobFallSpeed * 8;
                end
            // if there's an hog/object below do nothing
            else if ((((yy+1) and LAND_HEIGHT_MASK) = 0) and ((Land[yy+1, xx] and $FF) <> 0))
                then move:=true
            else draw:= true
            end
        end
    end;
if draw then
    with Gear^ do
        begin
        // we've collided with land. draw some stuff and get back into the clouds
        move:= true;
        if (Pos > 20) and ((CurAmmoGear = nil)
        or (CurAmmoGear^.Kind <> gtRope)) then
            begin
////////////////////////////////// TODO - ASK UNC0RR FOR A GOOD HOME FOR THIS ////////////////////////////////////
            if not gun then
                begin
                dec(yy,3);
                dec(xx,1)
                end;
            s:= SpritesData[sprSnow].Surface;
            p:= s^.pixels;
            allpx:= true;
            for py:= 0 to Pred(s^.h) do
                begin
                for px:= 0 to Pred(s^.w) do
                    begin
                    lx:=xx + px; ly:=yy + py;
                    if (ly and LAND_HEIGHT_MASK = 0) and (lx and LAND_WIDTH_MASK = 0) and (Land[ly, lx] and $FF = 0) then
                        begin
                        rx:= lx;
                        ry:= ly;
                        if cReducedQuality and rqBlurryLand <> 0 then
                            begin
                            rx:= rx div 2;ry:= ry div 2;
                            end;
                        if Land[yy + py, xx + px] <= lfAllObjMask then
                            if gun then
                                begin
                                LandDirty[yy div 32, xx div 32]:= 1;
                                if LandPixels[ry, rx] = 0 then
                                    Land[ly, lx]:=  lfDamaged or lfObject
                                else Land[ly, lx]:=  lfDamaged or lfBasic
                                end
                            else Land[ly, lx]:= lf;
                        if gun then
                             LandPixels[ry, rx]:= (Gear^.Tint shr 24         shl RShift) or 
                                                  (Gear^.Tint shr 16 and $FF shl GShift) or 
                                                  (Gear^.Tint shr  8 and $FF shl BShift) or 
                                                  (p^[px] and AMask)
                        else LandPixels[ry, rx]:= addBgColor(LandPixels[ry, rx], p^[px]);
                        end
                    else allpx:= false
                    end;
                p:= PLongWordArray(@(p^[s^.pitch shr 2]))
                end;

            // Why is this here.  For one thing, there's no test on +1 being safe.
            //Land[py, px+1]:= lfBasic;

            if allpx then
                UpdateLandTexture(xx, Pred(s^.h), yy, Pred(s^.w), true)
            else
                begin
                UpdateLandTexture(
                    max(0, min(LAND_WIDTH, xx)),
                    min(LAND_WIDTH - xx, Pred(s^.w)),
                    max(0, min(LAND_WIDTH, yy)),
                    min(LAND_HEIGHT - yy, Pred(s^.h)), false // could this be true without unnecessarily creating blanks?
                );
                end;
////////////////////////////////// TODO - ASK UNC0RR FOR A GOOD HOME FOR THIS ////////////////////////////////////
            end
        end;

if move then
    begin
    if gun then
        begin
        DeleteGear(Gear);
        exit
        end;
    Gear^.Pos:= 0;
    Gear^.X:= int2hwFloat(LongInt(GetRandom(snowRight - snowLeft)) + snowLeft);
    if (cGravity < _0) and (yy < LAND_HEIGHT-1200) then
         Gear^.Y:= int2hwFloat(LAND_HEIGHT - 50 - LongInt(GetRandom(50)))
    else Gear^.Y:= int2hwFloat(LAND_HEIGHT + LongInt(GetRandom(50)) - 1250);
    Gear^.State:= Gear^.State or gstInvisible;
    end
end;

////////////////////////////////////////////////////////////////////////////////
procedure doStepGrave(Gear: PGear);
begin
    if (Gear^.Message and gmDestroy) <> 0 then
        begin
        DeleteGear(Gear);
        exit
        end;

    AllInactive := false;

    if Gear^.dY.isNegative then
        if TestCollisionY(Gear, -1) <> 0 then
            Gear^.dY := _0;

    if not Gear^.dY.isNegative then
        if TestCollisionY(Gear, 1) <> 0 then
            begin
            Gear^.dY := - Gear^.dY * Gear^.Elasticity;
            if Gear^.dY > - _1div1024 then
                begin
                Gear^.Active := false;
                exit
                end
            else if Gear^.dY < - _0_03 then
                PlaySound(Gear^.ImpactSound)
            end;

    Gear^.Y := Gear^.Y + Gear^.dY;
    CheckGearDrowning(Gear);
    Gear^.dY := Gear^.dY + cGravity
end;

////////////////////////////////////////////////////////////////////////////////
procedure doStepBeeWork(Gear: PGear);
var
    t: hwFloat;
    gX,gY,i: LongInt;
    uw, nuw, wrapped: boolean;
    flower: PVisualGear;

begin
    wrapped:= WorldWrap(Gear);
    if wrapped then
        HomingWrap(Gear);

    AllInactive := false;
    gX := hwRound(Gear^.X);
    gY := hwRound(Gear^.Y);
    uw := (Gear^.Tag <> 0); // was bee underwater last tick?
    nuw := CheckCoordInWater(gx, gy + Gear^.Radius); // is bee underwater now?

    // if water entered or left
    if nuw <> uw then
        begin
        if Gear^.Timer <> 5000 then
            AddSplashForGear(Gear, false);
        StopSoundChan(Gear^.SoundChannel);
        if nuw then
            begin
            Gear^.SoundChannel := LoopSound(sndBeeWater);
            Gear^.Tag := 1;
        end
        else
            begin
            Gear^.SoundChannel := LoopSound(sndBee);
            Gear^.Tag := 0;
            end;
        end;


    if Gear^.Timer = 0 then
        begin
        // no energy? just fall
        doStepFallingGear(Gear);
        // if drowning, stop bee sound
        if (Gear^.State and gstDrowning) <> 0 then
            StopSoundChan(Gear^.SoundChannel);
        end
    else
        begin
        if (Gear^.Timer and $F) = 0 then
            begin
            if (Gear^.Timer and $3F) = 0 then
                AddVisualGear(gX, gY, vgtBeeTrace);

            Gear^.dX := Gear^.dX + _0_000064 * (Gear^.Target.X - gX);
            Gear^.dY := Gear^.dY + _0_000064 * (Gear^.Target.Y - gY);
            // make sure new speed isn't higher than original one (which we stored in Friction variable)
            t := Gear^.Friction / Distance(Gear^.dX, Gear^.dY);
            Gear^.dX := Gear^.dX * t;
            Gear^.dY := Gear^.dY * t;
            end;

        Gear^.X := Gear^.X + Gear^.dX;
        Gear^.Y := Gear^.Y + Gear^.dY;

        end;


    CheckCollision(Gear);
    if ((Gear^.State and gstCollision) <> 0) then
        begin
        StopSoundChan(Gear^.SoundChannel);
        doMakeExplosion(hwRound(Gear^.X), hwRound(Gear^.Y), Gear^.Boom, Gear^.Hedgehog, EXPLAutoSound);
        for i:= 0 to 31 do
            begin
            flower:= AddVisualGear(hwRound(Gear^.X), hwRound(Gear^.Y), vgtStraightShot);
            if flower <> nil then
                with flower^ do
                    begin
                    Scale:= 0.75;
                    dx:= 0.001 * (random(200));
                    dy:= 0.001 * (random(200));
                    if random(2) = 0 then
                        dx := -dx;
                    if random(2) = 0 then
                        dy := -dy;
                    FrameTicks:= random(250) + 250;
                    State:= ord(sprTargetBee);
                    end;
            end;
        DeleteGear(Gear);
        exit;
    end;

    if (Gear^.Timer > 0) then
        begin
        dec(Gear^.Timer);
        if Gear^.Timer = 0 then
            begin
            // no need to display remaining time anymore
            Gear^.RenderTimer:= false;
            // bee can drown when timer reached 0
            Gear^.State:= Gear^.State and (not gstSubmersible);
            end;
        end;
end;

procedure doStepBee(Gear: PGear);
begin
    AllInactive := false;
    Gear^.X := Gear^.X + Gear^.dX;
    Gear^.Y := Gear^.Y + Gear^.dY;
    WorldWrap(Gear);
    Gear^.dY := Gear^.dY + cGravity;
    CheckGearDrowning(Gear);
    CheckCollision(Gear);
    if (Gear^.State and gstCollision) <> 0 then
        begin
        doMakeExplosion(hwRound(Gear^.X), hwRound(Gear^.Y), Gear^.Boom, Gear^.Hedgehog, EXPLAutoSound);
        DeleteGear(Gear);
        exit
    end;
    dec(Gear^.Timer);
    if Gear^.Timer = 0 then
        begin
        Gear^.Hedgehog^.Gear^.Message:= Gear^.Hedgehog^.Gear^.Message and (not gmAttack);
        Gear^.Hedgehog^.Gear^.State:= Gear^.Hedgehog^.Gear^.State and (not gstAttacking);
        AttackBar:= 0;

        Gear^.SoundChannel := LoopSound(sndBee);
        Gear^.Timer := 5000;
        // save initial speed in otherwise unused Friction variable
        Gear^.Friction := Distance(Gear^.dX, Gear^.dY);
        Gear^.doStep := @doStepBeeWork
        end;
end;

////////////////////////////////////////////////////////////////////////////////
procedure doStepShotIdle(Gear: PGear);
begin
    AllInactive := false;
    if (Gear^.Kind <> gtMinigunBullet) then
        begin
        inc(Gear^.Timer);
        if Gear^.Timer > 75 then
            begin
            DeleteGear(Gear);
            AfterAttack
            end
        end
    else
<<<<<<< HEAD
		DeleteGear(Gear);
=======
        DeleteGear(Gear);
>>>>>>> 2ae4ce21
end;

procedure CreateShellForGear(Gear: PGear; startFrame: Longword);
var
    shell: PVisualGear;
begin
    shell := AddVisualGear(hwRound(Gear^.x), hwRound(Gear^.y), vgtShell);
    if shell <> nil then
    begin
        shell^.dX := gear^.dX.QWordValue / -17179869184;
        if (gear^.dX.isNegative) then
            shell^.dX := -shell^.dX;
        shell^.dY := gear^.dY.QWordValue / -17179869184;
        shell^.Frame := startFrame;
    end;
end;

function ShotgunLineHitHelp(Gear: PGear; oX, oY, tX, tY: hwFloat): Boolean;
var i: LongInt;
    Collisions: PGearArray;
begin
    ShotgunLineHitHelp := false;
    Collisions := CheckAllGearsLineCollision(Gear, oX, oY, tX, tY);
    i := Collisions^.Count;
    while i > 0 do
        begin
        dec(i);
        if Collisions^.ar[i]^.Kind in
            [gtMine, gtSMine, gtAirMine, gtKnife, gtCase, gtTarget, gtExplosives] then
            begin
            Gear^.X := Collisions^.ar[i]^.X;
            Gear^.Y := Collisions^.ar[i]^.Y;
            ShotgunShot(Gear);
            Gear^.doStep := @doStepShotIdle;
            ShotgunLineHitHelp := true;
            exit;
            end;
        end;
end;

procedure doStepShotgunShot(Gear: PGear);
var
    i: LongWord;
    oX, oY, tmpX, tmpY: hwFloat;
begin
    AllInactive := false;

    if ((Gear^.State and gstAnimation) = 0) then
        begin
        dec(Gear^.Timer);
        if Gear^.Timer = 0 then
            begin
            PlaySound(sndShotgunFire);
            CreateShellForGear(Gear, 0);
            Gear^.State := Gear^.State or gstAnimation
            end;
            exit
        end else
        if(Gear^.Hedgehog^.Gear = nil) or ((Gear^.Hedgehog^.Gear^.State and gstMoving) <> 0) then
            begin
            DeleteGear(Gear);
            AfterAttack;
            exit
            end
    else
        inc(Gear^.Timer);

    i := 100;
    oX := Gear^.X;
    oY := Gear^.Y;
    repeat
        if Gear^.Tag = 0 then
            begin
            Gear^.X := Gear^.X + Gear^.dX;
            Gear^.Y := Gear^.Y + Gear^.dY;
            end;

        tmpX := Gear^.X;
        tmpY := Gear^.Y;
        if (Gear^.PortalCounter < 30) and WorldWrap(Gear) then
            begin
            inc(Gear^.PortalCounter);
            if ShotgunLineHitHelp(Gear, oX, oY, tmpX, tmpY) then
                exit;
            oX := Gear^.X;
            oY := Gear^.Y;
            end;
        CheckCollision(Gear);

        if ((Gear^.State and gstCollision) <> 0) then
            begin
            if Gear^.Tag = 0 then
                begin
                    //Try to align the shot with the land to give portals a chance to catch it
                    Gear^.X := Gear^.X + Gear^.dX * 2;
                    Gear^.Y := Gear^.Y + Gear^.dY * 2;
                    Gear^.Tag := 1
                end
                else
                begin
                    Gear^.X := Gear^.X + Gear^.dX * 6;
                    Gear^.Y := Gear^.Y + Gear^.dY * 6;
                    ShotgunShot(Gear);
                    Gear^.doStep := @doStepShotIdle;
                end;
                exit
            end
        else
            Gear^.Tag := 0;

        CheckGearDrowning(Gear);
        if (Gear^.State and gstDrowning) <> 0 then
            begin
            Gear^.doStep := @doStepShotIdle;
            break;
            end;
        dec(i)
    until i = 0;

    ShotgunLineHitHelp(Gear, oX, oY, Gear^.X, Gear^.Y);

    if (hwRound(Gear^.X) and LAND_WIDTH_MASK <> 0) or (hwRound(Gear^.Y) and LAND_HEIGHT_MASK <> 0) then
        Gear^.doStep := @doStepShotIdle
end;

////////////////////////////////////////////////////////////////////////////////
procedure spawnBulletTrail(Bullet: PGear; bulletX, bulletY: hwFloat; fadeIn: Boolean);
var oX, oY: hwFloat;
    fromX, fromY, toX, toY, dX, dY, bLength, stepLength: real;
    VGear: PVisualGear;
    i, steps: LongWord;
begin
    if Bullet^.PortalCounter = 0 then
        begin
        ox:= CurrentHedgehog^.Gear^.X + Int2hwFloat(GetLaunchX(CurrentHedgehog^.CurAmmoType, hwSign(CurrentHedgehog^.Gear^.dX), CurrentHedgehog^.Gear^.Angle));
        oy:= CurrentHedgehog^.Gear^.Y + Int2hwFloat(GetLaunchY(CurrentHedgehog^.CurAmmoType, CurrentHedgehog^.Gear^.Angle));
        end
    else
        begin
        ox:= Bullet^.Elasticity;
        oy:= Bullet^.Friction;
        end;

    fromX:= hwFloat2Float(ox);
    fromY:= hwFloat2Float(oy);
    toX:= hwFloat2Float(bulletX);
    toY:= hwFloat2Float(bulletY);

    dX:= toX - fromX;
    dY:= toY - fromY;
    bLength:= sqrt(dX * dX + dY * dY);
    dX:= dX / bLength;
    dY:= dY / bLength;

    if fadeIn then
        begin
        steps:= 10;
        stepLength:= 12;
        fromX:= fromX + dX * 45;
        fromY:= fromY + dY * 45;
        bLength:= bLength - 45;
        end
    else steps:= 1;

    for i:= 0 to steps - 1 do
        begin
            if i < steps - 1 then
                begin
                toX:= fromX + dX * minD(stepLength, bLength);
                toY:= fromY + dY * minD(stepLength, bLength);
                end
            else if steps > 1 then
                begin
                toX:= fromX + dX * bLength;
                toY:= fromY + dY * bLength;
                end;

            if bLength > 0 then
                begin
                VGear := AddVisualGear(round(fromX), round(fromY), vgtLineTrail);
                if VGear <> nil then
                    begin
                    VGear^.X:= fromX;
                    VGear^.Y:= fromY;
                    VGear^.dX:= toX;
                    VGear^.dY:= toY;
                    VGear^.Tint:= $FFFFFF00 or ($FF * (i + 1) div (steps));

                    // reached edge of land. assume infinite beam. Extend it way out past camera
                    if ((round(toX) and LAND_WIDTH_MASK <> 0) and (not (WorldEdge in [weBounce, weWrap])))
                    or (round(toY) and LAND_HEIGHT_MASK <> 0) then
                        // only extend if not under water
                        if not CheckCoordInWater(round(toX), round(toY)) then
                        begin
                            VGear^.dX := VGear^.dX + max(LAND_WIDTH,4096) * (VGear^.dX - VGear^.X);
                            VGear^.dY := VGear^.dY + max(LAND_WIDTH,4096) * (VGear^.dY - VGear^.Y);
                        end;
                    VGear^.Timer := 200;
                    end;
                end;

            if i < steps - 1 then
                begin
                fromX:= toX;
                fromY:= toY;
                bLength:= bLength - stepLength;
                end
        end;
end;

procedure LineShoveHelp(Gear: PGear; oX, oY, tX, tY, dX, dY: hwFloat; count: LongWord);
var dmg,power: LongInt;
begin
    if hwSqr(tX - oX) + hwSqr(tY - oY) > _0_25 then
    begin
        if (Gear^.AmmoType = amDEagle) or (Gear^.AmmoType = amMinigun) then
            dmg:= Gear^.Boom
        else
            dmg:= Gear^.Timer * Gear^.Boom div 100000;
        if (Gear^.AmmoType = amMinigun) then
            power:= 10
        else
            power:= 20;
        AmmoShoveLine(Gear, dmg, power, oX, oY, tX, tY);
    end;
    if Gear^.Damage > 0 then
    begin
        DrawTunnel(oX, oY, dX, dY, count, 1);
        dec(Gear^.Health, Gear^.Damage);
        Gear^.Damage := 0
    end;
end;

procedure CheckBulletDrowningHelp(Bullet: PGear);
var dX, dY: hwFloat;
begin
    dX := Bullet^.dX;
    dY := Bullet^.dY;
    CheckGearDrowning(Bullet);
    if (dX <> Bullet^.dX) or (dY <> Bullet^.dY) then
    begin
        SpawnBulletTrail(Bullet, Bullet^.X, Bullet^.Y, Bullet^.FlightTime = 0);
        Bullet^.Elasticity := Bullet^.X;
        Bullet^.Friction := Bullet^.Y;
        Inc(Bullet^.PortalCounter);
        Bullet^.FlightTime:= 1;
    end;
end;

procedure CreateBubblesForBullet(Gear: PGear);
var i, iInit: LongWord;
begin
iInit:= 0;
if ((Gear^.State and gstDrowning) <> 0) and (Gear^.Health > 0) then
    begin
    // draw bubbles
    if (not SuddenDeathDmg and (WaterOpacity < $FF)) or (SuddenDeathDmg and (SDWaterOpacity < $FF)) then
        begin
        case Gear^.Kind of
            gtMinigunBullet: iInit:= Gear^.Health * 100;
            gtDEagleShot, gtSniperRifleShot: iInit:= Gear^.Health * 4
            end;
        for i:=iInit downto 0 do
            begin
            if Random(6) = 0 then
                AddVisualGear(hwRound(Gear^.X), hwRound(Gear^.Y), vgtBubble);
            Gear^.X := Gear^.X + Gear^.dX;
            Gear^.Y := Gear^.Y + Gear^.dY;
            end;
        end;
    // bullet dies underwater
    Gear^.Health:= 0;
    end;
end;

procedure doStepBulletWork(Gear: PGear);
var
    i, x, y, iInit: LongWord;
    oX, oY, tX, tY, tDx, tDy: hwFloat;
    VGear: PVisualGear;
    LandFlags: Word;
    isDigging: Boolean;
    isDead: Boolean;
begin
    AllInactive := false;
    inc(Gear^.Timer);
    iInit := 100;
    i := iInit;
    isDigging := false;
    isDead := false;
    oX := Gear^.X;
    oY := Gear^.Y;
    repeat
        Gear^.X := Gear^.X + Gear^.dX;
        Gear^.Y := Gear^.Y + Gear^.dY;
        tX:= Gear^.X;
        tY:= Gear^.Y;
        tDx:= Gear^.dX;
        tDy:= Gear^.dY;
        if (Gear^.PortalCounter < 30) and WorldWrap(Gear) then
            begin
            LineShoveHelp(Gear, oX, oY, tX, tY, tDx, tDy, iInit + 2 - i);
            SpawnBulletTrail(Gear, tX, tY, Gear^.FlightTime = 0);
            Gear^.FlightTime:= 1;
            iInit:= i;
            oX:= Gear^.X;
            oY:= Gear^.Y;
            inc(Gear^.PortalCounter);
            Gear^.Elasticity:= Gear^.X;
            Gear^.Friction:= Gear^.Y;
            SpawnBulletTrail(Gear, Gear^.X, Gear^.Y, false);

            // bullets can now hurt the hog that fired them
            if WorldEdge <> weSea then Gear^.Data:= nil;
            end;
        x := hwRound(Gear^.X);
        y := hwRound(Gear^.Y);

        if ((y and LAND_HEIGHT_MASK) = 0) and ((x and LAND_WIDTH_MASK) = 0) then
        begin
            LandFlags:= Land[y, x];
            if LandFlags <> 0 then inc(Gear^.Damage);
            isDigging:= (LandFlags and lfLandMask) <> 0;
        end;
        // let's interrupt before a collision with land to give portals a chance to catch the bullet
        if isDigging and (Gear^.Tag = 0) then
            begin
            Gear^.Tag := 1;
            dec(Gear^.Damage);
            Gear^.X := Gear^.X - Gear^.dX;
            Gear^.Y := Gear^.Y - Gear^.dY;
            CheckBulletDrowningHelp(Gear);
            break;
            end
        else if (not isDigging) then
            Gear^.Tag := 0;

        //Shove static gears to remove the mask and stop damaging the bullet
        if (not isDigging) and (Gear^.Damage > 5) and (Gear^.Kind <> gtMinigunBullet) then
            begin
            LineShoveHelp(Gear, oX, oY, tX, tY, tDx, tDy, iInit + 2 - i);
            SpawnBulletTrail(Gear, tX, tY, Gear^.FlightTime = 0);
            Gear^.FlightTime:= 1;
            iInit:= i;
            oX:= Gear^.X;
            oY:= Gear^.Y;
            end;

        CheckBulletDrowningHelp(Gear);
        case Gear^.Kind of
            gtMinigunBullet: isDead:= isDigging or ((Gear^.State and gstDrowning) <> 0);
            gtDEagleShot, gtSniperRifleShot: isDead:= (Gear^.Damage >= Gear^.Health) or ((Gear^.State and gstDrowning) <> 0)
        end;
        dec(i)
    until (i = 0) or (isDead);

    LineShoveHelp(Gear, oX, oY, Gear^.X, Gear^.Y,
                  Gear^.dX, Gear^.dY, iInit + 2 - i);

    CreateBubblesForBullet(Gear);

    x := hwRound(Gear^.X);
    y := hwRound(Gear^.Y);
    if (isDead) or (x and LAND_WIDTH_MASK <> 0) or (y and LAND_HEIGHT_MASK <> 0) then
        begin
        if (Gear^.Kind = gtSniperRifleShot) then
            cLaserSightingSniper := false;
        if (Ammoz[Gear^.AmmoType].Ammo.NumPerTurn <= CurrentHedgehog^.MultiShootAttacks) and (CurrentHedgehog^.Effects[heArtillery] = 2) then
            CurrentHedgehog^.Effects[heArtillery]:= 0;

        // Bullet Hit
        if ((Gear^.State and gstDrowning) = 0) and (x and LAND_WIDTH_MASK = 0) and (y and LAND_HEIGHT_MASK = 0) then
            begin
            if Gear^.Kind = gtMinigunBullet then
                begin
                doMakeExplosion(hwRound(Gear^.X), hwRound(Gear^.Y), 5,
                                Gear^.Hedgehog, (EXPLNoDamage or EXPLDoNotTouchHH){ or EXPLDontDraw or EXPLNoGfx});
                VGear := AddVisualGear(hwRound(Gear^.X + Gear^.dX * 5), hwRound(Gear^.Y + Gear^.dY * 5), vgtBulletHit);
                end
            else
                VGear := AddVisualGear(hwRound(Gear^.X), hwRound(Gear^.Y), vgtBulletHit);

            if VGear <> nil then
                begin
                VGear^.Angle := DxDy2Angle(-Gear^.dX, Gear^.dY);
                end;
            end;

        spawnBulletTrail(Gear, Gear^.X, Gear^.Y, Gear^.FlightTime = 0);
        Gear^.FlightTime:= 1;
        if Gear^.Kind = gtMinigunBullet then
            ClearHitOrderLeq(Gear^.Tag);

        if (worldEdge = weSea) and (Gear^.Kind = gtMinigunBullet)
            and Gear^.Y.isNegative and Gear^.dY.isNegative
            and (Gear^.Health > 0) and (not isZero(Gear^.dX)) then
        begin
            if Gear^.dX.isNegative then
                begin

                Gear^.X:= int2hwFloat(-1);
                iInit:= x - leftX;
                end
            else
                begin
                Gear^.X:= int2hwFloat(LAND_WIDTH);
                iInit:= rightX - x - 1;
                end;
            Gear^.Y:= Gear^.Y + Gear^.dY * hwAbs(int2hwFloat(iInit) / Gear^.dX);
            CheckGearDrowning(Gear);
            CreateBubblesForBullet(Gear);
        end;
        Gear^.doStep := @doStepShotIdle
        end;
end;

procedure doStepDEagleShot(Gear: PGear);
begin
    Gear^.Data:= nil;
    // remember who fired this
    if (Gear^.Hedgehog <> nil) and (Gear^.Hedgehog^.Gear <> nil) then
        Gear^.Data:= Pointer(Gear^.Hedgehog^.Gear);

    PlaySound(sndGun);
    ClearHitOrder();
    // add 2 initial steps to avoid problem with ammoshove related to calculation of radius + 1 radius as gear widths, and also just plain old weird angles
    Gear^.X := Gear^.X + Gear^.dX * 2;
    Gear^.Y := Gear^.Y + Gear^.dY * 2;
    Gear^.FlightTime := 0;
    Gear^.doStep := @doStepBulletWork
end;

procedure doStepSniperRifleShot(Gear: PGear);
var HHGear: PGear;
begin

    HHGear := Gear^.Hedgehog^.Gear;
    if (Gear^.Hedgehog^.Effects[heArtillery] <> 1) then
        Gear^.Hedgehog^.Effects[heArtillery]:= 2;

    if HHGear = nil then
        begin
        DeleteGear(gear);
        exit
        end;

    // remember who fired this
    Gear^.Data:= Pointer(Gear^.Hedgehog^.Gear);

    HHGear^.State := HHGear^.State or gstNotKickable;
    HedgehogChAngle(HHGear);
    if cLaserSightingSniper = false then
        // Turn sniper's laser sight on and give it a chance to aim
        begin
        cLaserSightingSniper := true;
        HHGear^.Message := 0;
        if (HHGear^.Angle >= 32) then
            dec(HHGear^.Angle,32)
        end;

    if (HHGear^.Message and gmAttack) <> 0 then
        begin
        CreateShellForGear(Gear, 1);
        Gear^.State := Gear^.State or gstAnimation;
        Gear^.dX := SignAs(AngleSin(HHGear^.Angle), HHGear^.dX) * _0_5;
        Gear^.dY := -AngleCos(HHGear^.Angle) * _0_5;
        PlaySound(sndGun);
        ClearHitOrder();
        // add 2 initial steps to avoid problem with ammoshove related to calculation of radius + 1 radius as gear widths, and also just weird angles
        Gear^.X := Gear^.X + Gear^.dX * 2;
        Gear^.Y := Gear^.Y + Gear^.dY * 2;
        Gear^.FlightTime := 0;
        Gear^.doStep := @doStepBulletWork;
        end
    else
        if (GameTicks mod 32) = 0 then
            if (GameTicks mod 4096) < 2048 then
                begin
                if (HHGear^.Angle + 1 <= cMaxAngle) then
                    inc(HHGear^.Angle)
                end
    else
        if (HHGear^.Angle >= 1) then
            dec(HHGear^.Angle);

    if (TurnTimeLeft = 0) then
        begin
        HHGear^.State := HHGear^.State and (not gstNotKickable);
        DeleteGear(Gear);
        AfterAttack
        end;
end;

////////////////////////////////////////////////////////////////////////////////
procedure doStepActionTimer(Gear: PGear);
begin
dec(Gear^.Timer);
case Gear^.Kind of
    gtATStartGame:
        begin
        AllInactive := false;
        if Gear^.Timer = 0 then
            begin
            AddCaption(GetEventString(eidRoundStart), capcolDefault, capgrpGameState);
            end
        end;
    gtATFinishGame:
        begin
        AllInactive := false;
        if Gear^.Timer = 1000 then
            begin
            ScreenFade := sfToBlack;
            ScreenFadeValue := 0;
            ScreenFadeSpeed := 1;
            end;
        if Gear^.Timer = 0 then
            begin
            SendIPC(_S'N');
            SendIPC(_S'q');
            GameState := gsExit
            end
        end;
    end;
if Gear^.Timer = 0 then
    DeleteGear(Gear)
end;

////////////////////////////////////////////////////////////////////////////////
procedure doStepPickHammerWork(Gear: PGear);
var
    i, ei, x, y: LongInt;
    HHGear: PGear;
begin
    AllInactive := false;
    WorldWrap(Gear);
    HHGear := Gear^.Hedgehog^.Gear;
    dec(Gear^.Timer);
    if (TurnTimeLeft = 0) or (Gear^.Timer = 0)
    or((Gear^.Message and gmDestroy) <> 0)
    or((HHGear^.State and gstHHDriven) =0) then
        begin
        StopSoundChan(Gear^.SoundChannel);
        DeleteGear(Gear);
        AfterAttack;
        doStepHedgehogMoving(HHGear);  // for gfInfAttack
        exit
        end;

    x:= hwRound(Gear^.X);
    y:= hwRound(Gear^.Y);
    if (Gear^.Timer mod 33) = 0 then
        begin
        HHGear^.State := HHGear^.State or gstNoDamage;
        doMakeExplosion(x, y + 7, Gear^.Boom, Gear^.Hedgehog, EXPLDontDraw);
        HHGear^.State := HHGear^.State and (not gstNoDamage)
        end;

    if (Gear^.Timer mod 47) = 0 then
        begin
        // ok. this was an attempt to turn off dust if not actually drilling land.  I have no idea why it isn't working as expected
        if (( (y + 12) and LAND_HEIGHT_MASK) = 0) and ((x and LAND_WIDTH_MASK) = 0) and (Land[y + 12, x] > 255) then
            for i:= 0 to 1 do
                AddVisualGear(x - 5 + Random(10), y + 12, vgtDust);

        i := x - Gear^.Radius - LongInt(GetRandom(2));
        ei := x + Gear^.Radius + LongInt(GetRandom(2));
        while i <= ei do
            begin
            doMakeExplosion(i, y + 3, 3, Gear^.Hedgehog, EXPLNoDamage or EXPLDoNotTouchAny or EXPLNoGfx or EXPLForceDraw);
            inc(i, 1)
            end;

        if CheckLandValue(hwRound(Gear^.X + Gear^.dX + SignAs(_6,Gear^.dX)), hwRound(Gear^.Y + _1_9), lfIndestructible) then
            begin
            Gear^.X := Gear^.X + Gear^.dX;
            Gear^.Y := Gear^.Y + _1_9;
            end;
        SetAllHHToActive;
        end;
    if TestCollisionYwithGear(Gear, 1) <> 0 then
        begin
        Gear^.dY := _0;
        SetLittle(HHGear^.dX);
        HHGear^.dY := _0;
        end
    else if Gear^.dY.isNegative and (TestCollisionYwithGear(HHGear, -1) <> 0) then
        begin
        Gear^.dY := cGravity;
        HHGear^.dY := cGravity;
        end
    else
        begin
        if CheckLandValue(hwRound(Gear^.X), hwRound(Gear^.Y + Gear^.dY + cGravity), lfLandMask) then
            begin
            Gear^.dY := Gear^.dY + cGravity;
            Gear^.Y := Gear^.Y + Gear^.dY
            end;
        if hwRound(Gear^.Y) > cWaterLine then
            Gear^.Timer := 1
        end;

    Gear^.X := Gear^.X + HHGear^.dX;
    if CheckLandValue(hwRound(Gear^.X), hwRound(Gear^.Y)-cHHRadius, lfLandMask) then
        begin
        HHGear^.X := Gear^.X;
        HHGear^.Y := Gear^.Y - int2hwFloat(cHHRadius)
        end;

    if (Gear^.Message and gmAttack) <> 0 then
        if (Gear^.State and gsttmpFlag) <> 0 then
            Gear^.Timer := 1
    else //there would be a mistake.
    else
        if (Gear^.State and gsttmpFlag) = 0 then
            Gear^.State := Gear^.State or gsttmpFlag;
    if ((Gear^.Message and gmLeft) <> 0) then
        Gear^.dX := - _0_3
    else
        if ((Gear^.Message and gmRight) <> 0) then
            Gear^.dX := _0_3
    else Gear^.dX := _0;
end;

procedure doStepPickHammer(Gear: PGear);
var
    i, y: LongInt;
    ar: TRangeArray;
    HHGear: PGear;
begin
    i := 0;
    HHGear := Gear^.Hedgehog^.Gear;

    y := hwRound(Gear^.Y) - cHHRadius * 2;
    while y < hwRound(Gear^.Y) do
        begin
        ar[i].Left := hwRound(Gear^.X) - Gear^.Radius - LongInt(GetRandom(2));
        ar[i].Right := hwRound(Gear^.X) + Gear^.Radius + LongInt(GetRandom(2));
        inc(y, 2);
        inc(i)
        end;

    DrawHLinesExplosions(@ar, 3, hwRound(Gear^.Y) - cHHRadius * 2, 2, Pred(i));
    Gear^.dY := HHGear^.dY;
    DeleteCI(HHGear);

    Gear^.SoundChannel := LoopSound(sndPickhammer);
    doStepPickHammerWork(Gear);
    Gear^.doStep := @doStepPickHammerWork
end;

////////////////////////////////////////////////////////////////////////////////
var
    BTPrevAngle, BTSteps: LongInt;

procedure doStepBlowTorchWork(Gear: PGear);
var
    HHGear: PGear;
    b: boolean;
    prevX: LongInt;
begin
    AllInactive := false;
    WorldWrap(Gear);
    dec(Gear^.Timer);

    if Gear^.Hedgehog^.Gear = nil then
        begin
        StopSoundChan(Gear^.SoundChannel);
        DeleteGear(Gear);
        AfterAttack;
        exit
        end;

    HHGear := Gear^.Hedgehog^.Gear;

    HedgehogChAngle(HHGear);

    b := false;

    if abs(LongInt(HHGear^.Angle) - BTPrevAngle) > 7  then
        begin
        Gear^.dX := SignAs(AngleSin(HHGear^.Angle) * _0_5, Gear^.dX);
        Gear^.dY := AngleCos(HHGear^.Angle) * ( - _0_5);
        BTPrevAngle := HHGear^.Angle;
        b := true
        end;

    if ((HHGear^.State and gstMoving) <> 0) then
        begin
        doStepHedgehogMoving(HHGear);
        if (HHGear^.State and gstHHDriven) = 0 then
            Gear^.Timer := 0
        end;

    if Gear^.Timer mod cHHStepTicks = 0 then
        begin
        b := true;
        if Gear^.dX.isNegative then
            HHGear^.Message := (HHGear^.Message and (gmAttack or gmUp or gmDown)) or gmLeft
        else
            HHGear^.Message := (HHGear^.Message and (gmAttack or gmUp or gmDown)) or gmRight;

        if ((HHGear^.State and gstMoving) = 0) then
            begin
            HHGear^.State := HHGear^.State and (not gstAttacking);
            prevX := hwRound(HHGear^.X);

            // why the call to HedgehogStep then a further increment of X?
            if (prevX = hwRound(HHGear^.X)) and
               CheckLandValue(hwRound(HHGear^.X + SignAs(_6, HHGear^.dX)), hwRound(HHGear^.Y),
               lfIndestructible) then HedgehogStep(HHGear);

            if (prevX = hwRound(HHGear^.X)) and
               CheckLandValue(hwRound(HHGear^.X + SignAs(_6, HHGear^.dX)), hwRound(HHGear^.Y),
               lfIndestructible) then HHGear^.X := HHGear^.X + SignAs(_1, HHGear^.dX);
            HHGear^.State := HHGear^.State or gstAttacking
            end;

        inc(BTSteps);
        if BTSteps = 7 then
            begin
            BTSteps := 0;
            if CheckLandValue(hwRound(HHGear^.X + Gear^.dX * (cHHRadius + cBlowTorchC) + SignAs(_6,Gear^.dX)), hwRound(HHGear^.Y + Gear^.dY * (cHHRadius + cBlowTorchC)),lfIndestructible) then
                begin
                Gear^.X := HHGear^.X + Gear^.dX * (cHHRadius + cBlowTorchC);
                Gear^.Y := HHGear^.Y + Gear^.dY * (cHHRadius + cBlowTorchC);
                end;
            HHGear^.State := HHGear^.State or gstNoDamage;
            AmmoShove(Gear, Gear^.Boom, 15);
            HHGear^.State := HHGear^.State and (not gstNoDamage)
            end;
        end;

    if b then
        begin
        DrawTunnel(HHGear^.X + Gear^.dX * cHHRadius,
        HHGear^.Y + Gear^.dY * cHHRadius - _1 -
        ((hwAbs(Gear^.dX) / (hwAbs(Gear^.dX) + hwAbs(Gear^.dY))) * _0_5 * 7),
        Gear^.dX, Gear^.dY,
        cHHStepTicks, cHHRadius * 2 + 7);
        end;

    if (TurnTimeLeft = 0) or (Gear^.Timer = 0)
    or ((HHGear^.Message and gmAttack) <> 0) then
        begin
        StopSoundChan(Gear^.SoundChannel);
        HHGear^.Message := 0;
        HHGear^.State := HHGear^.State and (not gstNotKickable);
        DeleteGear(Gear);
        AfterAttack
        end
end;

procedure doStepBlowTorch(Gear: PGear);
var
    HHGear: PGear;
begin
    BTPrevAngle := High(LongInt);
    BTSteps := 0;
    HHGear := Gear^.Hedgehog^.Gear;
    HedgehogChAngle(HHGear);
    Gear^.dX := SignAs(AngleSin(HHGear^.Angle) * _0_5, Gear^.dX);
    Gear^.dY := AngleCos(HHGear^.Angle) * ( - _0_5);
    DrawTunnel(HHGear^.X,
        HHGear^.Y + Gear^.dY * cHHRadius - _1 -
        ((hwAbs(Gear^.dX) / (hwAbs(Gear^.dX) + hwAbs(Gear^.dY))) * _0_5 * 7),
        Gear^.dX, Gear^.dY,
        cHHStepTicks, cHHRadius * 2 + 7);
    HHGear^.Message := 0;
    HHGear^.State := HHGear^.State or gstNotKickable;
    Gear^.SoundChannel := LoopSound(sndBlowTorch);
    Gear^.doStep := @doStepBlowTorchWork
end;


////////////////////////////////////////////////////////////////////////////////
procedure doStepMine(Gear: PGear);
var vg: PVisualGear;
    dxdy: hwFloat;
    dmg: LongWord;
begin
    if Gear^.Health = 0 then dxdy:= hwAbs(Gear^.dX)+hwAbs(Gear^.dY);
    if (Gear^.State and gstMoving) <> 0 then
        begin
        DeleteCI(Gear);
        doStepFallingGear(Gear);
        if (Gear^.State and gstMoving) = 0 then
            begin
            AddCI(Gear);
            Gear^.dX := _0;
            Gear^.dY := _0
            end;
        CalcRotationDirAngle(Gear);
        AllInactive := false
        end
    else if (GameTicks and $3F) = 25 then
        doStepFallingGear(Gear);
    if (Gear^.Health = 0) then
        begin
        if (dxdy > _0_4) and (Gear^.State and gstCollision <> 0) then
            begin
            dmg:= hwRound(dxdy * _50);
            inc(Gear^.Damage, dmg);
            ScriptCall('onGearDamage', Gear^.UID, dmg)
            end;

        if ((GameTicks and $FF) = 0) and (Gear^.Damage > random(30)) then
            begin
            vg:= AddVisualGear(hwRound(Gear^.X) - 4  + Random(8), hwRound(Gear^.Y) - 4 - Random(4), vgtSmoke);
            if vg <> nil then
                vg^.Scale:= 0.5
            end;

        if (Gear^.Damage > 35) then
            begin
            doMakeExplosion(hwRound(Gear^.X), hwRound(Gear^.Y), Gear^.Boom, Gear^.Hedgehog, EXPLAutoSound);
            DeleteGear(Gear);
            exit
            end
        end;

    if ((Gear^.State and gsttmpFlag) <> 0) and (Gear^.Health <> 0) then
        if ((Gear^.State and gstAttacking) = 0) then
            begin
            if ((GameTicks and $1F) = 0) then
                if CheckGearNear(Gear, gtHedgehog, 46, 32) <> nil then
                    Gear^.State := Gear^.State or gstAttacking
            end
        else // gstAttacking <> 0
            begin
            AllInactive := false;
            // tag of 1 means this mine has a random timer
            if (Gear^.Tag = 1) and (Gear^.Timer = 0) then
                begin
                if (GameTicks mod 2 = 0) then GetRandom(2);
                if (GameTicks mod 3 = 0) then GetRandom(2);
                Gear^.Timer:= GetRandom(51) * 100;
                Gear^.Tag:= 0;
                end;
            if (Gear^.Timer and $FF) = 0 then
                PlaySound(sndMineTick);
            if Gear^.Timer = 0 then
                begin
                if ((Gear^.State and gstWait) <> 0)
                or (cMineDudPercent = 0)
                or (getRandom(100) > cMineDudPercent) then
                    begin
                    doMakeExplosion(hwRound(Gear^.X), hwRound(Gear^.Y), Gear^.Boom, Gear^.Hedgehog, EXPLAutoSound);
                    DeleteGear(Gear);
<<<<<<< HEAD
					exit   // redundant but we've had too many delete gear bugs
=======
                    exit   // redundant but we've had too many delete gear bugs
>>>>>>> 2ae4ce21
                    end
                else
                    begin
                    vg:= AddVisualGear(hwRound(Gear^.X) - 4  + Random(8), hwRound(Gear^.Y) - 4 - Random(4), vgtSmoke);
                    if vg <> nil then
                        vg^.Scale:= 0.5;
                    PlaySound(sndVaporize);
                    Gear^.Health := 0;
                    Gear^.Damage := 0;
                    Gear^.State := Gear^.State and (not gstAttacking)
                    end;
                exit
                end;
            dec(Gear^.Timer);
            end
    else // gsttmpFlag = 0
        if (TurnTimeLeft = 0)
        or ((GameFlags and gfInfAttack <> 0) and (GameTicks > Gear^.FlightTime))
        or (Gear^.Hedgehog^.Gear = nil) then
            Gear^.State := Gear^.State or gsttmpFlag;
end;

procedure doStepAirMine(Gear: PGear);
var i,t,targDist,tmpDist: LongWord;
    targ, tmpG: PGear;
    trackSpeed, airFriction, tX, tY: hwFloat;
    isUnderwater: Boolean;
    sparkle: PVisualGear;
begin
    targ:= nil;
    if (Gear^.State and gstFrozen) <> 0 then
        begin
        if Gear^.Damage > 0 then
            begin
            // Normal, damaging explosion
            doMakeExplosion(hwRound(Gear^.X), hwRound(Gear^.Y), Gear^.Boom, Gear^.Hedgehog, EXPLAutoSound);
            if ((Gear^.State and gstNoGravity) <> 0) then
                // Remove land created by frozen air mine sprite pixel-perfectly
                EraseLand(
                    hwRound(Gear^.X) - SpritesData[sprFrozenAirMine].Width div 2,
                    hwRound(Gear^.Y) - SpritesData[sprFrozenAirMine].Height div 2,
                    sprFrozenAirMine, 0, 0, false, false, false, false);
            DeleteGear(Gear);
<<<<<<< HEAD
			exit
=======
            exit
>>>>>>> 2ae4ce21
            end;
        doStepFallingGear(Gear);
        exit
        end;
    isUnderwater:= CheckCoordInWater(hwRound(Gear^.X), hwRound(Gear^.Y) + Gear^.Radius);
    if Gear^.Pos > 0 then
        begin
        airFriction:= _1;
        if isUnderwater then
            dec(airFriction.QWordValue,Gear^.Pos*2)
        else
            dec(airFriction.QWordValue,Gear^.Pos);
        Gear^.dX:= Gear^.dX*airFriction;
        Gear^.dY:= Gear^.dY*airFriction
        end;
    doStepFallingGear(Gear);
    if (TurnTimeLeft = 0) and ((Gear^.dX.QWordValue + Gear^.dY.QWordValue) > _0_02.QWordValue) then
        AllInactive := false;

    //Disable targeting while the airmine is stunned
    if Gear^.Tag <> 0 then
        begin
        if ((Gear^.FlightTime and $FF) = 0) then
            begin
            sparkle:= AddVisualGear(hwRound(Gear^.X), hwRound(Gear^.Y), vgtDust, 1);
            if sparkle <> nil then
                begin
                    sparkle^.dX:= 0.004 * (random(100) - 50);
                    sparkle^.dY:= -0.05 + 0.004 * (random(100) - 50);
                    sparkle^.Tint:= $D5CD8CFF;
                    sparkle^.Angle:= random(360);
                end;
            end;

        dec(Gear^.FlightTime);
        if Gear^.FlightTime = 0 then
            begin
            Gear^.Tag:= 0;
            Gear^.Hedgehog:= nil;
            Gear^.State:= Gear^.State and (not gstAttacking);
            Gear^.Timer:= Gear^.WDTimer
            end;
        exit
        end;

    if (TurnTimeLeft = 0) or (Gear^.Angle = 0) or (Gear^.Hedgehog = nil) or (Gear^.Hedgehog^.Gear = nil) then
        begin
        Gear^.Hedgehog:= nil;
        targ:= nil;
        end
    else if Gear^.Hedgehog <> nil then
        targ:= Gear^.Hedgehog^.Gear;
    if targ <> nil then
        begin
        tX:=Gear^.X-targ^.X;
        tY:=Gear^.Y-targ^.Y;
        // allow escaping - should maybe flag this too
        if (GameTicks > Gear^.FlightTime + 10000) or
            (not ((tX.Round + tY.Round < Gear^.Angle * 9) and
                  (hwRound(hwSqr(tX) + hwSqr(tY)) < sqr(Gear^.Angle * 6))))
             then
            targ:= nil
        end;

    // If in ready timer, or after turn, or in first 5 seconds of turn (really a window due to extra time utility)
    // or mine is inactive due to lack of gsttmpflag or hunting is disabled due to seek radius of 0
    // then we aren't hunting
    if (ReadyTimeLeft > 0) or (TurnTimeLeft = 0) or 
        ((TurnTimeLeft < cHedgehogTurnTime) and (cHedgehogTurnTime-TurnTimeLeft < 5000)) or
        (Gear^.State and gsttmpFlag = 0) or
        (Gear^.Angle = 0) then
        gear^.State:= gear^.State and (not gstChooseTarget)
    else if
    // todo, allow not finding new target, set timeout on target retention
        (Gear^.State and gstAttacking = 0) and
        ((GameTicks and $FF) = 17) and
        (GameTicks > Gear^.FlightTime) then // recheck hunted hog
        begin
        gear^.State:= gear^.State or gstChooseTarget;
        if targ <> nil then
             targDist:= Distance(Gear^.X-targ^.X,Gear^.Y-targ^.Y).Round
        else targDist:= 0;
        for t:= 0 to Pred(TeamsCount) do
            with TeamsArray[t]^ do
                for i:= 0 to cMaxHHIndex do
                    if Hedgehogs[i].Gear <> nil then
                        begin
                        tmpG:= Hedgehogs[i].Gear;
                        tX:=Gear^.X-tmpG^.X;
                        tY:=Gear^.Y-tmpG^.Y;
                        if (Gear^.Angle = $FFFFFFFF) or
                            ((tX.Round+tY.Round < Gear^.Angle) and
                            (hwRound(hwSqr(tX) + hwSqr(tY)) < sqr(Gear^.Angle))) then
                            begin
                            if targ <> nil then tmpDist:= Distance(tX,tY).Round;
                            if (targ = nil) or (tmpDist < targDist) then
                                begin
                                if targ = nil then targDist:= Distance(tX,tY).Round
                                else targDist:= tmpDist;
                                Gear^.Hedgehog:= @Hedgehogs[i];
                                targ:= tmpG;
                                end
                            end
                        end;
        if targ <> nil then Gear^.FlightTime:= GameTicks + 5000
        end;
    if targ <> nil then
        begin
        trackSpeed:= _0;
        if isUnderwater then
            trackSpeed.QWordValue:= Gear^.Power div 2
        else
            trackSpeed.QWordValue:= Gear^.Power;
        if (Gear^.X < targ^.X) and (Gear^.dX < _0_1)  then
            if (WorldEdge = weWrap) and ((targ^.X - Gear^.X) > ((Gear^.X - int2hwFloat(LeftX)) + (int2hwFloat(RightX) - targ^.X))) then
                 Gear^.dX:= Gear^.dX-trackSpeed
            else
                 Gear^.dX:= Gear^.dX+trackSpeed // please leave as an add.  I like the effect
        else if (Gear^.X > targ^.X) and (Gear^.dX > -_0_1) then
            if (WorldEdge = weWrap) and ((Gear^.X - targ^.X) > ((targ^.X - int2hwFloat(LeftX)) + (int2hwFloat(RightX) - Gear^.X))) then
                Gear^.dX:= Gear^.dX+trackSpeed
            else
                Gear^.dX:= Gear^.dX-trackSpeed;
        if (Gear^.Y < targ^.Y) and (Gear^.dY < _0_1)  then
             Gear^.dY:= Gear^.dY+trackSpeed
        else if (Gear^.Y > targ^.Y) and (Gear^.dY > -_0_1) then
            Gear^.dY:= Gear^.dY-trackSpeed
        end
    else Gear^.Hedgehog:= nil;

    if ((Gear^.State and gsttmpFlag) <> 0) and (Gear^.Health <> 0) then
        begin
        if ((Gear^.State and gstAttacking) = 0) then
            begin
            if ((GameTicks and $1F) = 0) then
                begin
                if targ <> nil then
                    begin
                    tX:=Gear^.X-targ^.X;
                    tY:=Gear^.Y-targ^.Y;
                    if (tX.Round+tY.Round < Gear^.Boom) and
                       (hwRound(hwSqr(tX) + hwSqr(tY)) < sqr(Gear^.Boom)) then
                    Gear^.State := Gear^.State or gstAttacking
                    end
                else if (Gear^.Angle > 0) and (CheckGearNear(Gear, gtHedgehog, Gear^.Boom, Gear^.Boom) <> nil) then
                    Gear^.State := Gear^.State or gstAttacking
                end
            end
        else // gstAttacking <> 0
            begin
            AllInactive := false;
            if (Gear^.Timer and $FF) = 0 then
                PlaySound(sndMineTick);
            if Gear^.Timer = 0 then
                begin
                // recheck
                if targ <> nil then
                    begin
                    tX:=Gear^.X-targ^.X;
                    tY:=Gear^.Y-targ^.Y;
                    if (tX.Round+tY.Round < Gear^.Boom) and
                       (hwRound(hwSqr(tX) + hwSqr(tY)) < sqr(Gear^.Boom)) then
                        begin
                        Gear^.Hedgehog:= CurrentHedgehog;
                        tmpG:= FollowGear;
                        doMakeExplosion(hwRound(Gear^.X), hwRound(Gear^.Y), Gear^.Boom, Gear^.Hedgehog, EXPLAutoSound);
                        FollowGear:= tmpG;
                        DeleteGear(Gear);
                        exit
                        end
                    end
                else if (Gear^.Angle > 0) and (CheckGearNear(Gear, gtHedgehog, Gear^.Boom, Gear^.Boom) <> nil) then
                    begin
                    Gear^.Hedgehog:= CurrentHedgehog;
                    doMakeExplosion(hwRound(Gear^.X), hwRound(Gear^.Y), Gear^.Boom, Gear^.Hedgehog, EXPLAutoSound);
                    DeleteGear(Gear);
                    exit
                    end;
                Gear^.State:= Gear^.State and (not gstAttacking);
                Gear^.Timer:= Gear^.WDTimer
                end;
            if Gear^.Timer > 0 then
                dec(Gear^.Timer);
            end
        end
    else // gsttmpFlag = 0
        if (TurnTimeLeft = 0)
        or ((GameFlags and gfInfAttack <> 0) and (GameTicks > Gear^.FlightTime))
        or (CurrentHedgehog^.Gear = nil) then
        begin
        Gear^.FlightTime:= GameTicks;
        Gear^.State := Gear^.State or gsttmpFlag
        end
end;

////////////////////////////////////////////////////////////////////////////////
procedure doStepSMine(Gear: PGear);
    var land: Word;
begin
    // TODO: do real calculation?
    land:= TestCollisionXwithGear(Gear, 2);
    if land = 0 then land:= TestCollisionYwithGear(Gear,-2);
    if land = 0 then land:= TestCollisionXwithGear(Gear,-2);
    if land = 0 then land:= TestCollisionYwithGear(Gear, 2);
    if (land <> 0) and ((land and lfBouncy = 0) or ((Gear^.State and gstMoving) = 0)) then
        begin
        if ((Gear^.State and gstMoving) <> 0) or (not isZero(Gear^.dX)) or (not isZero(Gear^.dY)) then
            begin
            PlaySound(sndRopeAttach);
            Gear^.dX:= _0;
            Gear^.dY:= _0;
            Gear^.State:= Gear^.State and (not gstMoving);
            AddCI(Gear);
            end;
        end
    else
        begin
        Gear^.State:= Gear^.State or gstMoving;
        DeleteCI(Gear);
        doStepFallingGear(Gear);
        AllInactive := false;
        CalcRotationDirAngle(Gear);
        end;

    if ((Gear^.State and gsttmpFlag) <> 0) and (Gear^.Health <> 0) then
        begin
        if ((Gear^.State and gstAttacking) = 0) and ((Gear^.State and gstFrozen) = 0) then
            begin
            if ((GameTicks and $1F) = 0) then
// FIXME - values taken from mine.  use a gear val and set both to same
               if CheckGearNear(Gear, gtHedgehog, 46, 32) <> nil then
                    Gear^.State := Gear^.State or gstAttacking
            end
        else if (Gear^.State and gstFrozen) = 0 then // gstAttacking <> 0
            begin
            AllInactive := false;
            if Gear^.Timer = 0 then
                begin
                doMakeExplosion(hwRound(Gear^.X), hwRound(Gear^.Y), Gear^.Boom, Gear^.Hedgehog, EXPLAutoSound);
                DeleteGear(Gear);
                exit
                end
            else
                if (Gear^.Timer and $FF) = 0 then
                    PlaySound(sndMineTick);
                dec(Gear^.Timer);
                end
            end
    else // gsttmpFlag = 0
        if ((GameFlags and gfInfAttack = 0) and ((TurnTimeLeft = 0) or (Gear^.Hedgehog^.Gear = nil)))
        or ((GameFlags and gfInfAttack <> 0) and (GameTicks > Gear^.FlightTime)) then
            Gear^.State := Gear^.State or gsttmpFlag;
end;

////////////////////////////////////////////////////////////////////////////////
procedure doStepDynamite(Gear: PGear);
begin
    doStepFallingGear(Gear);
    AllInactive := false;

    if Gear^.Timer mod 166 = 0 then
        inc(Gear^.Tag);
    if Gear^.Timer = 1000 then // might need better timing
        makeHogsWorry(Gear^.X, Gear^.Y, 75, Gear^.Kind);
    if Gear^.Timer = 0 then
        begin
        doMakeExplosion(hwRound(Gear^.X), hwRound(Gear^.Y), Gear^.Boom, Gear^.Hedgehog, EXPLAutoSound);
        DeleteGear(Gear);
        exit
        end;
    dec(Gear^.Timer);
end;

///////////////////////////////////////////////////////////////////////////////

procedure doStepRollingBarrel(Gear: PGear);
var
    i, dmg: LongInt;
    particle: PVisualGear;
    dxdy: hwFloat;
begin
    if (Gear^.dX.QWordValue = 0) and (Gear^.dY.QWordValue = 0) and (TestCollisionYwithGear(Gear, 1) = 0) then
        SetLittle(Gear^.dY);
    Gear^.State := Gear^.State or gstAnimation;
    if Gear^.Health < cBarrelHealth then Gear^.State:= Gear^.State and (not gstFrozen);

    if ((Gear^.dX.QWordValue <> 0)
    or (Gear^.dY.QWordValue <> 0))  then
        begin
        DeleteCI(Gear);
        AllInactive := false;
        dxdy:= hwAbs(Gear^.dX)+hwAbs(Gear^.dY);
        doStepFallingGear(Gear);
        if (Gear^.State and gstCollision <> 0) and(dxdy > _0_4) then
            begin
            if (TestCollisionYwithGear(Gear, 1) <> 0) then
                begin
                Gear^.State := Gear^.State or gsttmpFlag;
                for i:= min(12, hwRound(dxdy*_10)) downto 0 do
                    begin
                    particle := AddVisualGear(hwRound(Gear^.X) - 5 + Random(10), hwRound(Gear^.Y) + 12,vgtDust);
                    if particle <> nil then
                        particle^.dX := particle^.dX + (Gear^.dX.QWordValue / 21474836480)
                    end
                end;
            dmg:= hwRound(dxdy * _50);
            inc(Gear^.Damage, dmg);
            ScriptCall('onGearDamage', Gear^.UID, dmg)
            end;
        CalcRotationDirAngle(Gear);
        //CheckGearDrowning(Gear)
        end
    else
        begin
        Gear^.State := Gear^.State or gsttmpFlag;
        AddCI(Gear)
        end;

(*
Attempt to make a barrel knock itself over an edge.  Would need more checks to avoid issues like burn damage
    begin
    x:= hwRound(Gear^.X);
    y:= hwRound(Gear^.Y);
    if (((y+1) and LAND_HEIGHT_MASK) = 0) and ((x and LAND_WIDTH_MASK) = 0) then
        if (Land[y+1, x] = 0) then
            begin
            if (((y+1) and LAND_HEIGHT_MASK) = 0) and (((x+Gear^.Radius-2) and LAND_WIDTH_MASK) = 0) and (Land[y+1, x+Gear^.Radius-2] = 0) then
                Gear^.dX:= -_0_08
            else if (((y+1 and LAND_HEIGHT_MASK)) = 0) and (((x-(Gear^.Radius-2)) and LAND_WIDTH_MASK) = 0) and (Land[y+1, x-(Gear^.Radius-2)] = 0) then
                Gear^.dX:= _0_08;
            end;
    if Gear^.dX.QWordValue = 0 then AddCI(Gear)
    end; *)

    if not Gear^.dY.isNegative and (Gear^.dY < _0_001) and (TestCollisionYwithGear(Gear, 1) <> 0) then
        Gear^.dY := _0;
    if hwAbs(Gear^.dX) < _0_001 then
        Gear^.dX := _0;

    if (Gear^.Health > 0) and ((Gear^.Health * 100 div cBarrelHealth) < random(90)) and ((GameTicks and $FF) = 0) then
        if (cBarrelHealth div Gear^.Health) > 2 then
            AddVisualGear(hwRound(Gear^.X) - 16 + Random(32), hwRound(Gear^.Y) - 2, vgtSmoke)
    else
        AddVisualGear(hwRound(Gear^.X) - 16 + Random(32), hwRound(Gear^.Y) - 2, vgtSmokeWhite);
    dec(Gear^.Health, Gear^.Damage);
    Gear^.Damage := 0;
    if Gear^.Health <= 0 then
        doStepCase(Gear);
end;

procedure doStepCase(Gear: PGear);
var
    i, x, y: LongInt;
    k: TGearType;
    dX, dY: HWFloat;
    hog: PHedgehog;
    sparkles: PVisualGear;
begin
    k := Gear^.Kind;

    if (Gear^.Message and gmDestroy) > 0 then
        begin
        DeleteGear(Gear);
        FreeActionsList;
        SetAllToActive;
        // something (hh, mine, etc...) could be on top of the case
        with CurrentHedgehog^ do
            if Gear <> nil then
                Gear^.Message := Gear^.Message and (not (gmLJump or gmHJump));
        exit
        end;
    if (k = gtExplosives) and (Gear^.Health < cBarrelHealth) then Gear^.State:= Gear^.State and (not gstFrozen);

    if ((k <> gtExplosives) and (Gear^.Damage > 0)) or ((k = gtExplosives) and (Gear^.Health<=0)) then
        begin
        x := hwRound(Gear^.X);
        y := hwRound(Gear^.Y);
        hog:= Gear^.Hedgehog;

        if k = gtCase then
            begin
            doMakeExplosion(x, y, Gear^.Boom, hog, EXPLAutoSound);
            for i:= 0 to 63 do
                AddGear(x, y, gtFlame, 0, _0, _0, 0);
            end
        else if k = gtTarget then
            uStats.TargetHit()
        else if k = gtExplosives then
<<<<<<< HEAD
			begin
			doMakeExplosion(x, y, Gear^.Boom, hog, EXPLAutoSound);
			for i:= 0 to 31 do
				begin
				dX := AngleCos(i * 64) * _0_5 * (getrandomf + _1);
				dY := AngleSin(i * 64) * _0_5 * (getrandomf + _1);
				AddGear(x, y, gtFlame, 0, dX, dY, 0);
				AddGear(x, y, gtFlame, gstTmpFlag, -dX, -dY, 0);
				end
			end;
        DeleteGear(Gear);
		exit
=======
            begin
            doMakeExplosion(x, y, Gear^.Boom, hog, EXPLAutoSound);
            for i:= 0 to 31 do
                begin
                dX := AngleCos(i * 64) * _0_5 * (getrandomf + _1);
                dY := AngleSin(i * 64) * _0_5 * (getrandomf + _1);
                AddGear(x, y, gtFlame, 0, dX, dY, 0);
                AddGear(x, y, gtFlame, gstTmpFlag, -dX, -dY, 0);
                end
            end;
        DeleteGear(Gear);
        exit
>>>>>>> 2ae4ce21
        end;

    if k = gtExplosives then
        begin
        //if V > _0_03 then Gear^.State:= Gear^.State or gstAnimation;
        if (hwAbs(Gear^.dX) > _0_15) or ((hwAbs(Gear^.dY) > _0_15) and (hwAbs(Gear^.dX) > _0_02)) then
            begin
            Gear^.doStep := @doStepRollingBarrel;
            exit;
            end
        else Gear^.dX:= _0;

        if ((Gear^.Health * 100 div cBarrelHealth) < random(90)) and ((GameTicks and $FF) = 0) then
            if (cBarrelHealth div Gear^.Health) > 2 then
                AddVisualGear(hwRound(Gear^.X) - 16 + Random(32), hwRound(Gear^.Y) - 2, vgtSmoke)
            else
                AddVisualGear(hwRound(Gear^.X) - 16 + Random(32), hwRound(Gear^.Y) - 2, vgtSmokeWhite);
        dec(Gear^.Health, Gear^.Damage);
        Gear^.Damage := 0;
        end
    else
        begin
        if Gear^.Timer = 500 then
            begin
(* Can't make sparkles team coloured without working out what the next team is going to be. This should be solved, really, since it also screws up
   voices. Reinforcements voices is heard for active team, not team-to-be.  Either that or change crate spawn from end of turn to start, although that
   has its own complexities. *)
            // Abuse a couple of gear values to track origin
            Gear^.Angle:= hwRound(Gear^.Y);
            Gear^.Tag:= random(2);
            inc(Gear^.Timer)
            end;
        if Gear^.Timer < 1833 then inc(Gear^.Timer);
        if Gear^.Timer = 1000 then
            begin
            sparkles:= AddVisualGear(hwRound(Gear^.X), Gear^.Angle, vgtDust, 1);
            if sparkles <> nil then
                begin
                sparkles^.dX:= 0;
                sparkles^.dY:= 0;
                sparkles^.Angle:= 270;
                if Gear^.Tag = 1 then
                    sparkles^.Tint:= $3744D7FF
                else sparkles^.Tint:= $FAB22CFF
                end;
            end;
        if Gear^.Timer < 1000 then
            begin
            AllInactive:= false;
            exit
            end
        end;


    if (Gear^.dY.QWordValue <> 0)
    or (TestCollisionYwithGear(Gear, 1) = 0) then
        begin
        AllInactive := false;

        Gear^.dY := Gear^.dY + cGravity;

        if ((not Gear^.dY.isNegative) and (TestCollisionYwithGear(Gear, 1) <> 0)) or
           (Gear^.dY.isNegative and (TestCollisionYwithGear(Gear, -1) <> 0)) then
             Gear^.dY := _0
        else Gear^.Y := Gear^.Y + Gear^.dY;

        if (not Gear^.dY.isNegative) and (Gear^.dY > _0_001) then
            SetAllHHToActive(false);

        if (not Gear^.dY.isNegative) and (TestCollisionYwithGear(Gear, 1) <> 0) then
            begin
            if (Gear^.dY > _0_2) and (k = gtExplosives) then
                inc(Gear^.Damage, hwRound(Gear^.dY * _70));

            if Gear^.dY > _0_2 then
                for i:= min(12, hwRound(Gear^.dY*_10)) downto 0 do
                    AddVisualGear(hwRound(Gear^.X) - 5 + Random(10), hwRound(Gear^.Y) + 12, vgtDust);

            Gear^.dY := - Gear^.dY * Gear^.Elasticity;
            if Gear^.dY > - _0_001 then
                Gear^.dY := _0
            else if Gear^.dY < - _0_03 then
                PlaySound(Gear^.ImpactSound);
            end;
        //if Gear^.dY > - _0_001 then Gear^.dY:= _0
        CheckGearDrowning(Gear);
        end;

    if (Gear^.dY.QWordValue = 0) then
        AddCI(Gear)
    else if (Gear^.dY.QWordValue <> 0) then
        DeleteCI(Gear)
end;

////////////////////////////////////////////////////////////////////////////////

procedure doStepTarget(Gear: PGear);
begin
    if (Gear^.Timer = 0) and (Gear^.Tag = 0) then
        begin
        PlaySound(sndWarp);
        // workaround: save spawn Y for doStepCase (which is a mess atm)
        Gear^.Angle:= hwRound(Gear^.Y);
        end;

    if (Gear^.Tag = 0) and (Gear^.Timer < 1000) then
        inc(Gear^.Timer)
    else if Gear^.Tag = 1 then
        Gear^.Tag := 2
    else if Gear^.Tag = 2 then
            if Gear^.Timer > 0 then
                dec(Gear^.Timer)
    else
        begin
        DeleteGear(Gear);
        exit;
        end;

    doStepCase(Gear)
end;

////////////////////////////////////////////////////////////////////////////////
procedure doStepIdle(Gear: PGear);
begin
    AllInactive := false;
    dec(Gear^.Timer);
    if Gear^.Timer = 0 then
        begin
        DeleteGear(Gear);
        AfterAttack
        end
end;

////////////////////////////////////////////////////////////////////////////////
procedure doStepShover(Gear: PGear);
var
    HHGear: PGear;
begin
    dec(Gear^.Timer);
    if Gear^.Timer = 0 then
        begin
        inc(Gear^.Tag);
        Gear^.Timer := 50;
        if Gear^.Tag = 3 then
            begin
            ClearHitOrder();
            RefillProximityCache(Gear, 100);
            end;
        end;

    if Gear^.Tag = 3 then
        begin
        HHGear := Gear^.Hedgehog^.Gear;
        HHGear^.State := HHGear^.State or gstNoDamage;
        DeleteCI(HHGear);

        AmmoShoveCache(Gear, Gear^.Boom, 115);

        HHGear^.State := (HHGear^.State and (not gstNoDamage)) or gstMoving;
        end
    else if Gear^.Tag = 4 then
        begin
        ClearHitOrder();
        ClearProximityCache();
        Gear^.Timer := 250;
        Gear^.doStep := @doStepIdle
        end
end;

////////////////////////////////////////////////////////////////////////////////
procedure doStepWhip(Gear: PGear);
var
    HHGear: PGear;
    i: LongInt;
begin
    HHGear := Gear^.Hedgehog^.Gear;
    HHGear^.State := HHGear^.State or gstNoDamage;
    DeleteCI(HHGear);

    ClearHitOrder();
    RefillProximityCache(Gear, 100);
    for i:= 0 to 3 do
        begin
        AddVisualGear(hwRound(Gear^.X) + hwSign(Gear^.dX) * (10 + 6 * i), hwRound(Gear^.Y) + 12 + Random(6), vgtDust);
        AmmoShoveCache(Gear, Gear^.Boom, 25);
        Gear^.X := Gear^.X + Gear^.dX * 5
        end;

    ClearHitOrder();
    ClearProximityCache();
    HHGear^.State := (HHGear^.State and (not gstNoDamage)) or gstMoving;

    Gear^.Timer := 250;
    Gear^.doStep := @doStepIdle
end;

////////////////////////////////////////////////////////////////////////////////
procedure doStepFlame(Gear: PGear);
var
    gX,gY,i: LongInt;
    sticky: Boolean;
    vgt: PVisualGear;
    tdX,tdY, f: HWFloat;
    landPixel: Word;
begin
    WorldWrap(Gear);
    if Gear^.FlightTime > 0 then dec(Gear^.FlightTime);
    sticky:= (Gear^.State and gsttmpFlag) <> 0;
    if not sticky then AllInactive := false;

    landPixel:= TestCollisionYwithGear(Gear, 1);
    if landPixel = 0 then
        begin
        AllInactive := false;

        if (GameTicks and $F = 0) and (Gear^.FlightTime = 0) then
            begin
            Gear^.Radius := 7;
            tdX:= Gear^.dX;
            tdY:= Gear^.dY;
            Gear^.dX.QWordValue:= 120000000;
            Gear^.dY.QWordValue:= 429496730;
            Gear^.dX.isNegative:= getrandom(2)<>1;
            Gear^.dY.isNegative:= true;
            AmmoShove(Gear, Gear^.Boom, 125);
            Gear^.dX:= tdX;
            Gear^.dY:= tdY;
            Gear^.Radius := 1
        end;

        if ((GameTicks mod 100) = 0) then
            begin
            vgt:= AddVisualGear(hwRound(Gear^.X), hwRound(Gear^.Y), vgtFire, gstTmpFlag);
            if vgt <> nil then
                begin
                vgt^.dx:= 0;
                vgt^.dy:= 0;
                vgt^.FrameTicks:= 1800 div (Gear^.Tag mod 3 + 2);
                end;
            end;

        if (Gear^.dX.QWordValue > _2.QWordValue)
            or (Gear^.dY.QWordValue > _2.QWordValue)
        then
        begin
            // norm speed vector to length of 2 for fire particles to keep flying in the same direction
            f:= _1_9 / Distance(Gear^.dX, Gear^.dY);
            Gear^.dX:= Gear^.dX * f;
            Gear^.dY:= Gear^.dY * f;
        end
        else begin
            if Gear^.dX.QWordValue > _0_01.QWordValue then
                    Gear^.dX := Gear^.dX * _0_995;

            Gear^.dY := Gear^.dY + cGravity;
            // if sticky then Gear^.dY := Gear^.dY + cGravity;

            if Gear^.dY.QWordValue > _0_2.QWordValue then
                Gear^.dY := Gear^.dY * _0_995;

            //if sticky then Gear^.X := Gear^.X + Gear^.dX else
            Gear^.X := Gear^.X + Gear^.dX + cWindSpeed * 640;
            Gear^.Y := Gear^.Y + Gear^.dY;
        end;

        gX := hwRound(Gear^.X);
        gY := hwRound(Gear^.Y);

        if CheckCoordInWater(gX, gY) then
            begin
            for i:= 0 to 3 do
                AddVisualGear(gX - 8 + Random(16), gY - 8 + Random(16), vgtSteam);
            PlaySound(sndVaporize);
            DeleteGear(Gear);
            exit
            end
        end
    else
        begin
        if (Gear^.Timer = 1) and (GameTicks and $3 = 0) then
            begin
            Gear^.Y:= Gear^.Y+_6;
            if (landPixel and lfIce <> 0) or (TestCollisionYwithGear(Gear, 1) and lfIce <> 0) then
                begin
                gX := hwRound(Gear^.X);
                gY := hwRound(Gear^.Y) - 6;
                doMakeExplosion(gX, gY, 4, Gear^.Hedgehog, EXPLNoDamage or EXPLDoNotTouchAny or EXPLNoGfx);
                PlaySound(sndVaporize);
                AddVisualGear(gX - 3 + Random(6), gY - 2, vgtSteam);
                DeleteGear(Gear);
                exit
                end;
            Gear^.Y:= Gear^.Y-_6
            end;
        if sticky and (GameTicks and $F = 0) then
            begin
            Gear^.Radius := 7;
            tdX:= Gear^.dX;
            tdY:= Gear^.dY;
            Gear^.dX.QWordValue:= 120000000;
            Gear^.dY.QWordValue:= 429496730;
            Gear^.dX.isNegative:= getrandom(2)<>1;
            Gear^.dY.isNegative:= true;
            AmmoShove(Gear, Gear^.Boom, 125);
            Gear^.dX:= tdX;
            Gear^.dY:= tdY;
            Gear^.Radius := 1
            end;
        if Gear^.Timer > 0 then
            begin
            dec(Gear^.Timer);
            inc(Gear^.Damage)
            end
        else
            begin
            gX := hwRound(Gear^.X);
            gY := hwRound(Gear^.Y);
            // Standard fire
            if not sticky then
                begin
                if ((GameTicks and $1) = 0) then
                    begin
                    Gear^.Radius := 7;
                    tdX:= Gear^.dX;
                    tdY:= Gear^.dY;
                    Gear^.dX.QWordValue:= 214748365;
                    Gear^.dY.QWordValue:= 429496730;
                    Gear^.dX.isNegative:= getrandom(2)<>1;
                    Gear^.dY.isNegative:= true;
                    AmmoShove(Gear, Gear^.Boom * 3, 100);
                    Gear^.dX:= tdX;
                    Gear^.dY:= tdY;
                    Gear^.Radius := 1;
                    end
                else if ((GameTicks and $3) = 3) then
                    doMakeExplosion(gX, gY, Gear^.Boom * 4, Gear^.Hedgehog, 0);//, EXPLNoDamage);

                if ((GameTicks and $7) = 0) and (Random(2) = 0) then
                    for i:= Random(2) downto 0 do
                        AddVisualGear(gX - 3 + Random(6), gY - 2, vgtSmoke);

                if Gear^.Health > 0 then
                    dec(Gear^.Health);
                Gear^.Timer := 450 - Gear^.Tag * 8 + LongInt(GetRandom(2))
                end
            else
                begin
                // Modified fire
                if ((GameTicks and $7FF) = 0) and ((GameFlags and gfSolidLand) = 0) then
                    begin
                    doMakeExplosion(gX, gY, 4, Gear^.Hedgehog, EXPLNoDamage or EXPLDoNotTouchAny or EXPLNoGfx);

                    for i:= Random(3) downto 0 do
                        AddVisualGear(gX - 3 + Random(6), gY - 2, vgtSmoke);
                    end;

// This one is interesting.  I think I understand the purpose, but I wonder if a bit more fuzzy of kicking could be done with getrandom.
                Gear^.Timer := 100 - Gear^.Tag * 3 + LongInt(GetRandom(2));
                if (Gear^.Damage > 3000+Gear^.Tag*1500) then
                    Gear^.Health := 0
                end
            end
        end;
    if Gear^.Health = 0 then
        begin
        gX := hwRound(Gear^.X);
        gY := hwRound(Gear^.Y);
        if not sticky then
            begin
            if ((GameTicks and $3) = 0) and (Random(1) = 0) then
                for i:= Random(2) downto 0 do
                    AddVisualGear(gX - 3 + Random(6), gY - 2, vgtSmoke);
            end
        else
            for i:= Random(3) downto 0 do
                AddVisualGear(gX - 3 + Random(6), gY - 2, vgtSmoke);

        DeleteGear(Gear)
        end
end;

////////////////////////////////////////////////////////////////////////////////
procedure doStepFirePunchWork(Gear: PGear);
var
    HHGear: PGear;
begin
    AllInactive := false;
    if ((Gear^.Message and gmDestroy) <> 0) then
        begin
        DeleteGear(Gear);
        AfterAttack;
        exit
        end;

    HHGear := Gear^.Hedgehog^.Gear;
    if hwRound(HHGear^.Y) <= Gear^.Tag - 2 then
        begin
        Gear^.Tag := hwRound(HHGear^.Y);
        DrawTunnel(HHGear^.X - int2hwFloat(cHHRadius), HHGear^.Y - _1, _0_5, _0, cHHRadius * 4+2, 2);
        HHGear^.State := HHGear^.State or gstNoDamage;
        Gear^.Y := HHGear^.Y;
        AmmoShoveCache(Gear, Gear^.Boom, 40);
        HHGear^.State := HHGear^.State and (not gstNoDamage)
        end;

    HHGear^.dY := HHGear^.dY + cGravity;
    if Gear^.Timer > 0 then dec(Gear^.Timer);
    if not (HHGear^.dY.isNegative) or (Gear^.Timer = 0) then
        begin
        HHGear^.State := HHGear^.State or gstMoving;
        ClearHitOrder();
        ClearProximityCache();
        DeleteGear(Gear);
        AfterAttack;
        exit
        end;

    if CheckLandValue(hwRound(HHGear^.X), hwRound(HHGear^.Y + HHGear^.dY + SignAs(_6,Gear^.dY)),
        lfIndestructible) then
            HHGear^.Y := HHGear^.Y + HHGear^.dY;

    if (Gear^.Timer mod 200) = 0 then
        RefillProximityCache(Gear, 300);
end;

procedure doStepFirePunch(Gear: PGear);
var
    HHGear: PGear;
begin
    AllInactive := false;
    HHGear := Gear^.Hedgehog^.Gear;
    DeleteCI(HHGear);
    //HHGear^.X := int2hwFloat(hwRound(HHGear^.X)) - _0_5; WTF?
    HHGear^.dX := SignAs(cLittle, Gear^.dX);

    HHGear^.dY := - _0_3;

    ClearHitOrder();
    RefillProximityCache(Gear, 300);

    Gear^.X := HHGear^.X;
    Gear^.dX := SignAs(_0_45, Gear^.dX);
    Gear^.dY := - _0_9;
    Gear^.doStep := @doStepFirePunchWork;
    DrawTunnel(HHGear^.X - int2hwFloat(cHHRadius), HHGear^.Y + _1, _0_5, _0, cHHRadius * 4, 5);

    PlaySoundV(TSound(ord(sndFirePunch1) + GetRandom(6)), HHGear^.Hedgehog^.Team^.voicepack)
end;

////////////////////////////////////////////////////////////////////////////////

procedure doStepParachuteWork(Gear: PGear);
var
    HHGear: PGear;
begin
    HHGear := Gear^.Hedgehog^.Gear;

    inc(Gear^.Timer);

    if (TestCollisionYwithGear(HHGear, 1) <> 0)
    or ((HHGear^.State and gstHHDriven) = 0)
    or CheckGearDrowning(HHGear)
    or ((Gear^.Message and gmAttack) <> 0) then
        begin
        with HHGear^ do
            begin
            Message := 0;
            SetLittle(dX);
            dY := _0;
            State := State or gstMoving;
            end;
        if (GetAmmoEntry(HHGear^.Hedgehog^, amParachute)^.Count >= 1) and ((Ammoz[HHGear^.Hedgehog^.CurAmmoType].Ammo.Propz and ammoprop_AltUse) <> 0) and (HHGear^.Hedgehog^.MultiShootAttacks = 0) then
            HHGear^.Hedgehog^.CurAmmoType:= amParachute;
        isCursorVisible := false;
        ApplyAmmoChanges(HHGear^.Hedgehog^);
        DeleteGear(Gear);
        exit
        end;

    HHGear^.X := HHGear^.X + cWindSpeed * 200;

    if (Gear^.Message and gmLeft) <> 0 then
        HHGear^.X := HHGear^.X - cMaxWindSpeed * 80

    else if (Gear^.Message and gmRight) <> 0 then
        HHGear^.X := HHGear^.X + cMaxWindSpeed * 80;

    if (Gear^.Message and gmUp) <> 0 then
        HHGear^.Y := HHGear^.Y - cGravity * 40

    else if (Gear^.Message and gmDown) <> 0 then
        HHGear^.Y := HHGear^.Y + cGravity * 40;

    // don't drift into obstacles
    if TestCollisionXwithGear(HHGear, hwSign(HHGear^.dX)) <> 0 then
        HHGear^.X := HHGear^.X - int2hwFloat(hwSign(HHGear^.dX));
    HHGear^.Y := HHGear^.Y + cGravity * 100;
    Gear^.X := HHGear^.X;
    Gear^.Y := HHGear^.Y
end;

procedure doStepParachute(Gear: PGear);
var
    HHGear: PGear;
begin
    HHGear := Gear^.Hedgehog^.Gear;

    DeleteCI(HHGear);

    AfterAttack;

    // make sure hog doesn't end up facing in wrong direction due to high jump
    if (HHGear^.State and gstHHHJump) <> 0 then
        HHGear^.dX.isNegative := (not HHGear^.dX.isNegative);

    HHGear^.State := HHGear^.State and (not (gstAttacking or gstAttacked or gstMoving or gstHHJumping or gstHHHJump));
    HHGear^.Message := HHGear^.Message and (not gmAttack);

    Gear^.doStep := @doStepParachuteWork;

    Gear^.Message := HHGear^.Message;
    doStepParachuteWork(Gear)
end;

////////////////////////////////////////////////////////////////////////////////
procedure doStepAirAttackWork(Gear: PGear);
begin
    AllInactive := false;
    Gear^.X := Gear^.X + cAirPlaneSpeed * Gear^.Tag;

    if (Gear^.Health > 0) and (not (Gear^.X < Gear^.dX)) and (Gear^.X < Gear^.dX + cAirPlaneSpeed) then
        begin
        dec(Gear^.Health);
            case Gear^.State of
                0: FollowGear := AddGear(hwRound(Gear^.X), hwRound(Gear^.Y), gtAirBomb, 0, cBombsSpeed * Gear^.Tag, _0, 0);
                1: FollowGear := AddGear(hwRound(Gear^.X), hwRound(Gear^.Y), gtMine,    0, cBombsSpeed * Gear^.Tag, _0, 0);
                2: FollowGear := AddGear(hwRound(Gear^.X), hwRound(Gear^.Y), gtNapalmBomb, 0, cBombsSpeed * Gear^.Tag, _0, 0);
                3: FollowGear := AddGear(hwRound(Gear^.X), hwRound(Gear^.Y), gtDrill, gsttmpFlag, cBombsSpeed * Gear^.Tag, _0, Gear^.Timer + 1);
            //4: FollowGear := AddGear(hwRound(Gear^.X), hwRound(Gear^.Y), gtWaterMelon, 0, cBombsSpeed *
            //                 Gear^.Tag, _0, 5000);
            end;
        Gear^.dX := Gear^.dX + int2hwFloat(Gear^.Damage * Gear^.Tag);
        if CheckCoordInWater(hwRound(Gear^.X), hwRound(Gear^.Y)) then
            FollowGear^.State:= FollowGear^.State or gstSubmersible;
        StopSoundChan(Gear^.SoundChannel, 4000);
        end;

    if (GameTicks and $3F) = 0 then
        AddVisualGear(hwRound(Gear^.X), hwRound(Gear^.Y), vgtSmokeTrace);

    if (hwRound(Gear^.X) > (max(LAND_WIDTH,4096)+2048)) or (hwRound(Gear^.X) < -2048) then
        begin
        // avoid to play forever (is this necessary?)
        StopSoundChan(Gear^.SoundChannel);
        DeleteGear(Gear)
        end
end;

procedure doStepAirAttack(Gear: PGear);
begin
    AllInactive := false;

    if Gear^.X.QWordValue = 0 then
        begin
        Gear^.Tag :=  1;
        Gear^.X := -_2048;
        end
    else
        begin
        Gear^.Tag := -1;
        Gear^.X := int2hwFloat(max(LAND_WIDTH,4096) + 2048);
        end;

    Gear^.Y := int2hwFloat(topY-300);
    Gear^.dX := int2hwFloat(Gear^.Target.X) - int2hwFloat(Gear^.Tag * (Gear^.Health-1) * Gear^.Damage) / 2;

    // calcs for Napalm Strike, so that it will hit the target (without wind at least :P)
    if (Gear^.State = 2) then
        Gear^.dX := Gear^.dX - cBombsSpeed * Gear^.Tag * 900
    // calcs for regular falling gears
    else if (int2hwFloat(Gear^.Target.Y) - Gear^.Y > _0) then
            Gear^.dX := Gear^.dX - cBombsSpeed * hwSqrt((int2hwFloat(Gear^.Target.Y) - Gear^.Y) * 2 /
                cGravity) * Gear^.Tag;

    Gear^.doStep := @doStepAirAttackWork;
    Gear^.SoundChannel := LoopSound(sndPlane, 4000);

end;

////////////////////////////////////////////////////////////////////////////////

procedure doStepAirBomb(Gear: PGear);
begin
    AllInactive := false;
    doStepFallingGear(Gear);
    if (Gear^.State and gstCollision) <> 0 then
        begin
        doMakeExplosion(hwRound(Gear^.X), hwRound(Gear^.Y), Gear^.Boom, Gear^.Hedgehog, EXPLAutoSound);
        {$IFNDEF PAS2C}
        with mobileRecord do
            if (performRumble <> nil) and (not fastUntilLag) then
                performRumble(kSystemSoundID_Vibrate);
        {$ENDIF}
        DeleteGear(Gear);
        exit
        end;
    if (GameTicks and $3F) = 0 then
        AddVisualGear(hwRound(Gear^.X), hwRound(Gear^.Y), vgtSmokeTrace)
end;

////////////////////////////////////////////////////////////////////////////////

procedure doStepGirder(Gear: PGear);
var
    HHGear: PGear;
    x, y, tx, ty: hwFloat;
    rx: LongInt;
    LandFlags: Word;
    warn: PVisualGear;
    distFail: boolean;
begin
    AllInactive := false;

    HHGear := Gear^.Hedgehog^.Gear;
    tx := int2hwFloat(Gear^.Target.X);
    ty := int2hwFloat(Gear^.Target.Y);
    x := HHGear^.X;
    y := HHGear^.Y;
    rx:= hwRound(x);

    LandFlags:= 0;
    if Gear^.AmmoType = amRubber then LandFlags:= lfBouncy
    else if cIce then LandFlags:= lfIce;

    distFail:= (cBuildMaxDist > 0) and ((hwRound(Distance(tx - x, ty - y)) > cBuildMaxDist) and ((WorldEdge <> weWrap) or
            (
            (hwRound(Distance(tx - int2hwFloat(rightX+(rx-leftX)), ty - y)) > cBuildMaxDist) and
            (hwRound(Distance(tx - int2hwFloat(leftX-(rightX-rx)), ty - y)) > cBuildMaxDist)
            )));
    if distFail
    or (not TryPlaceOnLand(Gear^.Target.X - SpritesData[Ammoz[Gear^.AmmoType].PosSprite].Width div 2, Gear^.Target.Y - SpritesData[Ammoz[Gear^.AmmoType].PosSprite].Height div 2, Ammoz[Gear^.AmmoType].PosSprite, Gear^.State, true, LandFlags)) then
        begin
        PlaySound(sndDenied);
        if not distFail then
            begin
            warn:= AddVisualGear(Gear^.Target.X, Gear^.Target.Y, vgtNoPlaceWarn, 0, true);
            if warn <> nil then
                warn^.Tex := GetPlaceCollisionTex(Gear^.Target.X - SpritesData[Ammoz[Gear^.AmmoType].PosSprite].Width div 2, Gear^.Target.Y - SpritesData[Ammoz[Gear^.AmmoType].PosSprite].Height div 2, Ammoz[Gear^.AmmoType].PosSprite, Gear^.State);
            end;
        HHGear^.Message := HHGear^.Message and (not gmAttack);
        HHGear^.State := HHGear^.State and (not gstAttacking);
        HHGear^.State := HHGear^.State or gstChooseTarget;
        isCursorVisible := true;
        DeleteGear(Gear)
        end
    else
        begin
        PlaySound(sndPlaced);
        DeleteGear(Gear);
        AfterAttack
        end;

    HHGear^.State := HHGear^.State and (not (gstAttacking or gstAttacked));
    HHGear^.Message := HHGear^.Message and (not gmAttack);
end;

////////////////////////////////////////////////////////////////////////////////
procedure doStepTeleportAfter(Gear: PGear);
var
    HHGear: PGear;
begin
    HHGear := Gear^.Hedgehog^.Gear;
    if HHGear <> nil then doStepHedgehogMoving(HHGear);
    // if not infattack mode wait for hedgehog finish falling to collect cases
    if ((GameFlags and gfInfAttack) <> 0)
    or (HHGear = nil)
    or ((HHGear^.State and gstMoving) = 0)
    or (HHGear^.Damage > 0)
    or ((HHGear^.State and gstDrowning) = 1) then
        begin
        DeleteGear(Gear);
        AfterAttack
        end
end;

procedure doStepTeleportAnim(Gear: PGear);
begin
    if (Gear^.Hedgehog^.Gear = nil) or (Gear^.Hedgehog^.Gear^.Damage > 0) then
        begin
        DeleteGear(Gear);
        AfterAttack;
<<<<<<< HEAD
		exit
=======
        exit
>>>>>>> 2ae4ce21
        end;
    inc(Gear^.Timer);
    if Gear^.Timer = 65 then
        begin
        Gear^.Timer := 0;
        inc(Gear^.Pos);
        if Gear^.Pos = 11 then
            Gear^.doStep := @doStepTeleportAfter
        end;
end;

procedure doStepTeleport(Gear: PGear);
var
    lx, ty, y, oy: LongInt;
    HHGear       : PGear;
    valid        : Boolean;
    warn         : PVisualGear;
const
    ytol = cHHRadius;
begin
    AllInactive := false;

    HHGear := Gear^.Hedgehog^.Gear;
    if HHGear = nil then
    begin
        DeleteGear(Gear);
        exit
    end; 

    valid:= false;

    lx:= Gear^.Target.X - SpritesData[sprHHTelepMask].Width  div 2; // left
    if WorldEdge <> weBounce then
        lx:= CalcWorldWrap(lx, SpritesData[sprHHTelepMask].Width div 2); // Take world edge into account
    ty:= Gear^.Target.Y - SpritesData[sprHHTelepMask].Height div 2; // top

    // remember original target location
    oy:= Gear^.Target.Y;

    for y:= ty downto ty - ytol do
        begin
        if TryPlaceOnLand(lx, y, sprHHTelepMask, 0, false, not hasBorder, false, false, false, false, 0, $FFFFFFFF) then
            begin
            valid:= true;
            break;
            end;
        dec(Gear^.Target.Y);
        end;

    if (WorldEdge = weBounce) and ((Gear^.Target.X < LeftX) or (Gear^.Target.X > RightX)) then
        valid:= false;

    if not valid then
        begin
        HHGear^.Message := HHGear^.Message and (not gmAttack);
        HHGear^.State := HHGear^.State and (not gstAttacking);
        HHGear^.State := HHGear^.State or gstChooseTarget;
        isCursorVisible := true;
        warn:= AddVisualGear(Gear^.Target.X, oy, vgtNoPlaceWarn, 0, true);
        if warn <> nil then
            warn^.Tex := GetPlaceCollisionTex(lx, ty, sprHHTelepMask, 0);
        DeleteGear(Gear);
        PlaySound(sndDenied);
        exit
        end
    else
        begin
        DeleteCI(HHGear);
        SetAllHHToActive;
        Gear^.doStep := @doStepTeleportAnim;

  // copy old HH position and direction to Gear (because we need them for drawing the vanishing hog)
        Gear^.dX := HHGear^.dX;
        // retrieve the cursor direction (it was previously copied to X so it doesn't get lost)
        HHGear^.dX.isNegative := (Gear^.X.QWordValue <> 0);
        Gear^.X := HHGear^.X;
        Gear^.Y := HHGear^.Y;
        HHGear^.X := int2hwFloat(Gear^.Target.X);
        HHGear^.Y := int2hwFloat(Gear^.Target.Y);
        HHGear^.State := HHGear^.State or gstMoving;
        if not Gear^.Hedgehog^.Unplaced then
            Gear^.State:= Gear^.State or gstAnimation;
        Gear^.Hedgehog^.Unplaced := false;
        isCursorVisible := false;
        playSound(sndWarp)
        end;
    Gear^.Target.X:= NoPointX
end;

////////////////////////////////////////////////////////////////////////////////
procedure doStepSwitcherWork(Gear: PGear);
var
    HHGear: PGear;
    hedgehog: PHedgehog;
    State: Longword;
    switchDir: Longword;
begin
    AllInactive := false;

    if ((Gear^.Message and (not (gmSwitch or gmPrecise))) <> 0) or (TurnTimeLeft = 0) then
        begin
        hedgehog := Gear^.Hedgehog;
        //Msg := Gear^.Message and (not gmSwitch);
        ApplyAmmoChanges(hedgehog^);

        HHGear := CurrentHedgehog^.Gear;
        ApplyAmmoChanges(HHGear^.Hedgehog^);
        //HHGear^.Message := Msg;
        DeleteGear(Gear);
        exit
        end;

    if (Gear^.Message and gmSwitch) <> 0 then
        begin
        HHGear := CurrentHedgehog^.Gear;
        HHGear^.Message := HHGear^.Message and (not gmSwitch);
        Gear^.Message := Gear^.Message and (not gmSwitch);

        // switching in reverse direction
        if (Gear^.Message and gmPrecise) <> 0 then
            begin
            HHGear^.Message := HHGear^.Message and (not gmPrecise);
            switchDir:= CurrentTeam^.HedgehogsNumber - 1;
            end
        else
            switchDir:=  1;

        State := HHGear^.State;
        HHGear^.State := 0;
        HHGear^.Z := cHHZ;
        HHGear^.Active := false;
        HHGear^.Message:= HHGear^.Message or gmRemoveFromList or gmAddToList;

        PlaySound(sndSwitchHog);

        repeat
            CurrentTeam^.CurrHedgehog := (CurrentTeam^.CurrHedgehog + switchDir) mod CurrentTeam^.HedgehogsNumber;
        until (CurrentTeam^.Hedgehogs[CurrentTeam^.CurrHedgehog].Gear <> nil) and
              (CurrentTeam^.Hedgehogs[CurrentTeam^.CurrHedgehog].Gear^.Damage = 0) and
              (CurrentTeam^.Hedgehogs[CurrentTeam^.CurrHedgehog].Gear^.Health > 0) and
              ((CurrentTeam^.Hedgehogs[CurrentTeam^.CurrHedgehog].Gear^.State and gstHHDeath) = 0) and
              (CurrentTeam^.Hedgehogs[CurrentTeam^.CurrHedgehog].Effects[heFrozen]=0);

        SwitchCurrentHedgehog(@CurrentTeam^.Hedgehogs[CurrentTeam^.CurrHedgehog]);
        AmmoMenuInvalidated:= true;

        HHGear := CurrentHedgehog^.Gear;
        HHGear^.State := State;
        HHGear^.Active := true;
        FollowGear := HHGear;
        HHGear^.Z := cCurrHHZ;
        // restore precise key
        if (switchDir <> 1) then
            HHGear^.Message:= HHGear^.Message or gmPrecise;
        HHGear^.Message:= HHGear^.Message or gmRemoveFromList or gmAddToList;
        Gear^.X := HHGear^.X;
        Gear^.Y := HHGear^.Y
        end;
end;

procedure doStepSwitcher(Gear: PGear);
var
    HHGear: PGear;
begin
    Gear^.doStep := @doStepSwitcherWork;

    HHGear := Gear^.Hedgehog^.Gear;
    OnUsedAmmo(HHGear^.Hedgehog^);
    with HHGear^ do
        begin
        State := State and (not gstAttacking);
        Message := Message and (not (gmAttack or gmSwitch))
        end
end;

////////////////////////////////////////////////////////////////////////////////
procedure doStepMortar(Gear: PGear);
var
    dX, dY, gdX, gdY: hwFloat;
    i: LongInt;
begin
    AllInactive := false;
    gdX := Gear^.dX;
    gdY := Gear^.dY;

    doStepFallingGear(Gear);
    if (Gear^.State and gstCollision) <> 0 then
        begin
        doMakeExplosion(hwRound(Gear^.X), hwRound(Gear^.Y), Gear^.Boom, Gear^.Hedgehog, EXPLAutoSound);
        gdX.isNegative := not gdX.isNegative;
        gdY.isNegative := not gdY.isNegative;
        gdX:= gdX*_0_2;
        gdY:= gdY*_0_2;

        for i:= 0 to 4 do
            begin
            dX := gdX + rndSign(GetRandomf) * _0_03;
            dY := gdY + rndSign(GetRandomf) * _0_03;
            AddGear(hwRound(Gear^.X), hwRound(Gear^.Y), gtCluster, 0, dX, dY, 25);
            end;

        DeleteGear(Gear);
        exit
        end;

    if (GameTicks and $3F) = 0 then
        AddVisualGear(hwRound(Gear^.X), hwRound(Gear^.Y), vgtSmokeTrace);
end;

////////////////////////////////////////////////////////////////////////////////
procedure doStepKamikazeWork(Gear: PGear);
var
    i: LongWord;
    HHGear: PGear;
    sparkles: PVisualGear;
    hasWishes: boolean;
    s: ansistring;
begin
    AllInactive := false;
    hasWishes:= ((Gear^.Message and (gmPrecise or gmSwitch)) = (gmPrecise or gmSwitch));
    if hasWishes then
        Gear^.AdvBounce:= 1;

    HHGear := Gear^.Hedgehog^.Gear;
    if HHGear = nil then
        begin
        ClearHitOrder();
        ClearProximityCache();
        DeleteGear(Gear);
        exit
        end;

    HHGear^.State := HHGear^.State or gstNoDamage;
    DeleteCI(HHGear);

    Gear^.X := HHGear^.X;
    Gear^.Y := HHGear^.Y;
    if (GameTicks mod 2 = 0) and hasWishes then
        begin
        sparkles:= AddVisualGear(hwRound(Gear^.X), hwRound(Gear^.Y), vgtDust, 1);
        if sparkles <> nil then
            begin
            sparkles^.Tint:= ((random(210)+45) shl 24) or ((random(210)+45) shl 16) or ((random(210)+45) shl 8) or $FF;
            sparkles^.Angle:= random(360);
            end
        end;

    i := 2;
    repeat

        Gear^.X := Gear^.X + HHGear^.dX;
        Gear^.Y := Gear^.Y + HHGear^.dY;
        HHGear^.X := Gear^.X;
        HHGear^.Y := Gear^.Y;

        // check for drowning
        if CheckGearDrowning(HHGear) then
            begin
            AfterAttack;
            ClearHitOrder();
            ClearProximityCache();
            DeleteGear(Gear);
            exit;
            end;

        inc(Gear^.Damage, 2);

        //  if TestCollisionXwithGear(HHGear, hwSign(Gear^.dX))
        //      or TestCollisionYwithGear(HHGear, hwSign(Gear^.dY)) then inc(Gear^.Damage, 3);

        dec(i)
    until (i = 0)
    or (Gear^.Damage > Gear^.Health);

    inc(upd);
    if upd > 3 then
        begin
        if Gear^.Health < 1500 then
            begin
            if Gear^.AdvBounce <> 0 then
                Gear^.Pos := 3
            else
                Gear^.Pos := 2;
            end;

        AmmoShoveCache(Gear, Gear^.Boom, 40);

        DrawTunnel(HHGear^.X - HHGear^.dX * 10,
                    HHGear^.Y - _2 - HHGear^.dY * 10 + hwAbs(HHGear^.dY) * 2,
        HHGear^.dX,
        HHGear^.dY,
        20 + cHHRadius * 2,
        cHHRadius * 2 + 7);

        upd := 0
        end;

    inc(Gear^.Timer);
    if (Gear^.Timer mod 100) = 0 then
        RefillProximityCache(Gear, 300);

    if Gear^.Health < Gear^.Damage then
        begin
        doMakeExplosion(hwRound(Gear^.X), hwRound(Gear^.Y), Gear^.Boom, Gear^.Hedgehog, EXPLAutoSound);
        if hasWishes then
            for i:= 0 to 31 do
                begin
                sparkles:= AddVisualGear(hwRound(Gear^.X), hwRound(Gear^.Y), vgtStraightShot);
                if sparkles <> nil then
                    with sparkles^ do
                        begin
                        Tint:= ((random(210)+45) shl 24) or ((random(210)+45) shl 16) or ((random(210)+45) shl 8) or $FF;
                        Angle:= random(360);
                        dx:= 0.001 * (random(200));
                        dy:= 0.001 * (random(200));
                        if random(2) = 0 then
                            dx := -dx;
                        if random(2) = 0 then
                            dy := -dy;
                        FrameTicks:= random(400) + 250
                        end
                end;
        s:= ansistring(Gear^.Hedgehog^.Name);
        AddCaption(FormatA(GetEventString(eidKamikaze), s), capcolDefault, capgrpMessage);
        uStats.HedgehogSacrificed(Gear^.Hedgehog);
        AfterAttack;
        HHGear^.Message:= HHGear^.Message or gmDestroy;
        ClearHitOrder();
        ClearProximityCache();
        DeleteGear(Gear);
        end
    else
        begin
        dec(Gear^.Health, Gear^.Damage);
        Gear^.Damage := 0
        end
end;

procedure doStepKamikazeIdle(Gear: PGear);
begin
    AllInactive := false;
    dec(Gear^.Timer);
    if Gear^.Timer = 0 then
        begin
        Gear^.Pos := 1;
        PlaySoundV(sndKamikaze, Gear^.Hedgehog^.Team^.voicepack);
        ClearHitOrder();
        RefillProximityCache(Gear, 300);
        Gear^.doStep := @doStepKamikazeWork
        end
end;

procedure doStepKamikaze(Gear: PGear);
var
    HHGear: PGear;
begin
    AllInactive := false;

    HHGear := Gear^.Hedgehog^.Gear;

    HHGear^.dX := Gear^.dX;
    HHGear^.dY := Gear^.dY;

    Gear^.dX := SignAs(_0_45, Gear^.dX);
    Gear^.dY := - _0_9;

    Gear^.Timer := 550;

    Gear^.doStep := @doStepKamikazeIdle
end;

////////////////////////////////////////////////////////////////////////////////

procedure doStepCakeExpl(Gear: PGear);
var gi: PGear;
begin
    AllInactive := false;

    inc(Gear^.Tag);
    if Gear^.Tag < 2250 then
        exit;

    InCinematicMode:= false;
    gi := GearsList;
    while gi <> nil do
        begin
        if gi^.Kind = gtHedgehog then
            gi^.State := gi^.State and (not gstLoser);
        gi:= gi^.NextGear;
        end;

    doMakeExplosion(hwRound(Gear^.X), hwRound(Gear^.Y), Gear^.Boom, Gear^.Hedgehog, EXPLAutoSound);
    AfterAttack;
    DeleteGear(Gear)
end;

procedure doStepCakeDown(Gear: PGear);
var
    gi: PGear;
    dmg, dmgBase, partyEpicness, i: LongInt;
    fX, fY, tdX, tdY: hwFloat;
    sparkles: PVisualGear;
begin
    AllInactive := false;

    inc(Gear^.Tag);
    if Gear^.Tag < 100 then
        exit;
    Gear^.Tag := 0;

    if Gear^.Pos = 0 then
        begin
///////////// adapted from doMakeExplosion ///////////////////////////
        //fX:= Gear^.X;
        //fY:= Gear^.Y;
        //fX.QWordValue:= fX.QWordValue and $FFFFFFFF00000000;
        //fY.QWordValue:= fY.QWordValue and $FFFFFFFF00000000;
        fX:= int2hwFloat(hwRound(Gear^.X));
        fY:= int2hwFloat(hwRound(Gear^.Y));
        dmgBase:= Gear^.Boom shl 1 + cHHRadius div 2;
        partyEpicness:= 0;
        gi := GearsList;
        while gi <> nil do
            begin
            if gi^.Kind = gtHedgehog then
                begin
                dmg:= 0;
                tdX:= gi^.X-fX;
                tdY:= gi^.Y-fY;
                if hwRound(hwAbs(tdX)+hwAbs(tdY)) < dmgBase then
                    dmg:= dmgBase - max(hwRound(Distance(tdX, tdY)),gi^.Radius);
                if (dmg > 1) then dmg:= ModifyDamage(min(dmg div 2, Gear^.Boom), gi);
                if (dmg > 1) then
                    if (CurrentHedgehog^.Gear = gi) and (gi^.Hedgehog^.Effects[heInvulnerable] = 0) then
                        begin
                        gi^.State := gi^.State or gstLoser;
                        // probably not too epic if hitting self too...
                        dec(partyEpicness, 45);
                        end
                    else
                        begin
                        gi^.State := gi^.State or gstWinner;
                        if CurrentHedgehog^.Gear = gi then
                            dec(partyEpicness, 45)
                        else
                            inc(partyEpicness);
                        end;
                end;
            gi := gi^.NextGear
            end;
//////////////////////////////////////////////////////////////////////
        Gear^.doStep := @doStepCakeExpl;
        if (partyEpicness > 6) and (abs(90 - abs(trunc(Gear^.DirAngle))) < 20) then
            begin
            for i := 0 to (2 * partyEpicness) do
                begin
                sparkles:= AddVisualGear(hwRound(Gear^.X), hwRound(Gear^.Y), vgtEgg, 1);
                if sparkles <> nil then
                    begin
                    sparkles^.dX:= 0.008 * (random(100) - 50);
                    sparkles^.dY:= -0.3 + 0.002 * (random(100) - 50);
                    sparkles^.Tint:= ((random(210)+45) shl 24) or ((random(210)+45) shl 16) or ((random(210)+45) shl 8) or $FF;
                    sparkles^.Angle:= random(360);
                    end
                end;
            InCinematicMode:= true;
            end;
        PlaySound(sndCake)
        end
    else dec(Gear^.Pos)
end;


procedure doStepCakeWalk(Gear: PGear);
var
    tdx, tdy: hwFloat;
    cakeData: PCakeData;
    i: Longword;
begin
    AllInactive := false;

    inc(Gear^.Tag);
    if Gear^.Tag < 7 then
        exit;

    dec(Gear^.Health);
    Gear^.Timer := Gear^.Health*10;
    if Gear^.Health mod 100 = 0 then
        Gear^.PortalCounter:= 0;
    // This is not seconds, but at least it is *some* feedback
    if (Gear^.Health <= 0) or ((Gear^.Message and gmAttack) <> 0) then
        begin
        FollowGear := Gear;
        Gear^.RenderTimer := false;
        Gear^.doStep := @doStepCakeDown;
        exit
        end
    else if Gear^.Timer < 6000 then
        Gear^.RenderTimer:= true;

    if not cakeStep(Gear) then Gear^.doStep:= @doStepCakeFall;

    // Cake passed world edge.
    if (Gear^.Karma = 1) then
        (* This code is not ideal, but at least not horribly broken.
        The cake tries to reach the other side and continue to walk,
        but there are some exceptions.
        This code is called *after* the X coordinate have been wrapped.
        Depending on terrain on the other side, the cake does this:
        * Cake collides horizontally (even by 1 pixel): Turn around
        * Cake does not see walkable ground above or below: Fall
        * Otherwise: Walk normally
        *)
        begin
        // Update coordinates
        tdx:=Gear^.X;
        if (hwRound(Gear^.X) < leftX) then
             Gear^.X:= Gear^.X + int2hwfloat(rightX - leftX)
        else Gear^.X:= Gear^.X - int2hwfloat(rightX - leftX);

        Gear^.Tag:= 0;
        if ((TestCollisionXwithGear(Gear, 1) <> 0) or (TestCollisionXwithGear(Gear, -1) <> 0)) then
            // Cake collided horizontally, turn around. Prevents cake from being stuck in infinite loop.
            // This can also happen if the terrain is just a slight slope. :-(
            begin
            Gear^.X := tdx;
            Gear^.Karma := 3;
            end
        else
            begin
            // Check if cake has something to walk on the other side. If not, make it drop.
            // There is nothing for the cake to stand on.
            if (TestCollisionYwithGear(Gear, 1) = 0) and (TestCollisionYwithGear(Gear, -1) = 0) then
                Gear^.doStep:= @doStepCakeFall;
            Gear^.Karma := 4;
            end;
        end;
    // Cake bounced!
    if (Gear^.Karma = 2) or (Gear^.Karma = 3) then
        begin
        // Turn cake around
        Gear^.dX.isNegative := (not Gear^.dX.isNegative);
        Gear^.WDTimer := 0;
        Gear^.Angle := (LongInt(Gear^.Angle) + 2) and 3;

        // Bounce effect
        if (Gear^.Karma = 2) and (Gear^.Radius > 2) then
            AddBounceEffectForGear(Gear, 0.55);

        Gear^.Tag:= 0;
        Gear^.Karma := 4;
        end;
    if (Gear^.Karma = 4) then
        begin
        // Reset CakePoints to fix cake angle
        cakeData:= PCakeData(Gear^.Data);
        with cakeData^ do
            begin
            for i:= 0 to Pred(cakeh) do
                begin
                CakePoints[i].x := Gear^.X;
                CakePoints[i].y := Gear^.Y;
                end;
                CakeI:= 0;
            end;
        Gear^.Karma := 0;
        end;

    if Gear^.Tag = 0 then
        begin
        cakeData:= PCakeData(Gear^.Data);
        with cakeData^ do
            begin
            CakeI := (CakeI + 1) mod cakeh;
            tdx := CakePoints[CakeI].x - Gear^.X;
            tdy := - CakePoints[CakeI].y + Gear^.Y;
            CakePoints[CakeI].x := Gear^.X;
            CakePoints[CakeI].y := Gear^.Y;
            Gear^.DirAngle := DxDy2Angle(tdx, tdy);
            end;
        end;
end;

procedure doStepCakeUp(Gear: PGear);
var
    i: Longword;
    cakeData: PCakeData;
begin
    AllInactive := false;

    inc(Gear^.Tag);
    // Animation delay. Skipped if cake only dropped a very short distance.
    if (Gear^.Tag < 100) and (Gear^.FlightTime > 1) then
        exit;
    Gear^.Tag := 0;

    if (Gear^.Pos = 6) or (Gear^.FlightTime <= 1) then
        begin
        Gear^.Pos := 6;
        cakeData:= PCakeData(Gear^.Data);
        with cakeData^ do
            begin
            for i:= 0 to Pred(cakeh) do
                begin
                CakePoints[i].x := Gear^.X;
                CakePoints[i].y := Gear^.Y
                end;
            CakeI := 0;
            end;
        (* This is called frequently if the cake is completely stuck.
           With this a stuck cake takes equally long to explode then
           a normal cake. Removing this code just makes the cake walking
           for a few seconds longer. *)
        if (Gear^.FlightTime <= 1) and (Gear^.Health > 2) then
            dec(Gear^.Health);
        Gear^.FlightTime := 0;
        Gear^.doStep := @doStepCakeWalk
        end
    else
        inc(Gear^.Pos)
end;

procedure doStepCakeFall(Gear: PGear);
begin
    AllInactive := false;

    Gear^.dY := Gear^.dY + cGravity;
    // FlightTime remembers the drop time
    inc(Gear^.FlightTime);
    if TestCollisionYwithGear(Gear, 1) <> 0 then
        Gear^.doStep := @doStepCakeUp
    else
        begin
        Gear^.Y := Gear^.Y + Gear^.dY;
        if CheckGearDrowning(Gear) then
            AfterAttack
        end
end;

procedure doStepCake(Gear: PGear);
begin
    AllInactive := false;

    Gear^.CollisionMask:= lfNotCurHogCrate;

    Gear^.dY:= cMaxWindSpeed * 100;

    Gear^.doStep := @doStepCakeFall
end;

////////////////////////////////////////////////////////////////////////////////
procedure doStepSeductionWork(Gear: PGear);
var i: LongInt;
    hogs: PGearArrayS;
    HHGear: PGear;
begin
    AllInactive := false;

    HHGear := Gear^.Hedgehog^.Gear;
    if (HHGear <> nil) and ((HHGear^.State and gstHHDriven) = 0) then
        begin
        StopSound(sndYoohoo);
        AfterAttack;
        DeleteGear(Gear);
        exit;
        end;

    hogs := GearsNear(Gear^.X, Gear^.Y, gtHedgehog, Gear^.Radius);
    if hogs.size > 0 then
        begin
        for i:= 0 to hogs.size - 1 do
            with hogs.ar^[i]^ do
                if (hogs.ar^[i] <> CurrentHedgehog^.Gear) and (Hedgehog^.Effects[heFrozen] = 0)  then
                    begin
                    if (WorldEdge <> weWrap) or (not (hwAbs(Gear^.X - X) > int2hwFloat(Gear^.Radius))) then
                        dX:= _50 * cGravity * (Gear^.X - X) / _25
                    else if (not (hwAbs(Gear^.X + int2hwFloat(RightX-LeftX) - X) > int2hwFloat(Gear^.Radius))) then
                        dX:= _50 * cGravity * ((Gear^.X + int2hwFloat(RightX-LeftX)) - X) / _25
                    else
                        dX:= _50 * cGravity * ((Gear^.X - int2hwFloat(RightX-LeftX)) - X) / _25;
                    dY:= -_450 * cMaxWindSpeed * 2;
                    Active:= true;
                    end
                else if Hedgehog^.Effects[heFrozen] > 255 then
                    Hedgehog^.Effects[heFrozen]:= 255
        end ;
    AfterAttack;
    DeleteGear(Gear);

(*
    Gear^.X := Gear^.X + Gear^.dX;
    Gear^.Y := Gear^.Y + Gear^.dY;
    x := hwRound(Gear^.X);
    y := hwRound(Gear^.Y);

    if ((y and LAND_HEIGHT_MASK) = 0) and ((x and LAND_WIDTH_MASK) = 0) then
        if (Land[y, x] <> 0) then
            begin
            Gear^.dX.isNegative := not Gear^.dX.isNegative;
            Gear^.dY.isNegative := not Gear^.dY.isNegative;
            Gear^.dX := Gear^.dX * _1_5;
            Gear^.dY := Gear^.dY * _1_5 - _0_3;
            AmmoShove(Gear, 0, 40);
            AfterAttack;
            DeleteGear(Gear)
            end
        else
    else
        begin
        AfterAttack;
        DeleteGear(Gear)
        end*)
end;

procedure doStepSeductionWear(Gear: PGear);
var heart: PVisualGear;
    HHGear: PGear;
begin
    AllInactive := false;

    HHGear := Gear^.Hedgehog^.Gear;
    if (HHGear <> nil) and ((HHGear^.State and gstHHDriven) = 0) then
        begin
        StopSound(sndYoohoo);
        AfterAttack;
        DeleteGear(Gear);
        exit;
        end;

    inc(Gear^.Timer);
    if Gear^.Timer > 250 then
        begin
        Gear^.Timer := 0;
        inc(Gear^.Pos);
        if Gear^.Pos = 5 then
            PlaySound(sndYoohoo);
        end;


    // note: use GameTicks, not RealTicks, otherwise amount can vary greatly
    if (Gear^.Pos = 14) and (GameTicks and $1 = 0) then
        begin
        heart:= AddVisualGear(hwRound(Gear^.X), hwRound(Gear^.Y), vgtStraightShot);
        if heart <> nil then
            with heart^ do
                begin
                { // old calcs
                dx:= 0.001 * (random(200));
                dy:= 0.001 * (random(200));
                if random(2) = 0 then
                    dx := -dx;
                if random(2) = 0 then
                    dy := -dy;
                }

                // randomize speed in both directions
                dx:= 0.001 * (random(201));
                dy:= 0.001 * (random(201));

                // half of hearts go down
                if random(2) = 0 then
                    begin
                    // create a pointy shape
                    if 0.2 < dx + dy then
                        begin
                        dy:= 0.2 - dy;
                        dx:= 0.2 - dx;
                        end;
                    // sin bulge it out a little to avoid corners on the side
                    dx:= dx + (dx/0.2) * ((0.2 * sin(pi * ((0.2 - dy) / 0.4))) - (0.2 - dy));
                    // change sign
                    dy:= -dy;
                    end
                else // shape hearts on top into 2 arcs
                    dy:= dy * (0.3 + 0.7 * sin(pi * dx / 0.2));

                // half of the hearts go left
                if random(2) = 0 then
                    dx := -dx;
                FrameTicks:= random(750) + 1000;
                State:= ord(sprSeduction)
                end;
        end;

    if Gear^.Pos = 15 then
        Gear^.doStep := @doStepSeductionWork
end;

procedure doStepSeduction(Gear: PGear);
begin
    AllInactive := false;
    //DeleteCI(Gear^.Hedgehog^.Gear);
    Gear^.doStep := @doStepSeductionWear
end;

////////////////////////////////////////////////////////////////////////////////
procedure doStepWaterUp(Gear: PGear);
var
    i: LongWord;
begin
    if (Gear^.Tag = 0)
    or (cWaterLine = 0) then
        begin
        DeleteGear(Gear);
        exit
        end;

    AllInactive := false;

    inc(Gear^.Timer);
    if Gear^.Timer = 17 then
        Gear^.Timer := 0
    else
        exit;

    if (WorldEdge = weSea) and (playWidth > cMinPlayWidth) then
        begin
        inc(leftX);
        dec(rightX);
        dec(playWidth, 2);
        for i:= 0 to LAND_HEIGHT - 1 do
            begin
            Land[i, leftX] := 0;
            Land[i, rightX] := 0;
            end;
        end;

    if cWaterLine > 0 then
        begin
        dec(cWaterLine);
        for i:= 0 to LAND_WIDTH - 1 do
            Land[cWaterLine, i] := 0;
        SetAllToActive
        end;

    dec(Gear^.Tag);
end;

////////////////////////////////////////////////////////////////////////////////
procedure doStepDrillDrilling(Gear: PGear);
var
    t: PGearArray;
    tempColl: Word;
begin
    WorldWrap(Gear);
    AllInactive := false;
    if (Gear^.Timer > 0) and (Gear^.Timer mod 10 <> 0) then
        begin
        dec(Gear^.Timer);
        exit;
        end;

    DrawTunnel(Gear^.X, Gear^.Y, Gear^.dX, Gear^.dY, 2, 6);
    Gear^.X := Gear^.X + Gear^.dX;
    Gear^.Y := Gear^.Y + Gear^.dY;
    if (Gear^.Timer mod 30) = 0 then
        AddVisualGear(hwRound(Gear^.X + _20 * Gear^.dX), hwRound(Gear^.Y + _20 * Gear^.dY), vgtDust);
    if (CheckGearDrowning(Gear)) then
        begin
        StopSoundChan(Gear^.SoundChannel);
        exit
    end;

    tempColl:= Gear^.CollisionMask;
    Gear^.CollisionMask:= lfObjMask;
    if (TestCollisionYWithGear(Gear, hwSign(Gear^.dY)) <> 0) or (TestCollisionXWithGear(Gear, hwSign(Gear^.dX)) <> 0) or (GameTicks > Gear^.FlightTime) then
        t := CheckGearsCollision(Gear)
    else t := nil;
    Gear^.CollisionMask:= tempColl;
    //fixes drill not exploding when touching HH bug

    if (Gear^.Timer = 0) or ((t <> nil) and (t^.Count <> 0))
    or ( ((Gear^.State and gsttmpFlag) = 0) and (TestCollisionYWithGear(Gear, hwSign(Gear^.dY)) = 0) and (TestCollisionXWithGear(Gear, hwSign(Gear^.dX)) = 0))
// CheckLandValue returns true if the type isn't matched
    or (not CheckLandValue(hwRound(Gear^.X), hwRound(Gear^.Y), lfIndestructible)) then
        begin
        //out of time or exited ground
        StopSoundChan(Gear^.SoundChannel);
        doMakeExplosion(hwRound(Gear^.X), hwRound(Gear^.Y), Gear^.Boom, Gear^.Hedgehog, EXPLAutoSound);
        DeleteGear(Gear);
        exit
        end

    else if (TestCollisionYWithGear(Gear, hwSign(Gear^.dY)) = 0) and (TestCollisionXWithGear(Gear, hwSign(Gear^.dX)) = 0) then
        begin
        StopSoundChan(Gear^.SoundChannel);
        Gear^.Tag := 1;
        Gear^.AdvBounce:= 50;
        Gear^.doStep := @doStepDrill
        end;

    dec(Gear^.Timer);
end;

procedure doStepDrill(Gear: PGear);
var
    t: PGearArray;
    oldX, oldY, oldDx, oldDy: hwFloat;
    t2: hwFloat;
begin
    AllInactive := false;

    if (Gear^.State and gsttmpFlag = 0) and (GameFlags and gfMoreWind = 0) then
        Gear^.dX := Gear^.dX + cWindSpeed;

    oldDx := Gear^.dX;
    oldDy := Gear^.dY;
    oldX := Gear^.X;
    oldY := Gear^.Y;

    doStepFallingGear(Gear);

    if (GameTicks and $3F) = 0 then
        AddVisualGear(hwRound(Gear^.X), hwRound(Gear^.Y), vgtSmokeTrace);

    if ((Gear^.State and gstCollision) <> 0) then
        begin
        //hit
        Gear^.dX := oldDx;
        Gear^.dY := oldDy;
        Gear^.X := oldX;
        Gear^.Y := oldY;

        if GameTicks > Gear^.FlightTime then
            t := CheckGearsCollision(Gear)
        else
            t := nil;
        if (t = nil) or (t^.Count = 0) then
            begin
            //hit the ground not the HH
            t2 := _0_5 / Distance(Gear^.dX, Gear^.dY);
            Gear^.dX := Gear^.dX * t2;
            Gear^.dY := Gear^.dY * t2;
            end

        else if (t <> nil) then
            begin
            //explode right on contact with HH
            doMakeExplosion(hwRound(Gear^.X), hwRound(Gear^.Y), Gear^.Boom, Gear^.Hedgehog, EXPLAutoSound);
            DeleteGear(Gear);
            exit;
            end;

        Gear^.X:= Gear^.X+Gear^.dX*4;
        Gear^.Y:= Gear^.Y+Gear^.dY*4;
        Gear^.SoundChannel := LoopSound(sndDrillRocket);
        Gear^.doStep := @doStepDrillDrilling;

        if (Gear^.State and gsttmpFlag) <> 0 then
            gear^.RenderTimer:= true;
        if Gear^.Timer > 0 then dec(Gear^.Timer)
        end
    else if ((Gear^.State and gsttmpFlag) <> 0) and (Gear^.Tag <> 0) then
        begin
        if Gear^.Timer > 0 then
            dec(Gear^.Timer)
        else
            begin
            doMakeExplosion(hwRound(Gear^.X), hwRound(Gear^.Y), Gear^.Boom, Gear^.Hedgehog, EXPLAutoSound);
            DeleteGear(Gear);
            end
        end;
end;

////////////////////////////////////////////////////////////////////////////////
procedure doStepBallgunWork(Gear: PGear);
var
    HHGear, ball: PGear;
    rx, ry: hwFloat;
    gX, gY: LongInt;
begin
    AllInactive := false;
    dec(Gear^.Timer);
    HHGear := Gear^.Hedgehog^.Gear;
    if HHGear = nil then
        begin
        DeleteGear(gear);
        exit
        end;
    HedgehogChAngle(HHGear);
    gX := hwRound(Gear^.X) + GetLaunchX(amBallgun, hwSign(HHGear^.dX), HHGear^.Angle);
    gY := hwRound(Gear^.Y) + GetLaunchY(amBallgun, HHGear^.Angle);
    if (Gear^.Timer mod 100) = 0 then
        begin
        rx := rndSign(getRandomf * _0_1);
        ry := rndSign(getRandomf * _0_1);

        ball:= AddGear(gx, gy, gtBall, 0, SignAs(AngleSin(HHGear^.Angle) * _0_8, HHGear^.dX) + rx, AngleCos(HHGear^.Angle) * ( - _0_8) + ry, 0);
        ball^.CollisionMask:= lfNotCurHogCrate;

        PlaySound(sndGun);
        end;

    if (Gear^.Timer = 0) or ((HHGear^.State and gstHHDriven) = 0) then
        begin
        HHGear^.State := HHGear^.State and (not gstNotKickable);
        DeleteGear(Gear);
        AfterAttack
        end
end;

procedure doStepBallgun(Gear: PGear);
var
    HHGear: PGear;
begin
    HHGear := Gear^.Hedgehog^.Gear;
    HHGear^.Message := HHGear^.Message and (not (gmUp or gmDown));
    HHGear^.State := HHGear^.State or gstNotKickable;
    Gear^.doStep := @doStepBallgunWork
end;

////////////////////////////////////////////////////////////////////////////////
procedure doStepRCPlaneWork(Gear: PGear);

const cAngleSpeed =   3;
var
    HHGear: PGear;
    i: LongInt;
    s: ansistring;
    dX, dY : hwFloat;
    fChanged: boolean;
    trueAngle: Longword;
    t: PGear;
begin
    if WorldWrap(Gear) then
        begin
        if (WorldEdge = weBounce) then // mirror
            Gear^.Angle:= 4096 - Gear^.Angle
        else if (WorldEdge = weSea) then // rotate 90 degree
            begin
            // sea-wrapped gears move upwards, so let's mirror angle if needed
            if Gear^.Angle < 2048 then
                Gear^.Angle:= 4096 - Gear^.Angle;
            Gear^.Angle:= (Gear^.Angle + 1024) mod 4096;
            end;
        end;
    AllInactive := false;

    HHGear := Gear^.Hedgehog^.Gear;
    FollowGear := Gear;

    if Gear^.Timer > 0 then
        begin
        if Gear^.Timer = 1 then
            begin
            StopSoundChan(Gear^.SoundChannel);
            Gear^.SoundChannel:= -1;
            end;
        dec(Gear^.Timer);
        end;

    fChanged := false;
    if (HHGear = nil) or ((HHGear^.State and gstHHDriven) = 0) or (Gear^.Timer = 0) then
        begin
        fChanged := true;
        if Gear^.Angle > 2048 then
            dec(Gear^.Angle)
        else if Gear^.Angle < 2048 then
            inc(Gear^.Angle)
        else fChanged := false
        end
    else
        begin
        if ((Gear^.Message and gmLeft) <> 0) then
            begin
            fChanged := true;
            Gear^.Angle := (Gear^.Angle + (4096 - cAngleSpeed)) mod 4096
            end;

        if ((Gear^.Message and gmRight) <> 0) then
            begin
            fChanged := true;
            Gear^.Angle := (Gear^.Angle + cAngleSpeed) mod 4096
            end
        end;

    if fChanged then
        begin
        Gear^.dX.isNegative := (Gear^.Angle > 2048);
        if Gear^.dX.isNegative then
            trueAngle := 4096 - Gear^.Angle
        else
            trueAngle := Gear^.Angle;

        Gear^.dX := SignAs(AngleSin(trueAngle), Gear^.dX) * _0_25;
        Gear^.dY := AngleCos(trueAngle) * -_0_25;
        end;

    Gear^.X := Gear^.X + Gear^.dX;
    Gear^.Y := Gear^.Y + Gear^.dY;

    if (GameTicks and $FF) = 0 then
        if Gear^.Timer < 3500 then
            AddVisualGear(hwRound(Gear^.X), hwRound(Gear^.Y), vgtEvilTrace)
    else
        AddVisualGear(hwRound(Gear^.X), hwRound(Gear^.Y), vgtSmokeTrace);

    if (HHGear <> nil) and ((HHGear^.Message and gmAttack) <> 0) then
        begin
        if (Gear^.Health) <> 0 then
            begin
            HHGear^.Message := HHGear^.Message and (not gmAttack);
            AddGear(hwRound(Gear^.X), hwRound(Gear^.Y), gtAirBomb, 0, Gear^.dX * _0_5, Gear^.dY *
            _0_5, 0);
            dec(Gear^.Health)
            end;
        s:= ansistring(inttostr(Gear^.Health));
        AddCaption(formatA(trmsg[sidRemaining], s), capcolDefault, capgrpAmmostate);
        end;

    if (HHGear <> nil) and ((HHGear^.Message and gmLJump) <> 0) and ((Gear^.State and gsttmpFlag) = 0) then
        begin
        Gear^.State := Gear^.State or gsttmpFlag;
        PlayMusicSound(sndRideOfTheValkyries);
        inCinematicMode:= true;
        end;

    // pickup bonuses
    t := CheckGearNear(Gear, gtCase, 36, 36);
    if (t <> nil) and (HHGear <> nil) then
        PickUp(HHGear, t);

    CheckCollision(Gear);

    if ((Gear^.State and gstCollision) <> 0) or CheckGearDrowning(Gear) then
        begin
        inCinematicMode:= false;
        StopSoundChan(Gear^.SoundChannel);
        StopMusicSound(sndRideOfTheValkyries);

        if ((Gear^.State and gstCollision) <> 0) then
            begin
            doMakeExplosion(hwRound(Gear^.X), hwRound(Gear^.Y), Gear^.Boom, Gear^.Hedgehog, EXPLAutoSound);
            for i:= 0 to 15 do
                begin
                dX := AngleCos(i * 64) * _0_5 * (GetRandomf + _1);
                dY := AngleSin(i * 64) * _0_5 * (GetRandomf + _1);
                AddGear(hwRound(Gear^.X), hwRound(Gear^.Y), gtFlame, 0, dX, dY, 0);
                AddGear(hwRound(Gear^.X), hwRound(Gear^.Y), gtFlame, 0, dX, -dY, 0);
                end;
            if HHGear <> nil then HHGear^.State := HHGear^.State and (not gstNotKickable);
            DeleteGear(Gear)
            end;

        AfterAttack;
        CurAmmoGear := nil;
        if (GameFlags and gfInfAttack) = 0 then
            begin
            if TagTurnTimeLeft = 0 then
                TagTurnTimeLeft:= TurnTimeLeft;

            TurnTimeLeft:= 14 * 125;
            end;

        if HHGear <> nil then
            begin
            HHGear^.Message := 0;
            PlayTaunt(1)
            end
        end
end;

procedure doStepRCPlane(Gear: PGear);
var
    HHGear: PGear;
begin
    HHGear := Gear^.Hedgehog^.Gear;
    HHGear^.Message := 0;
    HHGear^.State := HHGear^.State or gstNotKickable;
    Gear^.Angle := HHGear^.Angle;
    Gear^.Tag := hwSign(HHGear^.dX);

    if HHGear^.dX.isNegative then
        Gear^.Angle := 4096 - Gear^.Angle;
    Gear^.doStep := @doStepRCPlaneWork
end;

////////////////////////////////////////////////////////////////////////////////
procedure doStepJetpackWork(Gear: PGear);
var
    HHGear: PGear;
    fuel, i: LongInt;
    move: hwFloat;
    isUnderwater: Boolean;
    bubble: PVisualGear;
begin
    isUnderwater:= CheckCoordInWater(hwRound(Gear^.X), hwRound(Gear^.Y) + Gear^.Radius);
    if Gear^.Pos > 0 then
        dec(Gear^.Pos);
    AllInactive := false;
    HHGear := Gear^.Hedgehog^.Gear;
    //dec(Gear^.Timer);
    move := _0_2;
    fuel := 50;
(*if (HHGear^.Message and gmPrecise) <> 0 then
    begin
    move:= _0_02;
    fuel:= 5;
    end;*)
    if HHGear^.Message and gmPrecise <> 0 then
        HedgehogChAngle(HHGear)
    else if (Gear^.Health > 0) or (Gear^.Health = JETPACK_FUEL_INFINITE) then
        begin
        if HHGear^.Message and gmUp <> 0 then
            begin
            if (not HHGear^.dY.isNegative) or (HHGear^.Y > -_256) then
                begin
                if isUnderwater then
                    begin
                    HHGear^.dY := HHGear^.dY - (move * _0_7);
                    for i:= random(10)+10 downto 0 do
                        begin
                        bubble := AddVisualGear(hwRound(HHGear^.X) - 8 + random(16), hwRound(HHGear^.Y) + 16 + random(8), vgtBubble);
                        if bubble <> nil then
                            bubble^.dY:= random(20)/10+0.1;
                        end
                    end
                else
                    begin
                    PlaySound(sndJetpackBoost);
                    HHGear^.dY := HHGear^.dY - move;
                    end
                end;
            if Gear^.Health <> JETPACK_FUEL_INFINITE then
                dec(Gear^.Health, fuel);
            Gear^.MsgParam := Gear^.MsgParam or gmUp;
            Gear^.Timer := GameTicks
            end;
        move.isNegative := (HHGear^.Message and gmLeft) <> 0;
        if (HHGear^.Message and (gmLeft or gmRight)) <> 0 then
            begin
            HHGear^.dX := HHGear^.dX + (move * _0_1);
            if isUnderwater then
                begin
                for i:= random(5)+5 downto 0 do
                    begin
                    bubble := AddVisualGear(hwRound(HHGear^.X)+random(8), hwRound(HHGear^.Y) - 8 + random(16), vgtBubble);
                    if bubble <> nil then
                        begin
                        bubble^.dX:= (random(10)/10 + 0.02) * -1;
                        if (move.isNegative) then
                            begin
                            bubble^.X := bubble^.X + 28;
                            bubble^.dX:= bubble^.dX * (-1)
                            end
                        else bubble^.X := bubble^.X - 28;
                        end;
                    end
                end
            else PlaySound(sndJetpackBoost);
            if Gear^.Health <> JETPACK_FUEL_INFINITE then
                dec(Gear^.Health, fuel div 5);
            Gear^.MsgParam := Gear^.MsgParam or (HHGear^.Message and (gmLeft or gmRight));
            Gear^.Timer := GameTicks
            end
        end;

    // erases them all at once :-/
    if (Gear^.Timer <> 0) and (GameTicks - Gear^.Timer > 250) then
        begin
        Gear^.Timer := 0;
        Gear^.MsgParam := 0
        end;

    if (Gear^.Health < 0) and (Gear^.Health <> JETPACK_FUEL_INFINITE) then
        Gear^.Health := 0;

    i:= Gear^.Health div 20;

    if (i <> Gear^.Damage) and ((GameTicks and $3F) = 0) then
        begin
        Gear^.Damage:= i;
        FreeAndNilTexture(Gear^.Tex);
        if Gear^.Health <> JETPACK_FUEL_INFINITE then
            Gear^.Tex := RenderStringTex(FormatA(trmsg[sidFuel], ansistring(inttostr(i))), cWhiteColor, fntSmall)
        end;

    if (HHGear^.Message and (gmAttack or gmUp or gmLeft or gmRight) <> 0) and
       (HHGear^.Message and gmPrecise = 0) then
        Gear^.State := Gear^.State and (not gsttmpFlag);

    if HHGear^.Message and gmPrecise = 0 then
        HHGear^.Message := HHGear^.Message and (not (gmUp or gmLeft or gmRight));
    HHGear^.State := HHGear^.State or gstMoving;

    Gear^.X := HHGear^.X;
    Gear^.Y := HHGear^.Y;

    if not isUnderWater and hasBorder and ((HHGear^.X < _0)
    or (hwRound(HHGear^.X) > LAND_WIDTH)) then
        HHGear^.dY.isNegative:= false;

    if ((Gear^.State and gsttmpFlag) = 0)
    or (HHGear^.dY < _0) then
        doStepHedgehogMoving(HHGear);

    if // (Gear^.Health = 0)
        (HHGear^.Damage <> 0)
        //or CheckGearDrowning(HHGear)
        // drown if too deep under water
        or (cWaterLine + cVisibleWater * 4 < hwRound(HHGear^.Y))
        or (TurnTimeLeft = 0)
        // allow brief ground touches - to be fair on this, might need another counter
        or (((GameTicks and $1FF) = 0) and (not HHGear^.dY.isNegative) and (TestCollisionYwithGear(HHGear, 1) <> 0))
        or ((Gear^.Message and gmAttack) <> 0) then
            begin
            with HHGear^ do
                begin
                Message := 0;
                Active := true;
                State := State or gstMoving
                end;
            if (GetAmmoEntry(HHGear^.Hedgehog^, amJetpack)^.Count >= 1) and ((Ammoz[HHGear^.Hedgehog^.CurAmmoType].Ammo.Propz and ammoprop_AltUse) <> 0) and (HHGear^.Hedgehog^.MultiShootAttacks = 0) then
                HHGear^.Hedgehog^.CurAmmoType:= amJetpack;
            isCursorVisible := false;
            ApplyAmmoChanges(HHGear^.Hedgehog^);
        //    if Gear^.Tex <> nil then FreeTexture(Gear^.Tex);

//    Gear^.Tex:= RenderStringTex(trmsg[sidFuel] + ': ' + inttostr(round(Gear^.Health / 20)) + '%', cWhiteColor, fntSmall)

//AddCaption(trmsg[sidFuel]+': '+inttostr(round(Gear^.Health/20))+'%', cWhiteColor, capgrpAmmostate);
            DeleteGear(Gear);
            end
end;

procedure doStepJetpack(Gear: PGear);
var
    HHGear: PGear;
begin
    Gear^.Pos:= 0;
    Gear^.doStep := @doStepJetpackWork;

    HHGear := Gear^.Hedgehog^.Gear;

    PlaySound(sndJetpackLaunch);
    FollowGear := HHGear;
    AfterAttack;
    with HHGear^ do
        begin
        State := State and (not gstAttacking);
        Message := Message and (not (gmAttack or gmUp or gmPrecise or gmLeft or gmRight));

        if (dY < _0_1) and (dY > -_0_1) then
            begin
            Gear^.State := Gear^.State or gsttmpFlag;
            dX := SignAs(_0, dX);
            dY := dY - _0_2
            end
        end
end;

////////////////////////////////////////////////////////////////////////////////
procedure doStepBirdyDisappear(Gear: PGear);
begin
    AllInactive := false;
    Gear^.Pos := 0;
    if Gear^.Timer < 2000 then
        inc(Gear^.Timer, 1)
    else
        DeleteGear(Gear)
end;

procedure doStepBirdyFly(Gear: PGear);
var
    HHGear: PGear;
    energy, i: LongInt;
    move: hwFloat;
    s: ansistring;
begin
    HHGear := Gear^.Hedgehog^.Gear;
    if HHGear = nil then
        begin
        Gear^.Timer := 0;
        Gear^.State := Gear^.State or gstAnimation or gstTmpFlag;
        Gear^.Timer := 0;
        Gear^.doStep := @doStepBirdyDisappear;
        CurAmmoGear := nil;
        isCursorVisible := false;
        AfterAttack;
        exit
        end;

    move := _0_2;
    energy:= 50;

    if Gear^.Pos > 0 then
        dec(Gear^.Pos, 1)
    else if (HHGear^.Message and (gmLeft or gmRight or gmUp)) <> 0 then
            Gear^.Pos := 500;

    if HHGear^.dX.isNegative then
        Gear^.Tag := -1
    else
        Gear^.Tag := 1;

    if (HHGear^.Message and gmUp) <> 0 then
        begin
        if (not HHGear^.dY.isNegative)
        or (HHGear^.Y > -_256) then
            HHGear^.dY := HHGear^.dY - move;

        if (Gear^.Health <> BIRDY_ENERGY_INFINITE) then
            dec(Gear^.Health, energy);
        Gear^.MsgParam := Gear^.MsgParam or gmUp;
        end;

    if (HHGear^.Message and gmLeft) <> 0 then move.isNegative := true;
    if (HHGear^.Message and (gmLeft or gmRight)) <> 0 then
        begin
        HHGear^.dX := HHGear^.dX + (move * _0_1);
        if (Gear^.Health <> BIRDY_ENERGY_INFINITE) then
            dec(Gear^.Health, energy div 5);
        Gear^.MsgParam := Gear^.MsgParam or (HHGear^.Message and (gmLeft or gmRight));
        end;

    if (Gear^.Health < 0) and (Gear^.Health <> BIRDY_ENERGY_INFINITE) then
        Gear^.Health := 0;

    if ((GameTicks and $FF) = 0) and (Gear^.Health < 500) and (Gear^.Health <> BIRDY_ENERGY_INFINITE) then
        for i:= ((500-Gear^.Health) div 250) downto 0 do
            AddVisualGear(hwRound(Gear^.X), hwRound(Gear^.Y), vgtFeather);

    if (HHGear^.Message and gmAttack <> 0) then
        begin
        HHGear^.Message := HHGear^.Message and (not gmAttack);
        if Gear^.FlightTime > 0 then
            begin
            AddGear(hwRound(Gear^.X), hwRound(Gear^.Y) + 32, gtEgg, 0, Gear^.dX * _0_5, Gear^.dY, 0);
            PlaySound(sndBirdyLay);
            dec(Gear^.FlightTime)
            end;
        s:= ansistring(inttostr(Gear^.FlightTime));
        AddCaption(formatA(trmsg[sidRemaining], s), capcolDefault, capgrpAmmostate);
        end;

    if HHGear^.Message and (gmUp or gmPrecise or gmLeft or gmRight) <> 0 then
        Gear^.State := Gear^.State and (not gsttmpFlag);

    HHGear^.Message := HHGear^.Message and (not (gmUp or gmPrecise or gmLeft or gmRight));
    HHGear^.State := HHGear^.State or gstMoving;

    Gear^.X := HHGear^.X;
    Gear^.Y := HHGear^.Y - int2hwFloat(32);
    // For some reason I need to reapply followgear here, something else grabs it otherwise.
    // this is probably not needed anymore
    if not CurrentTeam^.ExtDriven then FollowGear := HHGear;

    if ((Gear^.State and gsttmpFlag) = 0)
    or (HHGear^.dY < _0) then
        doStepHedgehogMoving(HHGear);

    if  (Gear^.Health = 0)
        or (HHGear^.Damage <> 0)
        or CheckGearDrowning(HHGear)
        or (TurnTimeLeft = 0)
        // allow brief ground touches - to be fair on this, might need another counter
        or (((GameTicks and $1FF) = 0) and (not HHGear^.dY.isNegative) and (TestCollisionYwithGear(HHGear, 1) <> 0))
        or ((Gear^.Message and gmAttack) <> 0) then
            begin
            with HHGear^ do
                begin
                Message := 0;
                Active := true;
                State := State or gstMoving
                end;
            Gear^.State := Gear^.State or gstAnimation or gstTmpFlag;
            if HHGear^.dY < _0 then
                begin
                Gear^.dX := HHGear^.dX;
                Gear^.dY := HHGear^.dY;
                end;
            Gear^.Timer := 0;
            Gear^.doStep := @doStepBirdyDisappear;
            CurAmmoGear := nil;
            isCursorVisible := false;
            AfterAttack;
            end
end;

procedure doStepBirdyDescend(Gear: PGear);
var
    HHGear: PGear;
begin
    if Gear^.Timer > 0 then
        dec(Gear^.Timer, 1);

    HHGear := Gear^.Hedgehog^.Gear;
    if (HHGear = nil) or ((HHGear^.State and gstHHDriven) = 0) then
        begin
        Gear^.Hedgehog := nil;
        Gear^.Timer := 0;
        Gear^.State := Gear^.State or gstAnimation or gstTmpFlag;
        Gear^.doStep := @doStepBirdyDisappear;
        CurAmmoGear := nil;
        isCursorVisible := false;
        AfterAttack;
        exit
        end;

    HHGear^.Message := HHGear^.Message and (not (gmUp or gmPrecise or gmLeft or gmRight));
    if abs(hwRound(HHGear^.Y - Gear^.Y)) > 32 then
        begin
        if Gear^.Timer = 0 then
            Gear^.Y := Gear^.Y + _0_1
        end
    else if Gear^.Timer = 0 then
        begin
        Gear^.doStep := @doStepBirdyFly;
        HHGear^.dY := -_0_2
        end
end;

procedure doStepBirdyAppear(Gear: PGear);
begin
    Gear^.Pos := 0;
    if Gear^.Timer < 2000 then
        inc(Gear^.Timer, 1)
    else
        begin
        Gear^.Timer := 500;
        Gear^.dX := _0;
        Gear^.dY := _0;
        Gear^.State :=  Gear^.State and (not gstAnimation);
        Gear^.doStep := @doStepBirdyDescend;
        end
end;

procedure doStepBirdy(Gear: PGear);
var
    HHGear: PGear;
begin
    gear^.State :=  gear^.State or gstAnimation and (not gstTmpFlag);
    Gear^.doStep := @doStepBirdyAppear;

    if CurrentHedgehog = nil then
        begin
        DeleteGear(Gear);
        exit
        end;

    HHGear := CurrentHedgehog^.Gear;

    if HHGear^.dX.isNegative then
        Gear^.Tag := -1
    else
        Gear^.Tag := 1;
    Gear^.Pos := 0;
    AllInactive := false;
    FollowGear := HHGear;
    with HHGear^ do
        begin
        State := State and (not gstAttacking);
        Message := Message and (not (gmAttack or gmUp or gmPrecise or gmLeft or gmRight))
        end
end;

////////////////////////////////////////////////////////////////////////////////
procedure doStepEggWork(Gear: PGear);
var
    vg: PVisualGear;
    i: LongInt;
begin
    AllInactive := false;
    Gear^.dX := Gear^.dX;
    doStepFallingGear(Gear);
    //    CheckGearDrowning(Gear); // already checked for in doStepFallingGear
    CalcRotationDirAngle(Gear);

    if (Gear^.State and gstCollision) <> 0 then
        begin
        doMakeExplosion(hwRound(Gear^.X), hwRound(Gear^.Y), Gear^.Boom, Gear^.Hedgehog, EXPLPoisoned, $C0E0FFE0);
        PlaySound(sndEggBreak);
        AddVisualGear(hwRound(Gear^.X), hwRound(Gear^.Y), vgtEgg);
        vg := AddVisualGear(hwRound(Gear^.X), hwRound(Gear^.Y), vgtEgg);
        if vg <> nil then
            vg^.Frame := 2;

        for i:= 10 downto 0 do
            begin
            vg := AddVisualGear(hwRound(Gear^.X) - 3 + Random(6), hwRound(Gear^.Y) - 3 + Random(6),
                  vgtDust);
            if vg <> nil then
                vg^.dX := vg^.dX + (Gear^.dX.QWordValue / 21474836480);
            end;

        DeleteGear(Gear);
        exit
        end;
end;

////////////////////////////////////////////////////////////////////////////////
procedure doPortalColorSwitch();
var CurWeapon: PAmmo;
begin
    if (CurrentHedgehog <> nil) and (CurrentHedgehog^.Gear <> nil) and ((CurrentHedgehog^.Gear^.State and gstHHDriven) <> 0) and ((CurrentHedgehog^.Gear^.Message and gmSwitch) <> 0) then
            with CurrentHedgehog^ do
                if (CurAmmoType = amPortalGun) then
                    begin
                    PlaySound(sndPortalSwitch);
                    CurrentHedgehog^.Gear^.Message := CurrentHedgehog^.Gear^.Message and (not gmSwitch);

                    CurWeapon:= GetCurAmmoEntry(CurrentHedgehog^);
                    if CurWeapon^.Pos <> 0 then
                        CurWeapon^.Pos := 0

                    else
                    CurWeapon^.Pos := 1;
                    end;
end;

procedure doStepPortal(Gear: PGear);
var
    iterator, conPortal: PGear;
    s, r, nx, ny, ox, oy, poffs, noffs, pspeed, nspeed,
    resetx, resety, resetdx, resetdy: hwFloat;
    sx, sy, rh, resetr: LongInt;
    hasdxy, isbullet, iscake, isCollision: Boolean;
begin
    doPortalColorSwitch();

    // destroy portal if ground it was attached too is gone
    if (Land[hwRound(Gear^.Y), hwRound(Gear^.X)] <= lfAllObjMask)
    or (Land[hwRound(Gear^.Y), hwRound(Gear^.X)] and lfBouncy <> 0)
    or (Gear^.Timer < 1)
    or (Gear^.Hedgehog^.Team <> CurrentHedgehog^.Team)
    or CheckCoordInWater(hwRound(Gear^.X), hwRound(Gear^.Y)) then
        begin
        deleteGear(Gear);
        EXIT;
        end;

    if (TurnTimeLeft < 1)
    or (Gear^.Health < 1) then
        dec(Gear^.Timer);

    if Gear^.Timer < 10000 then
        gear^.RenderTimer := true;

    // abort if there is no other portal connected to this one
    if (Gear^.LinkedGear = nil) then
        exit;
    if ((Gear^.LinkedGear^.Tag and 1) = 0) then // or if it's still moving;
        exit;

    conPortal := Gear^.LinkedGear;

    // check all gears for stuff to port through
    iterator := nil;
    while true do
    begin

        // iterate through GearsList
        if iterator = nil then
            iterator := GearsList
        else
            iterator := iterator^.NextGear;

        // end of list?
        if iterator = nil then
            break;

        // don't port portals or other gear that wouldn't make sense
        if (iterator^.Kind in [gtPortal, gtRope, gtAirAttack, gtIceGun])
        or (iterator^.PortalCounter > 32) then
            continue;

        // don't port hogs on rope
        // TODO: this will also prevent hogs while falling after rope use from
        //       falling through portals... fix that!

        // check if gear fits through portal
        if (iterator^.Radius > Gear^.Radius) then
            continue;

        // this is the max range we accept incoming gears in
        r := Int2hwFloat(iterator^.Radius+Gear^.Radius);

        // too far away?
        if (iterator^.X < Gear^.X - r)
        or (iterator^.X > Gear^.X + r)
        or (iterator^.Y < Gear^.Y - r)
        or (iterator^.Y > Gear^.Y + r) then
            continue;

        hasdxy := (((iterator^.dX.QWordValue <> 0) or (iterator^.dY.QWordValue <> 0)) or ((iterator^.State and gstMoving) = 0));

        // in case the object is not moving, let's asume it's falling towards the portal
        if not hasdxy then
            begin
            if Gear^.Y < iterator^.Y then
                continue;
            ox:= Gear^.X - iterator^.X;
            oy:= Gear^.Y - iterator^.Y;
            end
        else
            begin
            ox:= iterator^.dX;
            oy:= iterator^.dY;
            end;

        // cake will need extra treatment... it's so delicious and moist!
        iscake:= (iterator^.Kind = gtCake);

        // won't port stuff that does not move towards the front/portal entrance
        if iscake then
            begin
            if not (((iterator^.X - Gear^.X)*ox + (iterator^.Y - Gear^.Y)*oy).isNegative) then
                continue;
            end
        else
            if not ((Gear^.dX*ox + Gear^.dY*oy).isNegative) then
                continue;

        isbullet:= (iterator^.Kind in [gtShotgunShot, gtDEagleShot, gtSniperRifleShot, gtSineGunShot, gtMinigunBullet]);

        r:= int2hwFloat(iterator^.Radius);

        if not (isbullet or iscake) then
            begin
            // wow! good candidate there, let's see if the distance and direction is okay!
            if hasdxy then
                begin
                s := Distance(iterator^.dX, iterator^.dY);
                // if the resulting distance is 0 skip this gear
                if s.QWordValue = 0 then
                    continue;
                s := r / s;
                ox:= iterator^.X + s * iterator^.dX;
                oy:= iterator^.Y + s * iterator^.dY;
                end
            else
                begin
                ox:= iterator^.X;
                oy:= iterator^.Y + r;
                end;

            if (hwRound(Distance(Gear^.X-ox,Gear^.Y-oy)) > Gear^.Radius + 1 ) then
                continue;
            end;

        if (iterator^.Kind in [gtDEagleShot, gtSniperRifleShot, gtMinigunBullet]) then
            begin
            // draw bullet trail
            spawnBulletTrail(iterator, iterator^.X, iterator^.Y, iterator^.FlightTime = 0);
            iterator^.FlightTime := 1;
            // the bullet can now hurt the hog that fired it
            iterator^.Data:= nil;
            end;

        // calc gear offset in portal vector direction
        ox := (iterator^.X - Gear^.X);
        oy := (iterator^.Y - Gear^.Y);
        poffs:= (Gear^.dX * ox + Gear^.dY * oy);

        if not isBullet and poffs.isNegative then
            continue;

        // only port bullets close to the portal
        if isBullet and (not (hwAbs(poffs) < _3)) then
            continue;

        //
        // gears that make it till here will definately be ported
        //
        // (but old position/movement vector might be restored in case there's
        // not enough space on the other side)
        //

        resetr  := iterator^.Radius;
        resetx  := iterator^.X;
        resety  := iterator^.Y;
        resetdx := iterator^.dX;
        resetdy := iterator^.dY;

        // create a normal of the portal vector, but ...
        nx := Gear^.dY;
        ny := Gear^.dX;
        // ... decide where the top is based on the hog's direction when firing the portal
        if Gear^.Elasticity.isNegative then
            nx.isNegative := (not nx.isNegative)
        else
            ny.isNegative := not ny.isNegative;

        // calc gear offset in portal normal vector direction
        noffs:= (nx * ox + ny * oy);

        if isBullet and (noffs.Round >= Longword(Gear^.Radius)) then
            continue;

        // avoid gravity related loops of not really moving gear
        if not (iscake or isbullet)
        and (Gear^.dY.isNegative)
        and (conPortal^.dY.isNegative)
        and ((iterator^.dX.QWordValue + iterator^.dY.QWordValue) < _0_08.QWordValue)
        and (iterator^.PortalCounter > 0) then
            continue;

        // calc gear speed along to the vector and the normal vector of the portal
        if hasdxy then
            begin
            pspeed:= (Gear^.dX * iterator^.dX + Gear^.dY * iterator^.dY);
            nspeed:= (nx * iterator^.dX + ny * iterator^.dY);
            end
        else
            begin
            pspeed:= hwAbs(cGravity * oy);
            nspeed:= _0;
            end;

        // creating normal vector of connected (exit) portal
        nx := conPortal^.dY;
        ny := conPortal^.dX;
        if conPortal^.Elasticity.isNegative then
            nx.isNegative := (not nx.isNegative)
        else
            ny.isNegative := not ny.isNegative;

        // inverse cake's normal movement direction,
        // as if it just walked through a hole
        //if iscake then nspeed.isNegative:= not nspeed.isNegative;

//AddFileLog('poffs:'+cstr(poffs)+' noffs:'+cstr(noffs)+' pspeed:'+cstr(pspeed)+' nspeed:'+cstr(nspeed));
        iterator^.dX := -pspeed * conPortal^.dX + nspeed * nx;
        iterator^.dY := -pspeed * conPortal^.dY + nspeed * ny;

        // make the gear's exit position close to the portal while
        // still respecting the movement direction

        // determine the distance (in exit vector direction)
        // that we want the gear at
        if iscake then
            ox:= (r - _0_7)
        else
            ox:= (r * _1_5);
        s:= ox / poffs;
        poffs:= ox;
        if (nspeed.QWordValue <> 0)
        and (pspeed > _0) then
            noffs:= noffs * s * (nspeed / pspeed);

        // move stuff with high normal offset closer to the portal's center
        if not isbullet then
            begin
            s := hwAbs(noffs) + r - int2hwFloat(Gear^.Radius);
            if s > _0 then
                noffs:= noffs - SignAs(s,noffs)
            end;

        iterator^.X := conPortal^.X + poffs * conPortal^.dX + noffs * nx;
        iterator^.Y := conPortal^.Y + poffs * conPortal^.dY + noffs * ny;

        if not hasdxy and (not (conPortal^.dY.isNegative)) then
            begin
            iterator^.dY:= iterator^.dY + hwAbs(cGravity * (iterator^.Y - conPortal^.Y))
            end;

        // see if the space on the exit side actually is enough

        if not (isBullet or isCake) then
            begin
            // TestCollisionXwithXYShift requires a hwFloat for xShift
            ox.QWordValue := _1.QWordValue;
            ox.isNegative := not iterator^.dX.isNegative;

            sx := hwSign(iterator^.dX);
            sy := hwSign(iterator^.dY);

            if iterator^.Radius > 1 then
                iterator^.Radius := iterator^.Radius - 1;

            // check front
            isCollision := (TestCollisionY(iterator, sy) <> 0) or (TestCollisionX(iterator, sx) <> 0);

            if not isCollision then
                begin
                // check center area (with half the radius so that the
                // the square check won't check more pixels than we want to)
                iterator^.Radius := 1 + resetr div 2;
                rh := resetr div 4;
                isCollision := (TestCollisionYwithXYShift(iterator,       0, -sy * rh, sy, false) <> 0)
                            or (TestCollisionXwithXYShift(iterator, ox * rh,        0, sx, false) <> 0);
                end;

            iterator^.Radius := resetr;

            if isCollision then
                begin
                // collision! oh crap! go back!
                iterator^.X  := resetx;
                iterator^.Y  := resety;
                iterator^.dX := resetdx;
                iterator^.dY := resetdy;
                continue;
                end;
            end;

        if iterator^.Kind = gtKamikaze then
            RefillProximityCache(iterator, 300);

        //
        // You're now officially portaled!
        //

        // Until loops are reliably broken
        if iscake then
            iterator^.PortalCounter:= 33
        else
            begin
            inc(iterator^.PortalCounter);
            iterator^.Active:= true;
            iterator^.State:= iterator^.State and (not gstHHHJump) or gstMoving;
            end;

        // is it worth adding an arcsin table?  Just how often would we end up doing something like this?
        // SYNCED ANGLE UPDATE
        if iterator^.Kind = gtRCPlane then
            iterator^.Angle:= (1024 + vector2Angle(iterator^.dX, iterator^.dY) mod 4096)
        // VISUAL USE OF ANGLE ONLY
        else if (CurAmmoGear <> nil) and (CurAmmoGear^.Kind = gtKamikaze) and (CurAmmoGear^.Hedgehog = iterator^.Hedgehog) then
            begin
            iterator^.Angle:= DxDy2AttackAngle(iterator^.dX, iterator^.dY);
            iterator^.Angle:= 2048-iterator^.Angle;
            if iterator^.dX.isNegative then iterator^.Angle:= 4096-iterator^.Angle;
            end;

        if (CurrentHedgehog <> nil) and (CurrentHedgehog^.Gear <> nil)
        and (iterator = CurrentHedgehog^.Gear)
        and (CurAmmoGear <> nil)
        and (CurAmmoGear^.Kind = gtRope)
        and (CurAmmoGear^.Elasticity <> _0) then
               CurAmmoGear^.PortalCounter:= 1;

        if not isbullet and (iterator^.State and gstInvisible = 0)
        and (iterator^.Kind <> gtFlake) then
            FollowGear := iterator;

        // store X/Y values of exit for net bullet trail
        if isbullet then
            begin
            iterator^.Elasticity:= iterator^.X;
            iterator^.Friction  := iterator^.Y;
            end;

        if Gear^.Health > 1 then
            dec(Gear^.Health);
    end;
end;



procedure loadNewPortalBall(oldPortal: PGear; destroyGear: Boolean);
var
    CurWeapon: PAmmo;
begin
    if CurrentHedgehog <> nil then
        with CurrentHedgehog^ do
            begin
            CurWeapon:= GetCurAmmoEntry(CurrentHedgehog^);
            if (CurAmmoType = amPortalGun) then
                begin
                if not destroyGear then
                    begin
                    // switch color of ball to opposite of oldPortal
                    if (oldPortal^.Tag and 2) = 0 then
                        CurWeapon^.Pos:= 1
                    else
                        CurWeapon^.Pos:= 0;
                    end;

                // make the ball visible
                CurWeapon^.Timer := 0;
                end
            end;
    if destroyGear then
        oldPortal^.Timer:= 0;
end;

procedure doStepMovingPortal_real(Gear: PGear);
var
    x, y, tx, ty: LongInt;
    s: hwFloat;
begin
    WorldWrap(Gear);
    x := hwRound(Gear^.X);
    y := hwRound(Gear^.Y);
    tx := 0;
    ty := 0;
    // avoid compiler hints

    if ((y and LAND_HEIGHT_MASK) = 0) and ((x and LAND_WIDTH_MASK) = 0) and (Land[y, x] > 255) then
        begin
        Gear^.State := Gear^.State or gstCollision;
        Gear^.State := Gear^.State and (not gstMoving);

        if (Land[y, x] and lfBouncy <> 0)
        or (not CalcSlopeTangent(Gear, x, y, tx, ty, 255))
        or (DistanceI(tx,ty) < _12) then // reject shots at too irregular terrain
            begin
            loadNewPortalBall(Gear, true);
            EXIT;
            end;

        // making a normalized normal vector
        s := _1/DistanceI(tx,ty);
        Gear^.dX :=  s * ty;
        Gear^.dY := -s * tx;

        Gear^.DirAngle := DxDy2Angle(-Gear^.dY,Gear^.dX);
        if not Gear^.dX.isNegative then
            Gear^.DirAngle := 180-Gear^.DirAngle;

        if ((Gear^.LinkedGear = nil)
        or (hwRound(Distance(Gear^.X - Gear^.LinkedGear^.X,Gear^.Y-Gear^.LinkedGear^.Y)) >=Gear^.Radius*2)) then
            begin
            PlaySound(sndPortalOpen);
            loadNewPortalBall(Gear, false);
            inc(Gear^.Tag);
            Gear^.doStep := @doStepPortal;
        end
        else
            loadNewPortalBall(Gear, true);
    end

    else if CheckCoordInWater(x, y)
    or (y < -max(LAND_WIDTH,4096))
    or (x > 2*max(LAND_WIDTH,4096))
    or (x < -max(LAND_WIDTH,4096)) then
        loadNewPortalBall(Gear, true);
end;

procedure doStepMovingPortal(Gear: PGear);
begin
    doPortalColorSwitch();
    doStepPerPixel(Gear, @doStepMovingPortal_real, true);
    if (Gear^.Timer < 1)
    or (Gear^.Hedgehog^.Team <> CurrentHedgehog^.Team) then
        deleteGear(Gear);
end;

procedure doStepPortalShot(newPortal: PGear);
var
    iterator: PGear;
    s: hwFloat;
    CurWeapon: PAmmo;
begin
    s:= Distance (newPortal^.dX, newPortal^.dY);

    // Adds the hog speed (only that part in/directly against shot direction)
    // to the shot speed (which we triple previously btw)
    // (This is done my projecting the hog movement vector onto the shot movement vector and then adding the resulting length
    // to the scaler)
    s := (_2 * s + (newPortal^.dX * CurrentHedgehog^.Gear^.dX + newPortal^.dY * CurrentHedgehog^.Gear^.dY ) / s) / s;
    newPortal^.dX := newPortal^.dX * s;
    newPortal^.dY := newPortal^.dY * s;

    newPortal^.LinkedGear := nil;

    PlaySound(sndPortalShot);

    if CurrentHedgehog <> nil then
        with CurrentHedgehog^ do
            begin
            CurWeapon:= GetCurAmmoEntry(CurrentHedgehog^);
            // let's save the HH's dX's direction so we can decide where the "top" of the portal hole
            newPortal^.Elasticity.isNegative := CurrentHedgehog^.Gear^.dX.isNegative;
            // when doing a backjump the dx is the opposite of the facing direction
            if ((Gear^.State and gstHHHJump) <> 0) and (Effects[heArtillery] = 0) then
                newPortal^.Elasticity.isNegative := not newPortal^.Elasticity.isNegative;

            // make portal gun look unloaded
            if (CurWeapon <> nil) and (CurAmmoType = amPortalGun) then
                CurWeapon^.Timer := CurWeapon^.Timer or 2;

            iterator := GearsList;
            while iterator <> nil do
                begin
                if (iterator^.Kind = gtPortal) then
                    if (iterator <> newPortal) and (iterator^.Timer > 0) and (iterator^.Hedgehog = CurrentHedgehog) then
                        begin
                        if ((iterator^.Tag and 2) = (newPortal^.Tag and 2)) then
                            begin
                            iterator^.Timer:= 0;
                            end
                        else
                            begin
                            // link portals with each other
                            newPortal^.LinkedGear := iterator;
                            iterator^.LinkedGear := newPortal;
                            iterator^.Health := newPortal^.Health;
                            end;
                        end;
                iterator^.PortalCounter:= 0;
                iterator := iterator^.NextGear
                end;

            if newPortal^.LinkedGear <> nil then
                begin
                // This jiggles gears, to ensure a portal connection just placed under a gear takes effect.
                iterator:= GearsList;
                while iterator <> nil do
                    begin
                    if not (iterator^.Kind in [gtPortal, gtAirAttack, gtKnife, gtSMine]) and ((iterator^.Hedgehog <> CurrentHedgehog)
                    or ((iterator^.Message and gmAllStoppable) = 0)) then
                            begin
                            iterator^.Active:= true;
                            if iterator^.dY.QWordValue = 0 then
                                iterator^.dY.isNegative:= false;
                            iterator^.State:= iterator^.State or gstMoving;
                            DeleteCI(iterator);
                        //inc(iterator^.dY.QWordValue,10);
                            end;
                    iterator:= iterator^.NextGear
                    end
                end
            end;
    newPortal^.State := newPortal^.State and (not gstCollision);
    newPortal^.State := newPortal^.State or gstMoving;
    newPortal^.doStep := @doStepMovingPortal;
end;

////////////////////////////////////////////////////////////////////////////////
procedure doStepPiano(Gear: PGear);
var
    r0, r1: LongInt;
    odY: hwFloat;
begin
    AllInactive := false;
    // Play piano notes with slot keys
    if (CurrentHedgehog <> nil) and (CurrentHedgehog^.Gear <> nil) and
        ((CurrentHedgehog^.Gear^.Message and gmSlot) <> 0) then
            begin
                // Piano notes are played if sound OR music (or both) is enabled
                case CurrentHedgehog^.Gear^.MsgParam of
                0: PlaySound(sndPiano0, false, false, true);
                1: PlaySound(sndPiano1, false, false, true);
                2: PlaySound(sndPiano2, false, false, true);
                3: PlaySound(sndPiano3, false, false, true);
                4: PlaySound(sndPiano4, false, false, true);
                5: PlaySound(sndPiano5, false, false, true);
                6: PlaySound(sndPiano6, false, false, true);
                7: PlaySound(sndPiano7, false, false, true);
                8: PlaySound(sndPiano8, false, false, true);
            end;
        AddVisualGear(hwRound(Gear^.X), hwRound(Gear^.Y), vgtNote);
        CurrentHedgehog^.Gear^.MsgParam := 0;
        CurrentHedgehog^.Gear^.Message := CurrentHedgehog^.Gear^.Message and (not gmSlot);
        end;

    if (*((Gear^.Pos = 3) and ((GameFlags and gfSolidLand) <> 0)) or*) (Gear^.Pos = 5) then
        begin
        Gear^.dY := Gear^.dY + cGravity * 2;
        Gear^.Y := Gear^.Y + Gear^.dY;
        if CheckGearDrowning(Gear) then
            begin
            Gear^.Y:= Gear^.Y + _50;
            OnUsedAmmo(CurrentHedgehog^);
            uStats.HedgehogSacrificed(CurrentHedgehog);
            if CurrentHedgehog^.Gear <> nil then
                begin
                // Drown the hedgehog.  Could also just delete it, but hey, this gets a caption
                CurrentHedgehog^.Gear^.Active := true;
                CurrentHedgehog^.Gear^.X := Gear^.X;
                CurrentHedgehog^.Gear^.Y := int2hwFloat(cWaterLine+cVisibleWater)+_128;
                CurrentHedgehog^.Unplaced := false;
                if TagTurnTimeLeft = 0 then
                    TagTurnTimeLeft:= TurnTimeLeft;
                TurnTimeLeft:= 0
                end;
            ResumeMusic
            end;
        exit
        end;

    odY:= Gear^.dY;
    doStepFallingGear(Gear);

    if (Gear^.State and gstDrowning) <> 0 then
        begin
        Gear^.Y:= Gear^.Y + _50;
        OnUsedAmmo(CurrentHedgehog^);
        uStats.HedgehogSacrificed(CurrentHedgehog);
        if CurrentHedgehog^.Gear <> nil then
            begin
            // Drown the hedgehog.  Could also just delete it, but hey, this gets a caption
            CurrentHedgehog^.Gear^.Active := true;
            CurrentHedgehog^.Gear^.X := Gear^.X;
            CurrentHedgehog^.Gear^.Y := int2hwFloat(cWaterLine+cVisibleWater)+_128;
            CurrentHedgehog^.Unplaced := false;
            if TagTurnTimeLeft = 0 then
                TagTurnTimeLeft:= TurnTimeLeft;
            TurnTimeLeft:= 0
            end;
        ResumeMusic
        end
    else if (Gear^.State and gstCollision) <> 0 then
        begin
        r0 := GetRandom(Gear^.Boom div 4 + 1);
        r1 := GetRandom(Gear^.Boom div 4 + 1);
        doMakeExplosion(hwRound(Gear^.X) - 30 - r0, hwRound(Gear^.Y) + 40, Gear^.Boom div 2 + r1, Gear^.Hedgehog, 0);
        doMakeExplosion(hwRound(Gear^.X) + 30 + r1, hwRound(Gear^.Y) + 40, Gear^.Boom div 2 + r0, Gear^.Hedgehog, 0);
        doMakeExplosion(hwRound(Gear^.X), hwRound(Gear^.Y), Gear^.Boom + r0, Gear^.Hedgehog, EXPLAutoSound);
        for r0:= 0 to 4 do
            AddVisualGear(hwRound(Gear^.X), hwRound(Gear^.Y), vgtNote);
        Gear^.dY := cGravity * 2 - odY;
        Gear^.Pos := Gear^.Pos + 1;
        end
    else
        Gear^.dY := Gear^.dY + cGravity * 2;
    // let it fall faster so itdoesn't take too long for the whole attack
end;


////////////////////////////////////////////////////////////////////////////////
procedure doStepSineGunShotWork(Gear: PGear);
var
    x, y, rX, rY, t, tmp, initHealth: LongInt;
    oX, oY, ldX, ldY, sdX, sdY, sine, lx, ly, amp: hwFloat;
    justCollided, justBounced: boolean;
begin
    AllInactive := false;
    initHealth := Gear^.Health;
    lX := Gear^.X;
    lY := Gear^.Y;
    ldX := Gear^.dX;
    ldY := Gear^.dY;
    sdy := _0_5/Distance(Gear^.dX,Gear^.dY);
    ldX := ldX * sdy;
    ldY := ldY * sdy;
    sdY := hwAbs(ldX) + hwAbs(ldY);
    sdX := _1 - hwAbs(ldX/sdY);
    sdY := _1 - hwAbs(ldY/sdY);
    if (ldX.isNegative = ldY.isNegative) then
        sdY := -sdY;

    // initial angle depends on current GameTicks
    t := getRandom(4096);


    // used for a work-around detection of area that is within land array, but outside borders
    justCollided := false;
    // this variable is just to ensure we don't run in infinite loop due to precision errors
    justBounced:= false;

    repeat
        lX := lX + ldX;
        lY := lY + ldY;
        oX := Gear^.X;
        oY := Gear^.Y;
        rX := hwRound(oX);
        rY := hwRound(oY);
        tmp := t mod 4096;
        amp := _128 * (_1 - hwSqr(int2hwFloat(Gear^.Health)/initHealth));
        sine := amp * AngleSin(tmp mod 2048);
        sine.isNegative := (tmp < 2048);
        Gear^.X := lX + (sine * sdX);
        Gear^.Y := ly + (sine * sdY);
        Gear^.dX := Gear^.X - oX;
        Gear^.dY := Gear^.Y - oY;

        x := hwRound(Gear^.X);
        y := hwRound(Gear^.Y);

        if WorldEdge = weWrap then
            begin
            if x > rightX then
                repeat
                    dec(x,  playWidth);
                    dec(rx, playWidth);
                until x <= rightX
            else if x < leftX then
                repeat
                    inc(x,  playWidth);
                    inc(rx, playWidth);
                until x >= leftX;
            end
        else if (WorldEdge = weBounce) then
            begin
            if (not justBounced) and ((x > rightX) or (x < leftX)) then
                begin
                // reflect
                lX:= lX - ldX + ((oX - lX) * 2);
                lY:= lY - ldY;
                Gear^.X:= oX;
                Gear^.Y:= oY;
                ldX.isNegative:= (not ldX.isNegative);
                sdX.isNegative:= (not sdX.isNegative);
                justBounced:= true;
                continue;
                end
            else
                justBounced:= false;
            end;


        inc(t,Gear^.Health div 313);

        // if borders are on, stop outside land array
        if hasBorder and (((x and LAND_WIDTH_MASK) <> 0) or ((y and LAND_HEIGHT_MASK) <> 0)) then
            begin
            Gear^.Damage := 0;
            Gear^.Health := 0;
            end
        else
            begin
            if (not CheckCoordInWater(rX, rY)) or (not CheckCoordInWater(x, y)) then
                begin
                if ((y and LAND_HEIGHT_MASK) = 0) and ((x and LAND_WIDTH_MASK) = 0)
                    and (Land[y, x] <> 0) then
                        begin
                        if ((GameFlags and gfSolidLand) <> 0) and (Land[y, x] > 255) then
                            Gear^.Damage := initHealth
                        else if justCollided then
                            begin
                            Gear^.Damage := initHealth;
                            end
                        else
                            begin
                            inc(Gear^.Damage,3);
                            justCollided := true;
                            end;
                        end
                else
                    justCollided := false;

                // kick nearby hogs, dig tunnel and add some fire
                // if at least 5 collisions occured
                if Gear^.Damage > 0 then
                    begin
                    if ((GameFlags and gfSolidLand) = 0) then
                        begin
                        doMakeExplosion(rX,rY,Gear^.Radius, Gear^.Hedgehog, EXPLNoDamage or EXPLDoNotTouchAny or EXPLNoGfx);
                        end;

                    // kick nearby hogs
                    AmmoShove(Gear, Gear^.Boom, 50);

                    dec(Gear^.Health, Gear^.Damage);

                    // explode when impacting on solid land/borders
                    if Gear^.Damage >= initHealth then
                        begin
                        // add some random offset to angles
                        tmp := getRandom(256);
                        // spawn some flames
                        for t:= 0 to 3 do
                            begin
                            if not isZero(Gear^.dX) then rX := rx - hwSign(Gear^.dX);
                            if not isZero(Gear^.dY) then rY := ry - hwSign(Gear^.dY);
                            lX := AngleCos(tmp + t * 512) * _0_25 * (GetRandomf + _1);
                            lY := AngleSin(tmp + t * 512) * _0_25 * (GetRandomf + _1);
                            AddGear(rX, rY, gtFlame, 0, lX,  lY, 0);
                            AddGear(rX, rY, gtFlame, 0, lX, -lY, 0);
                            end;
                        end
                    // add some fire to the tunnel
                    else if getRandom(6) = 0 then
                        begin
                        tmp:= GetRandom(2 * Gear^.Radius);
                        AddGear(x - Gear^.Radius + tmp, y - GetRandom(Gear^.Radius + 1), gtFlame, gsttmpFlag, _0, _0, 0)
                        end;
                    end;

                Gear^.Damage := 0;

                if random(100) = 0 then
                    AddVisualGear(x, y, vgtSmokeTrace);
                end
                else dec(Gear^.Health, 5);
            end;

        dec(Gear^.Health);

        // decrease bullet size towards the end
        if (Gear^.Radius > 4) then
            begin
            if (Gear^.Health <= (initHealth div 3)) then
                dec(Gear^.Radius)
            end
        else if (Gear^.Radius > 3) then
            begin
            if (Gear^.Health <= (initHealth div 4)) then
                dec(Gear^.Radius)
            end
        else if (Gear^.Radius > 2) then begin
            if (Gear^.Health <= (initHealth div 5)) then
                dec(Gear^.Radius)
            end
        else if (Gear^.Radius > 1) then
            begin
            if (Gear^.Health <= (initHealth div 6)) then
                dec(Gear^.Radius)
            end;
    until (Gear^.Health <= 0);

    DeleteGear(Gear);
    AfterAttack;
end;

procedure doStepSineGunShot(Gear: PGear);
var
    HHGear: PGear;
begin
    PlaySound(sndSineGun);

    if (Gear^.Hedgehog <> nil) and (Gear^.Hedgehog^.Gear <> nil) then
        begin
        HHGear := Gear^.Hedgehog^.Gear;
        // push the shooting Hedgehog back
        Gear^.dX.isNegative := not Gear^.dX.isNegative;
        Gear^.dY.isNegative := not Gear^.dY.isNegative;
        HHGear^.dX := Gear^.dX;
        HHGear^.dY := Gear^.dY;
        AmmoShove(Gear, 0, 79);
        Gear^.dX.isNegative := not Gear^.dX.isNegative;
        Gear^.dY.isNegative := not Gear^.dY.isNegative;
        end;

    Gear^.doStep := @doStepSineGunShotWork;
    {$IFNDEF PAS2C}
    with mobileRecord do
        if (performRumble <> nil) and (not fastUntilLag) then
            performRumble(kSystemSoundID_Vibrate);
    {$ENDIF}
end;

////////////////////////////////////////////////////////////////////////////////
procedure doStepFlamethrowerWork(Gear: PGear);
var
    HHGear, flame: PGear;
    rx, ry, speed: hwFloat;
    i, gX, gY: LongInt;
begin
    AllInactive := false;
    HHGear := Gear^.Hedgehog^.Gear;
    if HHGear = nil then
        begin
        StopSoundChan(Gear^.SoundChannel, 300);
        DeleteGear(gear);
        exit
        end;
    HedgehogChAngle(HHGear);
    gX := hwRound(Gear^.X) + GetLaunchX(amBallgun, hwSign(HHGear^.dX), HHGear^.Angle);
    gY := hwRound(Gear^.Y) + GetLaunchY(amBallgun, HHGear^.Angle);

    if (GameTicks and $FF) = 0 then
        begin
        if (HHGear^.Message and gmRight) <> 0 then
            begin
            if HHGear^.dX.isNegative and (Gear^.Tag < 20) then
                inc(Gear^.Tag)
            else if Gear^.Tag > 5 then
                dec(Gear^.Tag);
            end
        else if (HHGear^.Message and gmLeft) <> 0 then
            begin
            if HHGear^.dX.isNegative and (Gear^.Tag > 5) then
                dec(Gear^.Tag)
            else if Gear^.Tag < 20 then
                inc(Gear^.Tag);
            end
        end;

    dec(Gear^.Timer);
    if Gear^.Timer = 0 then
        begin
        dec(Gear^.Health);
        if (Gear^.Health mod 5) = 0 then
            begin
            rx := rndSign(getRandomf * _0_1);
            ry := rndSign(getRandomf * _0_1);
            speed := _0_5 * (_10 / Gear^.Tag);

            flame:= AddGear(gx, gy, gtFlame, gstTmpFlag,
                    SignAs(AngleSin(HHGear^.Angle) * speed, HHGear^.dX) + rx,
                    AngleCos(HHGear^.Angle) * ( - speed) + ry, 0);
            flame^.CollisionMask:= lfNotCurHogCrate;
            //flame^.FlightTime:= 500;  use the default huge value to avoid sticky flame suddenly being damaging as opposed to other flames

            if (Gear^.Health mod 30) = 0 then
                begin
                flame:= AddGear(gx, gy, gtFlame, 0,
                        SignAs(AngleSin(HHGear^.Angle) * speed, HHGear^.dX) + rx,
                        AngleCos(HHGear^.Angle) * ( - speed) + ry, 0);
                flame^.CollisionMask:= lfNotCurHogCrate;
        //flame^.FlightTime:= 500;
                end
            end;
        Gear^.Timer:= Gear^.Tag
        end;

    if (Gear^.Health = 0) or ((HHGear^.State and gstHHDriven) = 0) then
        begin
        HHGear^.Message:= HHGear^.Message and (not (gmAttack or gmLeft or gmRight));
        HHGear^.State := HHGear^.State and (not gstNotKickable);
        StopSoundChan(Gear^.SoundChannel, 300);
        DeleteGear(Gear);
        AfterAttack
        end
    else
        begin
        i:= Gear^.Health div 5;
        if (i <> Gear^.Damage) and ((GameTicks and $3F) = 0) then
            begin
            Gear^.Damage:= i;
            FreeAndNilTexture(Gear^.Tex);
            Gear^.Tex := RenderStringTex(FormatA(trmsg[sidFuel], ansistring(inttostr(i))),
                         cWhiteColor, fntSmall)
            end
        end
end;

procedure doStepFlamethrower(Gear: PGear);
var
    HHGear: PGear;
begin
    HHGear := Gear^.Hedgehog^.Gear;
    HHGear^.Message := HHGear^.Message and (not (gmUp or gmDown or gmLeft or gmRight));
    HHGear^.State := HHGear^.State or gstNotKickable;
    Gear^.SoundChannel := LoopSound(sndFlamethrower);
    Gear^.doStep := @doStepFlamethrowerWork
end;

////////////////////////////////////////////////////////////////////////////////
procedure doStepLandGunWork(Gear: PGear);
var
    HHGear, land: PGear;
    rx, ry, speed: hwFloat;
    i, gX, gY: LongInt;
begin
    AllInactive := false;
    HHGear := Gear^.Hedgehog^.Gear;
    if HHGear = nil then
        begin
        StopSoundChan(gear^.SoundChannel);
        DeleteGear(gear);
        exit
        end;
    HedgehogChAngle(HHGear);
    gX := hwRound(Gear^.X) + GetLaunchX(amBallgun, hwSign(HHGear^.dX), HHGear^.Angle);
    gY := hwRound(Gear^.Y) + GetLaunchY(amBallgun, HHGear^.Angle);

    if (GameTicks and $FF) = 0 then
        begin
        if (HHGear^.Message and gmRight) <> 0 then
            begin
            if HHGear^.dX.isNegative and (Gear^.Tag < 20) then
                inc(Gear^.Tag)
            else if Gear^.Tag > 5 then
                dec(Gear^.Tag);
            end
        else if (HHGear^.Message and gmLeft) <> 0 then
            begin
            if HHGear^.dX.isNegative and (Gear^.Tag > 5) then
                dec(Gear^.Tag)
            else if Gear^.Tag < 20 then
                inc(Gear^.Tag);
            end
        end;

    dec(Gear^.Timer);
    if Gear^.Timer = 0 then
        begin
        dec(Gear^.Health);

        rx := rndSign(getRandomf * _0_1);
        ry := rndSign(getRandomf * _0_1);
        speed := (_3 / Gear^.Tag);

        land:= AddGear(gx, gy, gtFlake, gstTmpFlag,
                SignAs(AngleSin(HHGear^.Angle) * speed, HHGear^.dX) + rx,
                AngleCos(HHGear^.Angle) * ( - speed) + ry, 0);
        land^.CollisionMask:= lfNotCurHogCrate;

        Gear^.Timer:= Gear^.Tag
        end;

    if (Gear^.Health = 0) or ((HHGear^.State and gstHHDriven) = 0) or ((HHGear^.Message and gmAttack) <> 0) then
        begin
        HHGear^.Message:= HHGear^.Message and (not (gmAttack or gmLeft or gmRight));
        HHGear^.State := HHGear^.State and (not gstNotKickable);
        StopSoundChan(gear^.SoundChannel);
        DeleteGear(Gear);
        AfterAttack
        end
    else
        begin
        i:= Gear^.Health div 10;
        if (i <> Gear^.Damage) and ((GameTicks and $3F) = 0) then
            begin
            Gear^.Damage:= i;
            FreeAndNilTexture(Gear^.Tex);
            Gear^.Tex := RenderStringTex(FormatA(trmsg[sidFuel], ansistring(inttostr(i))),
                         cWhiteColor, fntSmall)
            end
        end
end;

procedure doStepLandGun(Gear: PGear);
var
    HHGear: PGear;
begin
    HHGear := Gear^.Hedgehog^.Gear;
    HHGear^.Message := HHGear^.Message and (not (gmUp or gmDown or gmLeft or gmRight or gmAttack));
    HHGear^.State := HHGear^.State or gstNotKickable;
    Gear^.SoundChannel := LoopSound(sndLandGun);
    Gear^.doStep := @doStepLandGunWork
end;

////////////////////////////////////////////////////////////////////////////////
procedure doStepPoisonCloud(Gear: PGear);
begin
    // don't bounce
    if WorldEdge <> weBounce then
        WorldWrap(Gear);
    if Gear^.Timer = 0 then
        begin
        DeleteGear(Gear);
        exit
        end;
    dec(Gear^.Timer);
    Gear^.X:= Gear^.X + Gear^.dX;
    Gear^.Y:= Gear^.Y + Gear^.dY;
    Gear^.dX := Gear^.dX + cWindSpeed / 4;
    Gear^.dY := Gear^.dY + cGravity / 100;
    if (GameTicks and $FF) = 0 then
        doMakeExplosion(hwRound(Gear^.X), hwRound(Gear^.Y), Gear^.Boom, Gear^.Hedgehog, EXPLDontDraw or EXPLNoGfx or EXPLNoDamage or EXPLDoNotTouchAny or EXPLPoisoned);
    if Gear^.State and gstTmpFlag = 0 then
        AllInactive:= false;
end;

////////////////////////////////////////////////////////////////////////////////
procedure doStepHammer(Gear: PGear);
var HHGear, tmp, tmp2: PGear;
         t: PGearArray;
    i, dmg: LongInt;
begin
HHGear:= Gear^.Hedgehog^.Gear;
HHGear^.State:= HHGear^.State or gstNoDamage;
DeleteCI(HHGear);
SetLittle(HHGear^.dY);
HHGear^.dY.IsNegative:= true;
HHGear^.State:= HHGear^.State or gstMoving;

t:= CheckGearsCollision(Gear);

for i:= 5 downto 0 do
    AddVisualGear(hwRound(Gear^.X) - 5 + Random(10), hwRound(Gear^.Y) + 12, vgtDust);

i:= t^.Count;
while i > 0 do
    begin
    dec(i);
    tmp:= t^.ar[i];
    if (tmp^.State and gstNoDamage) = 0 then
        if (tmp^.Kind = gtHedgehog) or (tmp^.Kind = gtMine) or (tmp^.Kind = gtExplosives) then
            begin
            dmg:= 0;
            //tmp^.State:= tmp^.State or gstFlatened;
            if (tmp^.Kind <> gtHedgehog) or (tmp^.Hedgehog^.Effects[heInvulnerable] = 0) then
                begin
                // base damage on remaining health
                dmg:= (tmp^.Health - tmp^.Damage);
                if dmg > 0 then
                    begin
                    // always rounding down
                    dmg:= dmg div Gear^.Boom;

                    if dmg > 0 then
                        ApplyDamage(tmp, CurrentHedgehog, dmg, dsHammer);
                    end;
        tmp^.dY:= _0_03 * Gear^.Boom
                end;

            if (tmp^.Kind <> gtHedgehog) or (dmg > 0) or (tmp^.Health > tmp^.Damage) then
                begin
                //DrawTunnel(tmp^.X, tmp^.Y - _1, _0, _0_5, cHHRadius * 6, cHHRadius * 3);
                tmp2:= AddGear(hwRound(tmp^.X), hwRound(tmp^.Y), gtHammerHit, 0, _0, _0, 0);
                tmp2^.LinkedGear:= tmp;
                SetAllToActive
                end;
            end;
    end;

HHGear^.State:= HHGear^.State and (not gstNoDamage);
Gear^.Timer:= 250;
Gear^.doStep:= @doStepIdle
end;

procedure doStepHammerHitWork(Gear: PGear);
var
    i, j, ei: LongInt;
    HitGear: PGear;
begin
    AllInactive := false;
    HitGear := Gear^.LinkedGear;
    dec(Gear^.Timer);
    if (HitGear = nil) or (Gear^.Timer = 0) or ((Gear^.Message and gmDestroy) <> 0) then
        begin
        DeleteGear(Gear);
        exit
        end;

    if (Gear^.Timer mod 5) = 0 then
        begin
        AddVisualGear(hwRound(Gear^.X) - 5 + Random(10), hwRound(Gear^.Y) + 12, vgtDust);

        i := hwRound(Gear^.X) - HitGear^.Radius + 2;
        ei := hwRound(Gear^.X) + HitGear^.Radius - 2;
        for j := 1 to 4 do doMakeExplosion(i - GetRandom(5), hwRound(Gear^.Y) + 6*j, 3, Gear^.Hedgehog, EXPLNoDamage or EXPLDoNotTouchAny or EXPLNoGfx or EXPLForceDraw);
        for j := 1 to 4 do doMakeExplosion(ei + LongInt(GetRandom(5)), hwRound(Gear^.Y) + 6*j, 3, Gear^.Hedgehog, EXPLNoDamage or EXPLDoNotTouchAny or EXPLNoGfx or EXPLForceDraw);
        while i <= ei do
            begin
            for j := 1 to 11 do doMakeExplosion(i, hwRound(Gear^.Y) + 3*j, 3, Gear^.Hedgehog, EXPLNoDamage or EXPLDoNotTouchAny or EXPLNoGfx or EXPLForceDraw);
            inc(i, 1)
            end;

        if CheckLandValue(hwRound(Gear^.X + Gear^.dX + SignAs(_6,Gear^.dX)), hwRound(Gear^.Y + _1_9)
           , lfIndestructible) then
            begin
            //Gear^.X := Gear^.X + Gear^.dX;
            Gear^.Y := Gear^.Y + _1_9
            end;
        end;
    if TestCollisionYwithGear(Gear, 1) <> 0 then
        begin
        Gear^.dY := _0;
        SetLittle(HitGear^.dX);
        HitGear^.dY := _0;
        end
    else
        begin
        //Gear^.dY := Gear^.dY + cGravity;
        //Gear^.Y := Gear^.Y + Gear^.dY;
        if CheckCoordInWater(hwRound(Gear^.X), hwRound(Gear^.Y)) then
            Gear^.Timer := 1
        end;

    //Gear^.X := Gear^.X + HitGear^.dX;
    HitGear^.X := Gear^.X;
    HitGear^.Y := Gear^.Y;
    SetLittle(HitGear^.dY);
    HitGear^.Active:= true;
end;

procedure doStepHammerHit(Gear: PGear);
var
    i, y: LongInt;
    ar: TRangeArray;
    HHGear: PGear;
begin
    i := 0;
    HHGear := Gear^.Hedgehog^.Gear;

    y := hwRound(Gear^.Y) - cHHRadius * 2;
    while y < hwRound(Gear^.Y) do
        begin
        ar[i].Left := hwRound(Gear^.X) - Gear^.Radius - LongInt(GetRandom(2));
        ar[i].Right := hwRound(Gear^.X) + Gear^.Radius + LongInt(GetRandom(2));
        inc(y, 2);
        inc(i)
        end;

    DrawHLinesExplosions(@ar, 3, hwRound(Gear^.Y) - cHHRadius * 2, 2, Pred(i));
    Gear^.dY := HHGear^.dY;
    DeleteCI(HHGear);

    doStepHammerHitWork(Gear);
    Gear^.doStep := @doStepHammerHitWork
end;

////////////////////////////////////////////////////////////////////////////////
procedure doStepResurrectorWork(Gear: PGear);
var
    graves: PGearArrayS;
    resgear: PGear;
    hh: PHedgehog;
    i: LongInt;
    s: ansistring;
begin
    AllInactive := false;
    hh := Gear^.Hedgehog;

    // no, you can't do that here
    {DrawCentered(hwRound(hh^.Gear^.X) + WorldDx, hwRound(hh^.Gear^.Y) + WorldDy -
            cHHRadius - 14 - hh^.HealthTagTex^.h, hh^.HealthTagTex);
    }
    (*DrawCircle(hwRound(Gear^.X), hwRound(Gear^.Y), Gear^.Radius, 1.5, 0, 0, $FF,
            $FF);*)

    if ((Gear^.Message and gmUp) <> 0) then
        begin
        if (GameTicks and $F) <> 0 then
        exit;
        end
    else if (GameTicks and $1FF) <> 0 then
        exit;

    if Gear^.Power < 45 then
        begin
        inc(Gear^.Power);
        if TestCollisionYwithGear(hh^.Gear, -1) = 0 then
            hh^.Gear^.Y := hh^.Gear^.Y - _1;
        end;

    graves := GearsNear(Gear^.X, Gear^.Y, gtGrave, Gear^.Radius);

    if graves.size = 0 then
        begin
        StopSoundChan(Gear^.SoundChannel);
        Gear^.Timer := 250;
        Gear^.doStep := @doStepIdle;
        exit;
        end;

    if ((Gear^.Message and gmAttack) <> 0) and (hh^.Gear^.Health > 0) and (TurnTimeLeft > 0) then
        begin
        if LongInt(graves.size) <= Gear^.Tag then Gear^.Tag:= 0;
        dec(hh^.Gear^.Health);
        if (hh^.Gear^.Health = 0) and (hh^.Gear^.Damage = 0) then
            hh^.Gear^.Damage:= 1;
        RenderHealth(hh^);
        RecountTeamHealth(hh^.Team);
        inc(graves.ar^[Gear^.Tag]^.Health);
        inc(Gear^.Tag)
{-for i:= 0 to High(graves) do begin
            if hh^.Gear^.Health > 0 then begin
                dec(hh^.Gear^.Health);
                inc(graves[i]^.Health);
            end;
        end; -}
        end
    else
        begin
        // now really resurrect the hogs with the hp saved in the graves
        for i:= 0 to graves.size - 1 do
            if graves.ar^[i]^.Health > 0 then
                begin
                resgear := AddGear(hwRound(graves.ar^[i]^.X), hwRound(graves.ar^[i]^.Y), gtHedgehog, gstWait, _0, _0, 0,graves.ar^[i]^.Pos);
                resgear^.Hedgehog := graves.ar^[i]^.Hedgehog;
                resgear^.Health := graves.ar^[i]^.Health;
                PHedgehog(graves.ar^[i]^.Hedgehog)^.Gear := resgear;
                graves.ar^[i]^.Message:= graves.ar^[i]^.Message or gmDestroy;
                graves.ar^[i]^.Active:= true;
                RenderHealth(resgear^.Hedgehog^);
                RecountTeamHealth(resgear^.Hedgehog^.Team);
                resgear^.Hedgehog^.Effects[heResurrected]:= 1;
                if resgear^.Hedgehog^.King then
                    resgear^.Hedgehog^.Team^.hasKing:= true;
                { Reviving a hog implies its clan is now alive, too. }
                resgear^.Hedgehog^.Team^.Clan^.DeathLogged:= false;
                s:= ansistring(resgear^.Hedgehog^.Name);
                AddCaption(FormatA(GetEventString(eidResurrected), s), capcolDefault, capgrpMessage);
                // only make hat-less hedgehogs look like zombies, preserve existing hats

                if resgear^.Hedgehog^.Hat = 'NoHat' then
                    LoadHedgehogHat(resgear^.Hedgehog^, 'Reserved/Zombie');
                end;

        hh^.Gear^.dY := _0;
        hh^.Gear^.dX := _0;
        doStepHedgehogMoving(hh^.Gear);
        StopSoundChan(Gear^.SoundChannel);
        Gear^.Timer := 250;
        Gear^.doStep := @doStepIdle;
        end
    //if hh^.Gear^.Health = 0 then doStepHedgehogFree(hh^.Gear);
end;

procedure doStepResurrector(Gear: PGear);
var
    graves: PGearArrayS;
    hh: PHedgehog;
    i: LongInt;
begin
    AllInactive := false;
    graves := GearsNear(Gear^.X, Gear^.Y, gtGrave, Gear^.Radius);

    if graves.size > 0 then
        begin
        hh := Gear^.Hedgehog;
        for i:= 0 to graves.size - 1 do
            begin
            PHedgehog(graves.ar^[i]^.Hedgehog)^.Gear := nil;
            graves.ar^[i]^.Health := 0;
            end;
        Gear^.doStep := @doStepResurrectorWork;
        if ((Gear^.Message and gmAttack) <> 0) and (hh^.Gear^.Health > 0) and (TurnTimeLeft > 0) then
            begin
            if LongInt(graves.size) <= Gear^.Tag then Gear^.Tag:= 0;
            dec(hh^.Gear^.Health);
            if (hh^.Gear^.Health = 0) and (hh^.Gear^.Damage = 0) then
                hh^.Gear^.Damage:= 1;
            RenderHealth(hh^);
            RecountTeamHealth(hh^.Team);
            inc(graves.ar^[Gear^.Tag]^.Health);
            inc(Gear^.Tag)
            end
        end
    else
        begin
        StopSoundChan(Gear^.SoundChannel);
        Gear^.Timer := 250;
        Gear^.doStep := @doStepIdle;
        end
end;

////////////////////////////////////////////////////////////////////////////////
procedure doStepNapalmBomb(Gear: PGear);
var
    i, gX, gY: LongInt;
    dX, dY: hwFloat;
begin
    AllInactive := false;
    doStepFallingGear(Gear);
    if (Gear^.Timer > 0) and ((Gear^.State and gstCollision) <> 0) then
    begin
        doMakeExplosion(hwRound(Gear^.X), hwRound(Gear^.Y), 10, Gear^.Hedgehog, EXPLAutoSound);
        gX := hwRound(Gear^.X);
        gY := hwRound(Gear^.Y);
        for i:= 0 to 10 do
        begin
            dX := AngleCos(i * 2) * ((_0_1*(i div 5))) * (GetRandomf + _1);
            dY := AngleSin(i * 8) * _0_5 * (GetRandomf + _1);
            AddGear(gX, gY, gtFlame, 0, dX, dY, 0);
            AddGear(gX, gY, gtFlame, 0, dX, -dY, 0);
            AddGear(gX, gY, gtFlame, 0, -dX, dY, 0);
            AddGear(gX, gY, gtFlame, 0, -dX, -dY, 0);
        end;
        DeleteGear(Gear);
        exit
    end;
    if (Gear^.Timer = 0) then
        begin
        doMakeExplosion(hwRound(Gear^.X), hwRound(Gear^.Y), 10, Gear^.Hedgehog, EXPLAutoSound);
        for i:= -19 to 19 do
           FollowGear := AddGear(hwRound(Gear^.X) + i div 3, hwRound(Gear^.Y), gtFlame, 0, _0_001 * i, _0, 0);
        DeleteGear(Gear);
        exit
        end;
    if (GameTicks and $3F) = 0 then
        AddVisualGear(hwRound(Gear^.X), hwRound(Gear^.Y), vgtSmokeTrace);
    dec(Gear^.Timer)
end;

////////////////////////////////////////////////////////////////////////////////
(*
 TARDIS needs
 Warp in.  Pos = 1
 Pause.    Pos = 2
 Hide gear  (TARDIS hedgehog was nil)
 Warp out. Pos = 3
 ... idle active for some time period ...  Pos = 4
 Warp in.  Pos = 1
 Pause.    Pos = 2
 Restore gear  (TARDIS hedgehog was not nil)
 Warp out. Pos = 3
*)

procedure doStepTardisWarp(Gear: PGear);
var HH: PHedgehog;
    i,j,cnt: LongWord;
    s: ansistring;
begin
HH:= Gear^.Hedgehog;
if Gear^.Pos = 2 then
    begin
    StopSoundChan(Gear^.SoundChannel);
    Gear^.SoundChannel:= -1;
    if (Gear^.Timer = 0) then
        begin
        if (HH^.Gear <> nil) and (HH^.Gear^.State and gstInvisible = 0) then
            begin
            AfterAttack;
            if Gear = CurAmmoGear then CurAmmoGear := nil;
            if (HH^.Gear^.Damage = 0) and  (HH^.Gear^.Health > 0) and
            ((Gear^.State and (gstMoving or gstHHDeath or gstHHGone)) = 0) then
                HideHog(HH)
            end
        //else if (HH^.Gear <> nil) and (HH^.Gear^.State and gstInvisible <> 0) then
        else if (HH^.GearHidden <> nil) then// and (HH^.Gear^.State and gstInvisible <> 0) then
            begin
            RestoreHog(HH);
            s:= ansistring(HH^.Name);
            AddCaption(FormatA(GetEventString(eidTimeTravelEnd), s), capcolDefault, capgrpMessage)
            end
        end;

    inc(Gear^.Timer);
    if (Gear^.Timer > 2000) and ((GameTicks mod 2000) = 1000) then
        begin
        Gear^.SoundChannel := LoopSound(sndTardis);
        Gear^.Pos:= 3
        end
    end;

if (Gear^.Pos = 1) and (GameTicks and $1F = 0) and (Gear^.Power < 255) then
    begin
    inc(Gear^.Power);
    if (Gear^.Power = 172) and (HH^.Gear <> nil) and
        (HH^.Gear^.Damage = 0) and (HH^.Gear^.Health > 0) and
        ((HH^.Gear^.State and (gstMoving or gstHHDeath or gstHHGone)) = 0) then
            with HH^.Gear^ do
                begin
                State:= State or gstAnimation;
                Tag:= 2;
                Timer:= 0;
                Pos:= 0
                end
    end;
if (Gear^.Pos = 3) and (GameTicks and $1F = 0) and (Gear^.Power > 0) then
    dec(Gear^.Power);
if (Gear^.Pos = 1) and (Gear^.Power = 255) and ((GameTicks mod 2000) = 1000) then
    Gear^.Pos:= 2;
if (Gear^.Pos = 3) and (Gear^.Power = 0) then
    begin
    StopSoundChan(Gear^.SoundChannel);
    Gear^.SoundChannel:= -1;
    if HH^.GearHidden = nil then
        begin
        DeleteGear(Gear);
        exit
        end;
    Gear^.Pos:= 4;
    // This condition might need tweaking
    Gear^.Timer:= GetRandom(cHedgehogTurnTime*TeamsCount)+cHedgehogTurnTime
    end;

if (Gear^.Pos = 4) then
    begin
    cnt:= 0;
    for j:= 0 to Pred(HH^.Team^.Clan^.TeamsNumber) do
        with HH^.Team^.Clan^.Teams[j]^ do
            for i:= 0 to Pred(HedgehogsNumber) do
                if (Hedgehogs[i].Gear <> nil)
                and ((Hedgehogs[i].Gear^.State and gstDrowning) = 0)
                and (Hedgehogs[i].Gear^.Health > Hedgehogs[i].Gear^.Damage) then
                    inc(cnt);
    if (cnt = 0) or SuddenDeathDmg or (Gear^.Timer = 0) then
        begin
        if HH^.GearHidden <> nil then
            FindPlace(HH^.GearHidden, false, 0, LAND_WIDTH,true);

        if HH^.GearHidden <> nil then
            begin
            Gear^.X:= HH^.GearHidden^.X;
            Gear^.Y:= HH^.GearHidden^.Y;
            end;
        Gear^.Timer:= 0;

        if (HH^.GearHidden <> nil) and (cnt = 0) then // do an emergency jump back in this case. the team needs you!
            begin
            AddVisualGear(hwRound(Gear^.X), hwRound(Gear^.Y), vgtExplosion);
            Gear^.Pos:= 2;
            Gear^.Power:= 255;
            end
        else begin
            Gear^.SoundChannel := LoopSound(sndTardis);
            Gear^.Pos:= 1;
            Gear^.Power:= 0;
            end
        end
    else if (CurrentHedgehog^.Team^.Clan = Gear^.Hedgehog^.Team^.Clan) then dec(Gear^.Timer)
    end;

end;

procedure doStepTardis(Gear: PGear);
var HH: PHedgehog;
begin
    HH:= Gear^.Hedgehog;
    if (not CanUseTardis(HH^.Gear)) then
    begin
        HH^.Gear^.Message := HH^.Gear^.Message and (not gmAttack);
        HH^.Gear^.State:= HH^.Gear^.State and (not gstAttacking);
        PlaySound(sndDenied);
        DeleteGear(Gear);
        exit
    end;
    Gear^.SoundChannel := LoopSound(sndTardis);
    Gear^.doStep:= @doStepTardisWarp
end;

////////////////////////////////////////////////////////////////////////////////

(*
WIP. The ice gun will have the following effects.  It has been proposed by sheepluva that it take the appearance of a large freezer
spewing ice cubes.  The cubes will be visual gears only.  The scatter from them and the impact snow dust should help hide imprecisions in things like the GearsNear effect.
For now we assume a "ray" like a deagle projected out from the gun.
All these effects assume the ray's angle is not changed and that the target type was unchanged over a number of ticks.  This is a simplifying assumption for "gun was applying freezing effect to the same target".
  * When fired at water a layer of ice textured land is added above the water.
  * When fired at non-ice land (land and lfLandMask and not lfIce) the land is overlaid with a thin layer of ice textured land around that point (say, 1 or 2px into land, 1px above). For attractiveness, a slope would probably be needed.
  * When fired at a hog (land and $00FF <> 0), while the hog is targetted, the hog's state is set to frozen.
    As long as the gun is on the hog, a frozen hog sprite creeps up from the feet to the head.
    If the effect is interrupted before reaching the top, the freezing state is cleared.
A frozen hog will animate differently.
    To be decided, but possibly in a similar fashion to a grave when it comes to explosions.
    The hog might (possibly) not be damaged by explosions.
    This might make freezing potentially useful for friendlies in a bad position.
    It might be better to allow damage though.
A frozen hog stays frozen for a certain number of turns.
    Each turn the frozen overlay becomes fainter, until it fades and the hog animates normally again.
*)


procedure updateFuel(Gear: PGear);
var
  t:LongInt;
begin
    t:= Gear^.Health div 10;
    if (t <> Gear^.Damage) and ((GameTicks and $3F) = 0) then
    begin
    Gear^.Damage:= t;
    FreeAndNilTexture(Gear^.Tex);
    Gear^.Tex := RenderStringTex(FormatA(trmsg[sidFuel], ansistring(inttostr(t))),
              cWhiteColor, fntSmall)
    end;
    if Gear^.Message and (gmUp or gmDown) <> 0 then
        begin
        if (Gear^.Tag <> 2) then
            begin
            StopSoundChan(Gear^.SoundChannel);
            Gear^.SoundChannel:= LoopSound(sndIceBeamIdle);
            Gear^.Tag:= 2;
            end;
        if GameTicks mod 40 = 0 then dec(Gear^.Health)
        end
    else
        begin
        if (Gear^.Tag <> 1) then
            begin
            StopSoundChan(Gear^.SoundChannel);
            Gear^.SoundChannel:= LoopSound(sndIceBeam);
            Gear^.Tag:= 1;
            end;
        if GameTicks mod 10 = 0 then dec(Gear^.Health)
        end
end;


procedure updateTarget(Gear:PGear; newX, newY:HWFloat);
//    var
//    iter:PGear;
begin
  with Gear^ do
  begin
    dX:= newX;
    dY:= newY;
    Pos:= 0;
    Target.X:= NoPointX;
    LastDamage:= nil;
    X:= Hedgehog^.Gear^.X;
    Y:= Hedgehog^.Gear^.Y;
  end;
end;

procedure doStepIceGun(Gear: PGear);
const iceWaitCollision = 0;
const iceCollideWithGround = 1;
//const iceWaitNextTarget:Longint = 2;
//const iceCollideWithHog:Longint = 4;
const iceCollideWithWater = 5;
//const waterFreezingTime:Longint = 500;
const groundFreezingTime = 1000;
const iceRadius = 32;
const iceHeight = 40;
var
    HHGear, iter: PGear;
    landRect: TSDL_Rect;
    ndX, ndY: hwFloat;
    i, t, gX, gY: LongInt;
    hogs: PGearArrayS;
    vg: PVisualGear;
begin
    HHGear := Gear^.Hedgehog^.Gear;
    if (Gear^.Message and gmAttack <> 0) or (Gear^.Health = 0) or (HHGear = nil) or ((HHGear^.State and gstHHDriven) = 0) or (HHGear^.dX.QWordValue > 4294967)  then
        begin
        StopSoundChan(Gear^.SoundChannel);
        DeleteGear(Gear);
        AfterAttack;
        exit
        end;
    updateFuel(Gear);
    if WorldWrap(Gear) and (WorldEdge = weWrap) and (Gear^.Target.X = NoPointX) then
        // Use FlightTime to count number of times the gear has world-wrapped
        inc(Gear^.FlightTime);

    with Gear^ do
        begin
        HedgehogChAngle(HHGear);
        ndX:= SignAs(AngleSin(HHGear^.Angle), HHGear^.dX) * _4;
        ndY:= -AngleCos(HHGear^.Angle) * _4;
        if (ndX <> dX) or (ndY <> dY) or (Gear^.Message and (gmUp or gmDown) <> 0) or
           (((Target.X <> NoPointX) and (Target.X and LAND_WIDTH_MASK = 0) and
             (Target.Y and LAND_HEIGHT_MASK = 0) and ((Land[Target.Y, Target.X] = 0)) and
             (not CheckCoordInWater(Target.X, Target.Y))) and (CheckGearNear(gtAirMine, int2hwFloat(Target.X),int2hwFloat(Target.Y), Gear^.Radius*3, Gear^.Radius*3) = nil)) then
            begin
            updateTarget(Gear, ndX, ndY);
            Timer := iceWaitCollision;
            FlightTime := 0;
            end
        else
            begin
            X:= X + dX;
            Y:= Y + dY;
            gX:= hwRound(X);
            gY:= hwRound(Y);
            if Target.X = NoPointX then t:= hwRound(hwSqr(X-HHGear^.X)+hwSqr(Y-HHGear^.Y));

            if Target.X <> NoPointX then
                begin
                CheckCollision(Gear);
                if ((State and gstCollision) <> 0) or (CheckGearNear(gtAirMine, int2hwFloat(Target.X),int2hwFloat(Target.Y), Gear^.Radius*4, Gear^.Radius*4) <> nil) then
                    begin
                    if Timer = iceWaitCollision then
                        begin
                        Timer := iceCollideWithGround;
                        Power := GameTicks;
                        end
                    end
                else if CheckCoordInWater(Target.X, Target.Y) or
                        ((Target.X and LAND_WIDTH_MASK  = 0) and
                         (Target.Y and LAND_HEIGHT_MASK = 0) and
                         (Land[Target.Y, Target.X] = lfIce) and
                         ((Target.Y+iceHeight+5 > cWaterLine) or
                          ((WorldEdge = weSea) and
                           ((Target.X+iceHeight+5 > rightX) or
                            (Target.X-iceHeight-5 < leftX))))
                         ) then
                    begin
                    if Timer = iceWaitCollision then
                        begin
                        Timer := iceCollideWithWater;
                        Power := GameTicks;
                        end;
                    end;

                if (abs(gX-Target.X) < 2) and (abs(gY-Target.Y) < 2) then
                    begin
                    X:= HHGear^.X;
                    Y:= HHGear^.Y
                    end;

                if (Timer = iceCollideWithGround) and ((GameTicks - Power) > groundFreezingTime) then
                    begin
                    FillRoundInLandFT(target.x, target.y, iceRadius, icePixel);
                    landRect.x := min(max(target.x - iceRadius, 0), LAND_WIDTH - 1);
                    landRect.y := min(max(target.y - iceRadius, 0), LAND_HEIGHT - 1);
                    landRect.w := min(2*iceRadius, LAND_WIDTH - landRect.x - 1);
                    landRect.h := min(2*iceRadius, LAND_HEIGHT - landRect.y - 1);
                    UpdateLandTexture(landRect.x, landRect.w, landRect.y, landRect.h, true);

                    // Freeze nearby mines/explosives/cases too
                    iter := GearsList;
                    while iter <> nil do
                        begin
                        if (iter^.State and gstFrozen = 0) and
                           ((iter^.Kind = gtExplosives) or (iter^.Kind = gtAirMine) or (iter^.Kind = gtCase) or (iter^.Kind = gtMine) or (iter^.Kind = gtSMine)) and
                           (abs(hwRound(iter^.X) - target.x) + abs(hwRound(iter^.Y) - target.y) + 2 < 2 * iceRadius)
                           and (Distance(iter^.X - int2hwFloat(target.x), iter^.Y - int2hwFloat(target.y)) < int2hwFloat(iceRadius * 2)) then
                            begin
                            for t:= 0 to 5 do
                                begin
                                vg:= AddVisualGear(hwRound(iter^.X)+random(4)-8, hwRound(iter^.Y)+random(8), vgtDust, 1);
                                if vg <> nil then
                                    begin
                                    i:= random(100) + 155;
                                    vg^.Tint:= (i shl 24) or (i shl 16) or ($FF shl 8) or (random(200) + 55);
                                    vg^.Angle:= random(360);
                                    vg^.dx:= 0.001 * random(80);
                                    vg^.dy:= 0.001 * random(80)
                                    end
                                end;
                            PlaySound(sndHogFreeze);
                            if iter^.Kind = gtMine then // dud mine block
                                begin
                                iter^.State:= iter^.State or gstFrozen;
                                vg:= AddVisualGear(hwRound(iter^.X) - 4  + Random(8), hwRound(iter^.Y) - 4 - Random(4), vgtSmoke);
                                if vg <> nil then
                                    vg^.Scale:= 0.5;
                                PlaySound(sndVaporize);
                                iter^.Health := 0;
                                iter^.Damage := 0;
                                iter^.State := iter^.State and (not gstAttacking)
                                end
                            else if iter^.Kind = gtSMine then // disabe sticky mine and drop it into the water
                                begin
                                iter^.State:= iter^.State or gstFrozen;
                                iter^.CollisionMask:= 0;
                                vg:= AddVisualGear(hwRound(iter^.X) - 2  + Random(4), hwRound(iter^.Y) - 2 - Random(2), vgtSmoke);
                                if vg <> nil then
                                    vg^.Scale:= 0.4;
                                PlaySound(sndVaporize);
                                iter^.State := iter^.State and (not gstAttacking)
                                end
                            else if iter^.Kind = gtCase then
                                begin
                                DeleteCI(iter);
                                iter^.State:= iter^.State or gstFrozen;
                                AddCI(iter)
                                end
                            else if iter^.Kind = gtAirMine then
                                begin
                                iter^.Damage:= 0;
                                iter^.State:= iter^.State or gstFrozen;
                                if (hwRound(iter^.X) < RightX-16) and (hwRound(iter^.X) > LeftX+16) and 
                                    (hwRound(iter^.Y) > topY+16) and (hwRound(iter^.Y) < LAND_HEIGHT-16) then
                                    begin
                                    AddCI(iter);
                                    iter^.X:= int2hwFloat(min(RightX-16,max(hwRound(iter^.X), LeftX+16)));
                                    iter^.Y:= int2hwFloat(min(LAND_HEIGHT-16,max(hwRound(iter^.Y),TopY+16)));
                                    ForcePlaceOnLand(hwRound(iter^.X)-16, hwRound(iter^.Y)-16, sprFrozenAirMine, 0, lfIce, $FFFFFFFF, false, false, false);    
                                    iter^.State:= iter^.State or gstInvisible
                                    end
                                else
                                    begin
                                    updateTarget(Gear, ndX, ndY);
                                    FlightTime := 0;
                                    Timer := iceWaitCollision;
                                    Power := GameTicks;
                                    iter^.State:= iter^.State and (not gstNoGravity)
                                    end
                                end
                            else // gtExplosives
                                begin
                                iter^.State:= iter^.State or gstFrozen;
                                iter^.Health:= iter^.Health + cBarrelHealth
                                end
                            end;
                        iter:= iter^.NextGear
                        end;

                    // FillRoundInLandWithIce(Target.X, Target.Y, iceRadius);
                    SetAllHHToActive;
                    Timer := iceWaitCollision;
                    Power:= GameTicks
                    end;

                if (Timer = iceCollideWithWater) and ((GameTicks - Power) > groundFreezingTime div 2) then
                    begin
                    PlaySound(sndHogFreeze);
                    if CheckCoordInWater(Target.X, Target.Y) then
                        DrawIceBreak(Target.X, Target.Y, iceRadius, iceHeight)
                    else if Target.Y+iceHeight+5 > cWaterLine then
                        DrawIceBreak(Target.X, Target.Y+iceHeight+5, iceRadius, iceHeight)
                    else if Target.X+iceHeight+5 > rightX then
                        DrawIceBreak(Target.X+iceHeight+5, Target.Y, iceRadius, iceHeight)
                    else
                        DrawIceBreak(Target.X-iceHeight-5, Target.Y, iceRadius, iceHeight);
                    SetAllHHToActive;
                    Timer := iceWaitCollision;
                    end;
(*
 Any ideas for something that would look good here?
                if (Target.X <> NoPointX) and ((Timer = iceCollideWithGround) or (Timer = iceCollideWithWater)) and (GameTicks mod max((groundFreezingTime-((GameTicks - Power)*2)),2) = 0) then //and CheckLandValue(Target.X, Target.Y, lfIce) then
                    begin
                        vg:= AddVisualGear(Target.X+random(20)-10, Target.Y+random(40)-10, vgtDust, 1);
                        if vg <> nil then
                            begin
                            i:= random(100) + 155;
                            vg^.Tint:= IceColor or $FF;
                            vg^.Angle:= random(360);
                            vg^.dx:= 0.001 * random(80);
                            vg^.dy:= 0.001 * random(80)
                            end
                    end;
*)

// freeze nearby hogs
                hogs := GearsNear(int2hwFloat(Target.X), int2hwFloat(Target.Y), gtHedgehog, Gear^.Radius*2);
                if hogs.size > 0 then
                    for i:= 0 to hogs.size - 1 do
                        if hogs.ar^[i] <> HHGear then
                            if GameTicks mod 5 = 0 then
                                begin
                                hogs.ar^[i]^.Active:= true;
                                if hogs.ar^[i]^.Hedgehog^.Effects[heFrozen] < 256 then
                                    hogs.ar^[i]^.Hedgehog^.Effects[heFrozen] := hogs.ar^[i]^.Hedgehog^.Effects[heFrozen] + 1
                                else if hogs.ar^[i]^.Hedgehog^.Effects[heFrozen] = 256 then
                                    begin
                                    hogs.ar^[i]^.Hedgehog^.Effects[heFrozen]:= 200000-1;//cHedgehogTurnTime + cReadyDelay
                                    PlaySound(sndHogFreeze);
                                    end;
                                end;
                inc(Pos)
                end
            else if (t > 400) and (CheckCoordInWater(gX, gY) or
                    (((gX and LAND_WIDTH_MASK = 0) and (gY and LAND_HEIGHT_MASK = 0))
                        and (Land[gY, gX] <> 0))) then
                begin
                Target.X:= gX;
                Target.Y:= gY;
                X:= HHGear^.X;
                Y:= HHGear^.Y
                end
            else
                begin
                iter:= CheckGearNear(Gear, gtAirMine, Gear^.Radius*2, Gear^.Radius*2);
                if (iter <> nil) and (iter^.State <> gstFrozen) then
                    begin
                    Target.X:= gX;
                    Target.Y:= gY;
                    X:= HHGear^.X;
                    Y:= HHGear^.Y
                    end 
                end;
            if (gX > max(LAND_WIDTH,4096)*2) or
                    (gX < -max(LAND_WIDTH,4096)) or
                    (gY < -max(LAND_HEIGHT,4096)) or
                    (gY > max(LAND_HEIGHT,4096)+512) then
                begin
                //X:= HHGear^.X;
                //Y:= HHGear^.Y
                Target.X:= gX;
                Target.Y:= gY;
                end
        end
    end;
end;

procedure doStepAddAmmo(Gear: PGear);
var a: TAmmoType;
    gi: PGear;
begin
if Gear^.Timer > 0 then dec(Gear^.Timer)
else
    begin
    CheckSum:= CheckSum xor GameTicks;
    gi := GearsList;
    while gi <> nil do
        begin
        with gi^ do CheckSum:= CheckSum xor X.round xor X.frac xor dX.round xor dX.frac xor Y.round xor Y.frac xor dY.round xor dY.frac;
        AddRandomness(CheckSum);
        if (gi^.Kind = gtGenericFaller) and (gi^.Tag = 1) then
            gi^.State:= gi^.State and (not gstTmpFlag);
        gi := gi^.NextGear
        end;
    if Gear^.Pos = posCaseUtility then
         a:= GetUtility(Gear^.Hedgehog)
    else a:= GetAmmo(Gear^.Hedgehog);
    AddPickup(Gear^.Hedgehog^, a, Gear^.Power, hwRound(Gear^.X), hwRound(Gear^.Y));
    DeleteGear(Gear)
    end;
end;

procedure doStepGenericFaller(Gear: PGear);
begin
if Gear^.Timer < $FFFFFFFF then
    if Gear^.Timer > 0 then
        dec(Gear^.Timer)
    else
        begin
        DeleteGear(Gear);
        exit
        end;
if (Gear^.State and gstTmpFlag <> 0) or (GameTicks and $7 = 0) then
    begin
    doStepFallingGear(Gear);
    if (Gear^.Tag = 1) and (GameTicks and $FF = 0) and (hwRound(Gear^.X) < leftX) or (hwRound(Gear^.X) > rightX) or (hwRound(Gear^.Y) < topY) then
        begin
        Gear^.X:= int2hwFloat(GetRandom(rightX-leftX)+leftX);
        Gear^.Y:= int2hwFloat(GetRandom(LAND_HEIGHT-topY)+topY);
        Gear^.dX:= _90-(GetRandomf*_360);
        Gear^.dY:= _90-(GetRandomf*_360)
        end;
    end
end;

// TODO: Finish creeper implementation
procedure doStepCreeper(Gear: PGear);
var i,t,targDist,tmpDist: LongWord;
    targ, tmpG: PGear;
    tX, tY: hwFloat;
    vg: PVisualGear;
begin
    targ:= nil;
    doStepFallingGear(Gear);
    if (Gear^.State and gstFrozen) <> 0 then
        begin
        if Gear^.Damage > 0 then
            begin
            doMakeExplosion(hwRound(Gear^.X), hwRound(Gear^.Y), Gear^.Boom, Gear^.Hedgehog, EXPLAutoSound);
            DeleteGear(Gear)
            end;
        exit
        end;
    if (TurnTimeLeft = 0) or (Gear^.Angle = 0) or (Gear^.Hedgehog = nil) or (Gear^.Hedgehog^.Gear = nil) then
        begin
        Gear^.Hedgehog:= nil;
        targ:= nil;
        end
    else if Gear^.Hedgehog <> nil then
        targ:= Gear^.Hedgehog^.Gear;
    if (targ <> nil) and ((GameTicks and $3F) = 0) and (TestCollisionYKick(Gear, 1) <> 0) then
        begin
        vg:= AddVisualGear(hwRound(Gear^.X), hwRound(Gear^.Y), vgtSmokeWhite);
        if vg <> nil then vg^.Tint:= $FF0000FF;
        if (Gear^.X < targ^.X) then // need to add collision checks to avoid walking off edges or getting too close to obstacles where jumping is needed
            if (WorldEdge = weWrap) and ((targ^.X - Gear^.X) > ((Gear^.X - int2hwFloat(LeftX)) + (int2hwFloat(RightX) - targ^.X))) then
                 Gear^.dX:= -cLittle
            else
                 Gear^.dX:= cLittle
        else if (Gear^.X > targ^.X) then
            if (WorldEdge = weWrap) and ((Gear^.X - targ^.X) > ((targ^.X - int2hwFloat(LeftX)) + (int2hwFloat(RightX) - Gear^.X))) then
                Gear^.dX:= cLittle
            else
                Gear^.dX:= -cLittle;
        if (GetRandom(30) = 0) then
            begin
            Gear^.dY := -_0_15;
            Gear^.dX:= SignAs(_0_15, Gear^.dX);
            end;
        MakeHedgehogsStep(Gear);
        end;
    if (TurnTimeLeft = 0) and ((Gear^.dX.QWordValue + Gear^.dY.QWordValue) > _0_02.QWordValue) then
        AllInactive := false;

    if targ <> nil then
        begin
        tX:=Gear^.X-targ^.X;
        tY:=Gear^.Y-targ^.Y;
        // allow escaping - should maybe flag this too
        if (GameTicks > Gear^.FlightTime+10000) or 
            ((tX.Round+tY.Round > Gear^.Angle*6) and
            (hwRound(hwSqr(tX) + hwSqr(tY)) > sqr(Gear^.Angle*6))) then
            targ:= nil
        end;

    // If in ready timer, or after turn, or in first 5 seconds of turn (really a window due to extra time utility)
    // or mine is inactive due to lack of gsttmpflag or hunting is disabled due to seek radius of 0
    // then we aren't hunting
    if (ReadyTimeLeft > 0) or (TurnTimeLeft = 0) or 
        ((TurnTimeLeft < cHedgehogTurnTime) and (cHedgehogTurnTime-TurnTimeLeft < 5000)) or
        (Gear^.State and gsttmpFlag = 0) or
        (Gear^.Angle = 0) then
        gear^.State:= gear^.State and (not gstChooseTarget)
    else if
    // todo, allow not finding new target, set timeout on target retention
        (Gear^.State and gstAttacking = 0) and
        ((GameTicks and $FF) = 17) and
        (GameTicks > Gear^.FlightTime) then // recheck hunted hog
        begin
        gear^.State:= gear^.State or gstChooseTarget;
        if targ <> nil then
             targDist:= Distance(Gear^.X-targ^.X,Gear^.Y-targ^.Y).Round
        else targDist:= 0;
        for t:= 0 to Pred(TeamsCount) do
            with TeamsArray[t]^ do
                for i:= 0 to cMaxHHIndex do
                    if Hedgehogs[i].Gear <> nil then
                        begin
                        tmpG:= Hedgehogs[i].Gear;
                        tX:=Gear^.X-tmpG^.X;
                        tY:=Gear^.Y-tmpG^.Y;
                        if (Gear^.Angle = $FFFFFFFF) or
                            ((tX.Round+tY.Round < Gear^.Angle) and
                            (hwRound(hwSqr(tX) + hwSqr(tY)) < sqr(Gear^.Angle))) then
                            begin
                            if targ <> nil then tmpDist:= Distance(tX,tY).Round;
                            if (targ = nil) or (tmpDist < targDist) then
                                begin
                                if targ = nil then targDist:= Distance(tX,tY).Round
                                else targDist:= tmpDist;
                                Gear^.Hedgehog:= @Hedgehogs[i];
                                targ:= tmpG;
                                end
                            end
                        end;
        if targ <> nil then Gear^.FlightTime:= GameTicks + 5000
        end;

    if ((Gear^.State and gsttmpFlag) <> 0) and (Gear^.Health <> 0) then
        begin
        if ((Gear^.State and gstAttacking) = 0) then
            begin
            if ((GameTicks and $1F) = 0) then
                begin
                if targ <> nil then
                    begin
                    tX:=Gear^.X-targ^.X;
                    tY:=Gear^.Y-targ^.Y;
                    if (tX.Round+tY.Round < Gear^.Boom) and
                       (hwRound(hwSqr(tX) + hwSqr(tY)) < sqr(Gear^.Boom)) then
                    Gear^.State := Gear^.State or gstAttacking
                    end
                else if (Gear^.Angle > 0) and (CheckGearNear(Gear, gtHedgehog, Gear^.Boom, Gear^.Boom) <> nil) then
                    Gear^.State := Gear^.State or gstAttacking
                end
            end
        else // gstAttacking <> 0
            begin
            AllInactive := false;
            if (Gear^.Timer and $1FF) = 0 then
                PlaySound(sndVaporize);
            if Gear^.Timer = 0 then
                begin
                // recheck
                if targ <> nil then
                    begin
                    tX:=Gear^.X-targ^.X;
                    tY:=Gear^.Y-targ^.Y;
                    if (tX.Round+tY.Round < Gear^.Boom) and
                       (hwRound(hwSqr(tX) + hwSqr(tY)) < sqr(Gear^.Boom)) then
                        begin
                        Gear^.Hedgehog:= CurrentHedgehog;
                        tmpG:= FollowGear;
                        doMakeExplosion(hwRound(Gear^.X), hwRound(Gear^.Y), Gear^.Boom, Gear^.Hedgehog, EXPLAutoSound);
                        FollowGear:= tmpG;
                        DeleteGear(Gear);
                        exit
                        end
                    end
                else if (Gear^.Angle > 0) and (CheckGearNear(Gear, gtHedgehog, Gear^.Boom, Gear^.Boom) <> nil) then
                    begin
                    Gear^.Hedgehog:= CurrentHedgehog;
                    doMakeExplosion(hwRound(Gear^.X), hwRound(Gear^.Y), Gear^.Boom, Gear^.Hedgehog, EXPLAutoSound);
                    DeleteGear(Gear);
                    exit
                    end;
                Gear^.State:= Gear^.State and (not gstAttacking);
                Gear^.Timer:= Gear^.WDTimer
                end;
            if Gear^.Timer > 0 then
                dec(Gear^.Timer);
            end
        end
    else // gsttmpFlag = 0
        if (TurnTimeLeft = 0)
        or ((GameFlags and gfInfAttack <> 0) and (GameTicks > Gear^.FlightTime))
        or (CurrentHedgehog^.Gear = nil) then
        begin
        Gear^.FlightTime:= GameTicks;
        Gear^.State := Gear^.State or gsttmpFlag
        end
end;

////////////////////////////////////////////////////////////////////////////////
procedure doStepKnife(Gear: PGear);
//var ox, oy: LongInt;
//    la: hwFloat;
var   a: real;
begin
    // Gear is shrunk so it can actually escape the hog without carving into the terrain
    if (Gear^.Radius = 4) and (Gear^.CollisionMask = lfAll) then Gear^.Radius:= 7;
    if Gear^.Damage > 100 then Gear^.CollisionMask:= 0
    else if Gear^.Damage > 30 then
        if GetRandom(max(4,18-Gear^.Damage div 10)) < 3 then Gear^.CollisionMask:= 0;
    Gear^.Damage:= 0;
    if Gear^.Timer > 0 then dec(Gear^.Timer);
    if (Gear^.State and gstMoving <> 0) and (Gear^.State and gstCollision = 0) then
        begin
        DeleteCI(Gear);
        Gear^.Radius:= 7;
        // used for damage and impact calc. needs balancing I think
        Gear^.Health:= hwRound(hwSqr((hwAbs(Gear^.dY)+hwAbs(Gear^.dX))*Gear^.Boom/10000));
        doStepFallingGear(Gear);
        AllInactive := false;
        a:= Gear^.DirAngle;
        CalcRotationDirAngle(Gear);
        Gear^.DirAngle:= a+(Gear^.DirAngle-a)*2*hwSign(Gear^.dX) // double rotation
        end
    else if (Gear^.CollisionIndex = -1) and (Gear^.Timer = 0) then
        begin
        (*ox:= 0; oy:= 0;
        if TestCollisionYwithGear(Gear, -1) <> 0 then oy:= -1;
        if TestCollisionXwithGear(Gear, 1)  <> 0 then ox:=  1;
        if TestCollisionXwithGear(Gear, -1) <> 0 then ox:= -1;
        if TestCollisionYwithGear(Gear, 1)  <> 0 then oy:=  1;

        la:= _10000;
        if (ox <> 0) or (oy <> 0) then
            la:= CalcSlopeNearGear(Gear, ox, oy);
        if la = _10000 then
            begin
            // debug for when we couldn't get an angle
            //AddVisualGear(hwRound(Gear^.X), hwRound(Gear^.Y), vgtSmokeWhite);
*)
        if Gear^.Health > 0 then
            PlaySound(Gear^.ImpactSound);

            Gear^.DirAngle:= DxDy2Angle(Gear^.dX, Gear^.dY) + (random(30)-15);
            if (Gear^.dX.isNegative and Gear^.dY.isNegative) or
             ((not Gear^.dX.isNegative) and (not Gear^.dY.isNegative)) then Gear^.DirAngle:= Gear^.DirAngle-90;
 //           end
 //       else Gear^.DirAngle:= hwFloat2Float(la)*90; // sheepluva's comment claims 45deg = 0.5 - yet orientation doesn't seem consistent?
 //       AddFileLog('la: '+floattostr(la)+' DirAngle: '+inttostr(round(Gear^.DirAngle)));
        Gear^.dX:= _0;
        Gear^.dY:= _0;
        Gear^.State:= Gear^.State and (not gstMoving) or gstCollision;
        Gear^.Radius:= 16;
        if Gear^.Health > 0 then AmmoShove(Gear, Gear^.Health, 0);
        Gear^.Health:= 0;
        Gear^.Timer:= 500;
        AddCI(Gear)
        end
    else if GameTicks and $3F = 0 then
        begin
        if  (TestCollisionYwithGear(Gear,-1) = 0)
        and (TestCollisionXwithGear(Gear, 1) = 0)
        and (TestCollisionXwithGear(Gear,-1) = 0)
        and (TestCollisionYwithGear(Gear, 1) = 0) then Gear^.State:= Gear^.State and (not gstCollision) or gstMoving;
        end
end;

////////////////////////////////////////////////////////////////////////////////
procedure doStepMinigunWork(Gear: PGear);
var HHGear: PGear;
    bullet: PGear;
    rx, ry: hwFloat;
    gX, gY: LongInt;
begin
    AllInactive:= false;
    HHGear := Gear^.Hedgehog^.Gear;
    if HHGear = nil then
    begin
        ClearHitOrder();
        DeleteGear(gear);
        exit
    end;

    HedgehogChAngle(HHGear);

    dec(Gear^.Timer);
    if (Gear^.Timer mod 50) = 0 then
    begin
        Gear^.Tag := ((Gear^.Tag - 1) and 1) + 2;

        gX := hwRound(Gear^.X) + GetLaunchX(amMinigun, hwSign(HHGear^.dX), HHGear^.Angle);
        gY := hwRound(Gear^.Y) + GetLaunchY(amMinigun, HHGear^.Angle);
        rx := rndSign(getRandomf * _0_2);
        ry := rndSign(getRandomf * _0_2);

        bullet:= AddGear(gx, gy, gtMinigunBullet, 0, SignAs(AngleSin(HHGear^.Angle) * _0_8, HHGear^.dX) + rx, AngleCos(HHGear^.Angle) * ( - _0_8) + ry, 0);
        bullet^.CollisionMask:= lfNotCurHogCrate;
        bullet^.WDTimer := Gear^.WDTimer;
        Inc(Gear^.WDTimer);

        CreateShellForGear(Gear, Gear^.Tag and 1);
    end;

    if (Gear^.Timer = 0) or ((HHGear^.State and gstHHDriven) = 0) then
    begin
        if (HHGear^.State and gstHHDriven) = 0 then
            StopSound(sndMinigun);
        HHGear^.State := HHGear^.State and (not gstNotKickable);
        ClearHitOrder();
        DeleteGear(Gear);
        AfterAttack
    end
end;

procedure doStepMinigun(Gear: PGear);
var HHGear: PGear;
begin
    dec(Gear^.Timer);
    if (Gear^.Timer mod 100) = 0 then
        Gear^.Tag := (Gear^.Tag + 1) and 1;

    if Gear^.Timer = 0 then
        begin
        Gear^.Tag := 2;
        HHGear := Gear^.Hedgehog^.Gear;
        HHGear^.Message := HHGear^.Message and (not (gmUp or gmDown));
        HHGear^.State := HHGear^.State or gstNotKickable;

        Gear^.Timer := Gear^.Karma;
        Gear^.WDTimer := 0; // Order of the next bullet;
        ClearHitOrder();
        Gear^.doStep := @doStepMinigunWork
        end;
end;

////////////////////////////////////////////////////////////////////////////////

procedure doStepMinigunBullet(Gear: PGear);
begin
    Gear^.Data:= nil;
    // remember who fired this
    if (Gear^.Hedgehog <> nil) and (Gear^.Hedgehog^.Gear <> nil) then
        Gear^.Data:= Pointer(Gear^.Hedgehog^.Gear);

    Gear^.X := Gear^.X + Gear^.dX * 2;
    Gear^.Y := Gear^.Y + Gear^.dY * 2;
    Gear^.FlightTime := 0;
    Gear^.doStep := @doStepBulletWork
end;

(*
 This didn't end up getting used, but, who knows, might be reasonable for javellin or something
// Make the knife initial angle based on the hog attack angle, or is that too hard?
procedure doStepKnife(Gear: PGear);
var t,
    gx, gy, ga,  // gear x,y,angle
    lx, ly, la, // land x,y,angle
    ox, oy, // x,y offset
    w, h,   // wXh of clip area
    tx, ty  // tip position in sprite
    : LongInt;
    surf: PSDL_Surface;
    s: hwFloat;

begin
    Gear^.dY := Gear^.dY + cGravity;
    if (GameFlags and gfMoreWind) <> 0 then
        Gear^.dX := Gear^.dX + cWindSpeed / Gear^.Density;
    Gear^.X := Gear^.X + Gear^.dX;
    Gear^.Y := Gear^.Y + Gear^.dY;
    CheckGearDrowning(Gear);
    gx:= hwRound(Gear^.X);
    gy:= hwRound(Gear^.Y);
    if Gear^.State and gstDrowning <> 0 then exit;
    with Gear^ do
        begin
        if CheckLandValue(gx, gy, lfLandMask) then
            begin
            t:= Angle + hwRound((hwAbs(dX)+hwAbs(dY)) * _10);

            if t < 0 then inc(t, 4096)
            else if 4095 < t then dec(t, 4096);
            Angle:= t;

            DirAngle:= Angle / 4096 * 360
            end
        else
            begin
//This is the set of postions for the knife.
//Using FlipSurface and copyToXY the knife can be written to the LandPixels at 32 positions, and an appropriate line drawn in Land.
            t:= Angle mod 1024;
            case t div 128 of
                0:  begin
                    ox:=   2; oy:= 5;
                    w :=  25;  h:= 5;
                    tx:=   0; ty:= 2
                    end;
                1:  begin
                    ox:=   2; oy:= 15;
                     w:=  24;  h:=  8;
                    tx:=   0; ty:=  7
                    end;
                2:  begin
                    ox:=   2; oy:= 27;
                     w:=  23;  h:= 12;
                    tx:= -12; ty:= -5
                    end;
                3:  begin
                    ox:=   2; oy:= 43;
                     w:=  21;  h:= 15;
                    tx:=   0; ty:= 14
                    end;
                4:  begin
                    ox:= 29; oy:=  8;
                     w:= 19;  h:= 19;
                    tx:=  0; ty:= 17
                    end;
                5:  begin
                    ox:= 29; oy:=  32;
                     w:= 15;  h:=  21;
                    tx:=  0; ty:=  20
                    end;
                6:  begin
                    ox:= 51; oy:=   3;
                     w:= 11;  h:=  23;
                    tx:=  0; ty:=  22
                    end;
                7:  begin
                    ox:= 51; oy:=  34;
                     w:=  7;  h:=  24;
                    tx:=  0; ty:=  23
                    end
                end;

            surf:= SDL_CreateRGBSurface(SDL_SWSURFACE, w, h, 32, RMask, GMask, BMask, AMask);
            copyToXYFromRect(SpritesData[sprKnife].Surface, surf, ox, oy, w, h, 0, 0);
            // try to make the knife hit point first
            lx := 0;
            ly := 0;
            if CalcSlopeTangent(Gear, gx, gy, lx, ly, 255) then
                begin
                la:= vector2Angle(int2hwFloat(lx), int2hwFloat(ly));
                ga:= vector2Angle(dX, dY);
                AddFileLog('la: '+inttostr(la)+' ga: '+inttostr(ga)+' Angle: '+inttostr(Angle));
                // change  to 0 to 4096 forced by LongWord in Gear
                if la < 0 then la:= 4096+la;
                if ga < 0 then ga:= 4096+ga;
                if ((Angle > ga) and (Angle < la)) or ((Angle < ga) and (Angle > la)) then
                    begin
                    if Angle >= 2048 then dec(Angle, 2048)
                    else if Angle < 2048 then inc(Angle, 2048)
                    end;
                AddFileLog('la: '+inttostr(la)+' ga: '+inttostr(ga)+' Angle: '+inttostr(Angle))
                end;
            case Angle div 1024 of
                0:  begin
                    flipSurface(surf, true);
                    flipSurface(surf, true);
                    BlitImageAndGenerateCollisionInfo(gx-(w-tx), gy-(h-ty), w, surf)
                    end;
                1:  begin
                    flipSurface(surf, false);
                    BlitImageAndGenerateCollisionInfo(gx-(w-tx), gy-ty, w, surf)
                    end;
                2:  begin // knife was actually drawn facing this way...
                    BlitImageAndGenerateCollisionInfo(gx-tx, gy-ty, w, surf)
                    end;
                3:  begin
                    flipSurface(surf, true);
                    BlitImageAndGenerateCollisionInfo(gx-tx, gy-(h-ty), w, surf)
                    end
                end;
            SDL_FreeSurface(surf);
            // this needs to calculate actual width/height + land clipping since update texture doesn't.
            // i.e. this will crash if you fire near sides of map, but until I get the blit right, not going to put real values
            UpdateLandTexture(hwRound(X)-32, 64, hwRound(Y)-32, 64, true);
            DeleteGear(Gear);
            exit
            end
        end;
end;
*)

end.<|MERGE_RESOLUTION|>--- conflicted
+++ resolved
@@ -1191,11 +1191,7 @@
             end
         end
     else
-<<<<<<< HEAD
-		DeleteGear(Gear);
-=======
         DeleteGear(Gear);
->>>>>>> 2ae4ce21
 end;
 
 procedure CreateShellForGear(Gear: PGear; startFrame: Longword);
@@ -2044,11 +2040,7 @@
                     begin
                     doMakeExplosion(hwRound(Gear^.X), hwRound(Gear^.Y), Gear^.Boom, Gear^.Hedgehog, EXPLAutoSound);
                     DeleteGear(Gear);
-<<<<<<< HEAD
-					exit   // redundant but we've had too many delete gear bugs
-=======
                     exit   // redundant but we've had too many delete gear bugs
->>>>>>> 2ae4ce21
                     end
                 else
                     begin
@@ -2092,11 +2084,7 @@
                     hwRound(Gear^.Y) - SpritesData[sprFrozenAirMine].Height div 2,
                     sprFrozenAirMine, 0, 0, false, false, false, false);
             DeleteGear(Gear);
-<<<<<<< HEAD
-			exit
-=======
             exit
->>>>>>> 2ae4ce21
             end;
         doStepFallingGear(Gear);
         exit
@@ -2485,20 +2473,6 @@
         else if k = gtTarget then
             uStats.TargetHit()
         else if k = gtExplosives then
-<<<<<<< HEAD
-			begin
-			doMakeExplosion(x, y, Gear^.Boom, hog, EXPLAutoSound);
-			for i:= 0 to 31 do
-				begin
-				dX := AngleCos(i * 64) * _0_5 * (getrandomf + _1);
-				dY := AngleSin(i * 64) * _0_5 * (getrandomf + _1);
-				AddGear(x, y, gtFlame, 0, dX, dY, 0);
-				AddGear(x, y, gtFlame, gstTmpFlag, -dX, -dY, 0);
-				end
-			end;
-        DeleteGear(Gear);
-		exit
-=======
             begin
             doMakeExplosion(x, y, Gear^.Boom, hog, EXPLAutoSound);
             for i:= 0 to 31 do
@@ -2511,7 +2485,6 @@
             end;
         DeleteGear(Gear);
         exit
->>>>>>> 2ae4ce21
         end;
 
     if k = gtExplosives then
@@ -3203,11 +3176,7 @@
         begin
         DeleteGear(Gear);
         AfterAttack;
-<<<<<<< HEAD
-		exit
-=======
         exit
->>>>>>> 2ae4ce21
         end;
     inc(Gear^.Timer);
     if Gear^.Timer = 65 then
