(*
 * Hedgewars, a free turn based strategy game
 * Copyright (c) 2004-2013 Andrey Korotaev <unC0Rr@gmail.com>
 *
 * This program is free software; you can redistribute it and/or modify
 * it under the terms of the GNU General Public License as published by
 * the Free Software Foundation; version 2 of the License
 *
 * This program is distributed in the hope that it will be useful,
 * but WITHOUT ANY WARRANTY; without even the implied warranty of
 * MERCHANTABILITY or FITNESS FOR A PARTICULAR PURPOSE.  See the
 * GNU General Public License for more details.
 *
 * You should have received a copy of the GNU General Public License
 * along with this program; if not, write to the Free Software
 * Foundation, Inc., 59 Temple Place - Suite 330, Boston, MA 02111-1307, USA
 *)

(*
 * This file contains the step handlers for gears.
 *
 * Important: Since gears change the course of the game, calculations that
 *            lead to different results for different clients/players/machines
 *            should NOT occur!
 *            Use safe functions and data types! (e.g. GetRandom() and hwFloat)
 *)
 
 {$INCLUDE "options.inc"}

unit uGearsHandlersMess;
interface
uses uTypes, uFloat;

procedure doStepPerPixel(Gear: PGear; step: TGearStepProcedure; onlyCheckIfChanged: boolean);
procedure makeHogsWorry(x, y: hwFloat; r: LongInt);
procedure HideHog(HH: PHedgehog);
procedure doStepDrowningGear(Gear: PGear);
procedure doStepFallingGear(Gear: PGear);
procedure doStepBomb(Gear: PGear);
procedure doStepMolotov(Gear: PGear);
procedure doStepCluster(Gear: PGear);
procedure doStepShell(Gear: PGear);
procedure doStepSnowball(Gear: PGear);
procedure doStepSnowflake(Gear: PGear);
procedure doStepGrave(Gear: PGear);
procedure doStepBeeWork(Gear: PGear);
procedure doStepBee(Gear: PGear);
procedure doStepShotIdle(Gear: PGear);
procedure doStepShotgunShot(Gear: PGear);
procedure spawnBulletTrail(Bullet: PGear);
procedure doStepBulletWork(Gear: PGear);
procedure doStepDEagleShot(Gear: PGear);
procedure doStepSniperRifleShot(Gear: PGear);
procedure doStepActionTimer(Gear: PGear);
procedure doStepPickHammerWork(Gear: PGear);
procedure doStepPickHammer(Gear: PGear);
procedure doStepBlowTorchWork(Gear: PGear);
procedure doStepBlowTorch(Gear: PGear);
procedure doStepMine(Gear: PGear);
procedure doStepSMine(Gear: PGear);
procedure doStepDynamite(Gear: PGear);
procedure doStepRollingBarrel(Gear: PGear);
procedure doStepCase(Gear: PGear);
procedure doStepTarget(Gear: PGear);
procedure doStepIdle(Gear: PGear);
procedure doStepShover(Gear: PGear);
procedure doStepWhip(Gear: PGear);
procedure doStepFlame(Gear: PGear);
procedure doStepFirePunchWork(Gear: PGear);
procedure doStepFirePunch(Gear: PGear);
procedure doStepParachuteWork(Gear: PGear);
procedure doStepParachute(Gear: PGear);
procedure doStepAirAttackWork(Gear: PGear);
procedure doStepAirAttack(Gear: PGear);
procedure doStepAirBomb(Gear: PGear);
procedure doStepGirder(Gear: PGear);
procedure doStepTeleportAfter(Gear: PGear);
procedure doStepTeleportAnim(Gear: PGear);
procedure doStepTeleport(Gear: PGear);
procedure doStepSwitcherWork(Gear: PGear);
procedure doStepSwitcher(Gear: PGear);
procedure doStepMortar(Gear: PGear);
procedure doStepKamikazeWork(Gear: PGear);
procedure doStepKamikazeIdle(Gear: PGear);
procedure doStepKamikaze(Gear: PGear);
procedure doStepCakeExpl(Gear: PGear);
procedure doStepCakeDown(Gear: PGear);
procedure doStepCakeWork(Gear: PGear);
procedure doStepCakeUp(Gear: PGear);
procedure doStepCakeFall(Gear: PGear);
procedure doStepCake(Gear: PGear);
procedure doStepSeductionWork(Gear: PGear);
procedure doStepSeductionWear(Gear: PGear);
procedure doStepSeduction(Gear: PGear);
procedure doStepWaterUp(Gear: PGear);
procedure doStepDrillDrilling(Gear: PGear);
procedure doStepDrill(Gear: PGear);
procedure doStepBallgunWork(Gear: PGear);
procedure doStepBallgun(Gear: PGear);
procedure doStepRCPlaneWork(Gear: PGear);
procedure doStepRCPlane(Gear: PGear);
procedure doStepJetpackWork(Gear: PGear);
procedure doStepJetpack(Gear: PGear);
procedure doStepBirdyDisappear(Gear: PGear);
procedure doStepBirdyFly(Gear: PGear);
procedure doStepBirdyDescend(Gear: PGear);
procedure doStepBirdyAppear(Gear: PGear);
procedure doStepBirdy(Gear: PGear);
procedure doStepEggWork(Gear: PGear);
procedure doPortalColorSwitch();
procedure doStepPortal(Gear: PGear);
procedure loadNewPortalBall(oldPortal: PGear; destroyGear: Boolean);
procedure doStepMovingPortal_real(Gear: PGear);
procedure doStepMovingPortal(Gear: PGear);
procedure doStepPortalShot(newPortal: PGear);
procedure doStepPiano(Gear: PGear);
procedure doStepSineGunShotWork(Gear: PGear);
procedure doStepSineGunShot(Gear: PGear);
procedure doStepFlamethrowerWork(Gear: PGear);
procedure doStepFlamethrower(Gear: PGear);
procedure doStepLandGunWork(Gear: PGear);
procedure doStepLandGun(Gear: PGear);
procedure doStepPoisonCloud(Gear: PGear);
procedure doStepHammer(Gear: PGear);
procedure doStepHammerHitWork(Gear: PGear);
procedure doStepHammerHit(Gear: PGear);
procedure doStepResurrectorWork(Gear: PGear);
procedure doStepResurrector(Gear: PGear);
procedure doStepNapalmBomb(Gear: PGear);
procedure doStepStructure(Gear: PGear);
procedure doStepTardisWarp(Gear: PGear);
procedure doStepTardis(Gear: PGear);
procedure updateFuel(Gear: PGear);
procedure updateTarget(Gear:PGear; newX, newY:HWFloat);
procedure doStepIceGun(Gear: PGear);
procedure doStepAddAmmo(Gear: PGear);
procedure doStepGenericFaller(Gear: PGear);
procedure doStepCreeper(Gear: PGear);
procedure doStepKnife(Gear: PGear);

var
    upd: Longword;
    snowLeft,snowRight: LongInt;

implementation
uses uConsts, uVariables, uVisualGearsList, uRandom, uCollisions, uGearsList, uUtils, uSound
    , SDLh, uScript, uGearsHedgehog, uGearsUtils, uIO, uCaptions, uLandGraphics
    , uGearsHandlers, uTextures, uRenderUtils, uAmmos, uTeams, uLandTexture, uCommands
    , uStore, uAI, uStats;

procedure doStepPerPixel(Gear: PGear; step: TGearStepProcedure; onlyCheckIfChanged: boolean);
var
    dX, dY, sX, sY: hwFloat;
    i, steps: LongWord;
    caller: TGearStepProcedure;
begin
    dX:= Gear^.dX;
    dY:= Gear^.dY;
    steps:= max(abs(hwRound(Gear^.X+dX)-hwRound(Gear^.X)), abs(hwRound(Gear^.Y+dY)-hwRound(Gear^.Y)));

    // Gear is still on the same Pixel it was before
    if steps < 1 then
        begin
        if onlyCheckIfChanged then
            begin
            Gear^.X := Gear^.X + dX;
            Gear^.Y := Gear^.Y + dY;
            EXIT;
            end
        else
            steps := 1;
        end;

    if steps > 1 then
        begin
        sX:= dX / steps;
        sY:= dY / steps;
        end

    else
        begin
        sX:= dX;
        sY:= dY;
        end;

    caller:= Gear^.doStep;

    for i:= 1 to steps do
        begin
        Gear^.X := Gear^.X + sX;
        Gear^.Y := Gear^.Y + sY;
        step(Gear);
        if (Gear^.doStep <> caller)
        or ((Gear^.State and gstCollision) <> 0)
        or ((Gear^.State and gstMoving) = 0) then
            break;
        end;
end;

procedure makeHogsWorry(x, y: hwFloat; r: LongInt);
var
    gi: PGear;
    d: LongInt;
begin
    gi := GearsList;
    while gi <> nil do
        begin
        if (gi^.Kind = gtHedgehog) then
            begin
            d := r - hwRound(Distance(gi^.X - x, gi^.Y - y));
            if (d > 1) and ((gi^.Hedgehog^.Effects[heInvulnerable] = 0)) and (GetRandom(2) = 0) then
                begin
                if (CurrentHedgehog^.Gear = gi) then
                    PlaySoundV(sndOops, gi^.Hedgehog^.Team^.voicepack)

                else
                    begin
                    if ((gi^.State and gstMoving) = 0) and (gi^.Hedgehog^.Effects[heFrozen] = 0) then
                        begin
                        gi^.dX.isNegative:= X<gi^.X;
                        gi^.State := gi^.State or gstLoser;
                        end;

                    if d > r div 2 then
                        PlaySoundV(sndNooo, gi^.Hedgehog^.Team^.voicepack)
                    else
                        PlaySoundV(sndUhOh, gi^.Hedgehog^.Team^.voicepack);
                    end;
                end;
            end;

        gi := gi^.NextGear
        end;
end;

procedure HideHog(HH: PHedgehog);
begin
    ScriptCall('onHogHide', HH^.Gear^.Uid);
    DeleteCI(HH^.Gear);
    if FollowGear = HH^.Gear then
        FollowGear:= nil;

    if lastGearByUID = HH^.Gear then
        lastGearByUID := nil;

    HH^.Gear^.Message:= HH^.Gear^.Message or gmRemoveFromList;
    with HH^.Gear^ do
        begin
        Z := cHHZ;
        HH^.Gear^.Active:= false;
        State:= State and (not (gstHHDriven or gstAttacking or gstAttacked));
        Message := Message and (not gmAttack);
    end;
    HH^.GearHidden:= HH^.Gear;
    HH^.Gear:= nil
end;


////////////////////////////////////////////////////////////////////////////////
procedure doStepDrowningGear(Gear: PGear);
    begin
    AllInactive := false;
    Gear^.Y := Gear^.Y + cDrownSpeed;
    Gear^.X := Gear^.X + Gear^.dX * cDrownSpeed;
    // Create some bubbles (0.5% might be better but causes too few bubbles sometimes)
    if (((not SuddenDeathDmg) and (WaterOpacity < $FF))
    or (SuddenDeathDmg and (SDWaterOpacity < $FF))) and ((GameTicks and $1F) = 0) then
        if (Gear^.Kind = gtHedgehog) and (Random(4) = 0) then
            AddVisualGear(hwRound(Gear^.X) - Gear^.Radius, hwRound(Gear^.Y) - Gear^.Radius, vgtBubble)
    else if Random(12) = 0 then
             AddVisualGear(hwRound(Gear^.X) - Gear^.Radius, hwRound(Gear^.Y) - Gear^.Radius, vgtBubble);
    if ((not SuddenDeathDmg) and (WaterOpacity > $FE))
    or (SuddenDeathDmg and (SDWaterOpacity > $FE))
    or (hwRound(Gear^.Y) > Gear^.Radius + cWaterLine + cVisibleWater) then
        DeleteGear(Gear);
    end;

////////////////////////////////////////////////////////////////////////////////
procedure doStepFallingGear(Gear: PGear);
var
    isFalling: boolean;
    //tmp: QWord;
    tX, tdX, tdY: hwFloat;
    collV, collH, gX, gY: LongInt;
    land, xland: word;
    boing: PVisualGear;
begin
    tX:= Gear^.X;
    gX:= hwRound(Gear^.X);
    gY:= hwRound(Gear^.Y);
    if (Gear^.Kind <> gtGenericFaller) and WorldWrap(Gear) and (WorldEdge = weWrap) and (Gear^.AdvBounce <> 0) and
      ((TestCollisionXwithGear(Gear, 1) <> 0) or (TestCollisionXwithGear(Gear, -1) <> 0))  then
        begin
        Gear^.X:= tX;
        Gear^.dX.isNegative:= (gX > LongInt(leftX) + Gear^.Radius*2)
        end;

    // clip velocity at 2 - over 1 per pixel, but really shouldn't cause many actual problems.
{$IFNDEF WEBGL}
    if Gear^.dX.Round > 2 then
        Gear^.dX.QWordValue:= 8589934592;
    if Gear^.dY.Round > 2 then
        Gear^.dY.QWordValue:= 8589934592;
<<<<<<< HEAD
{$ELSE}
    if Gear^.dX.Round > 2 then
=======

    if (Gear^.State and gstSubmersible <> 0) and (gY > cWaterLine) then
>>>>>>> 127f6c64
        begin
        Gear^.dX.Round:= 2;
        Gear^.dX.Frac:= 0
        end;
    if Gear^.dY.QWordValue > 2 then
        begin
        Gear^.dY.Round:= 2;
        Gear^.dY.Frac:= 0
        end;
{$ENDIF}
    Gear^.State := Gear^.State and (not gstCollision);
    collV := 0;
    collH := 0;
    tdX := Gear^.dX;
    tdY := Gear^.dY;

// might need some testing/adjustments - just to avoid projectiles to fly forever (accelerated by wind/skips)
    if (gX < min(LAND_WIDTH div -2, -2048))
    or (gX > max(LAND_WIDTH * 3 div 2, 6144)) then
        Gear^.State := Gear^.State or gstCollision;

    if Gear^.dY.isNegative then
        begin
        land:= TestCollisionYwithGear(Gear, -1);
        isFalling := land = 0;
        if land <> 0 then
            begin
            collV := -1;
            if land and lfIce <> 0 then
                 Gear^.dX := Gear^.dX * (_0_9 + Gear^.Friction * _0_1)
            else Gear^.dX := Gear^.dX * Gear^.Friction;
            if (Gear^.AdvBounce = 0) or (land and lfBouncy = 0) then
                 begin
                 Gear^.dY := - Gear^.dY * Gear^.Elasticity;
                 Gear^.State := Gear^.State or gstCollision
                 end
            else Gear^.dY := - Gear^.dY * cElastic
            end
        else if Gear^.AdvBounce = 1 then
            begin
            land:= TestCollisionYwithGear(Gear, 1);
            if land <> 0 then collV := 1
            end
        end
    else
        begin // Gear^.dY.isNegative is false
        land:= TestCollisionYwithGear(Gear, 1);
        if land <> 0 then
            begin
            collV := 1;
            isFalling := false;
            if land and lfIce <> 0 then
                Gear^.dX := Gear^.dX * (_0_9 + Gear^.Friction * _0_1)
            else
                Gear^.dX := Gear^.dX * Gear^.Friction;

            if (Gear^.AdvBounce = 0) or (land and lfBouncy = 0) then
                 begin
                 Gear^.dY := - Gear^.dY * Gear^.Elasticity;
                 Gear^.State := Gear^.State or gstCollision
                 end
            else Gear^.dY := - Gear^.dY * cElastic
            end
        else
            begin
            isFalling := true;
            if Gear^.AdvBounce = 1 then
                begin
                land:= TestCollisionYwithGear(Gear, -1);
                if land <> 0 then collV := -1
                end
            end
        end;


    xland:= TestCollisionXwithGear(Gear, hwSign(Gear^.dX));
    if xland <> 0 then
        begin
        collH := hwSign(Gear^.dX);
        if (Gear^.AdvBounce = 0) or (xland and lfBouncy = 0) then
            begin
            Gear^.dX := - Gear^.dX * Gear^.Elasticity;
            Gear^.dY :=   Gear^.dY * Gear^.Elasticity;
            Gear^.State := Gear^.State or gstCollision
            end
        else
            begin
            Gear^.dX := - Gear^.dX * cElastic;
            Gear^.dY :=   Gear^.dY * cElastic
            end
        end
    else if Gear^.AdvBounce = 1 then
        begin
        xland:= TestCollisionXwithGear(Gear, -hwSign(Gear^.dX));
        if xland <> 0 then collH := -hwSign(Gear^.dX)
        end;
    //if Gear^.AdvBounce and (collV <>0) and (collH <> 0) and (hwSqr(tdX) + hwSqr(tdY) > _0_08) then
    if (collV <> 0) and (collH <> 0) and 
       (((Gear^.AdvBounce=1) and ((collV=-1) or ((tdX.QWordValue + tdY.QWordValue) > _0_2.QWordValue)))) then
 //or ((xland or land) and lfBouncy <> 0)) then
        begin
<<<<<<< HEAD
        Gear^.dX := tdY*Gear^.Elasticity*Gear^.Friction;
        Gear^.dY := tdX*Gear^.Elasticity;
        //*Gear^.Friction;
        Gear^.dY.isNegative := (not tdY.isNegative);
=======
        if (xland or land) and lfBouncy = 0 then
            begin
            Gear^.dX := tdY*Gear^.Elasticity*Gear^.Friction;
            Gear^.dY := tdX*Gear^.Elasticity;
            Gear^.State := Gear^.State or gstCollision
            end
        else
            begin
            Gear^.dX := tdY*cElastic*Gear^.Friction;
            Gear^.dY := tdX*cElastic
            end;

        Gear^.dY.isNegative := not tdY.isNegative;
>>>>>>> 127f6c64
        isFalling := false;
        Gear^.AdvBounce := 10;
        end;

    if Gear^.AdvBounce > 1 then
        dec(Gear^.AdvBounce);

    if isFalling then
        begin
        Gear^.dY := Gear^.dY + cGravity;
        if (GameFlags and gfMoreWind) <> 0 then
            Gear^.dX := Gear^.dX + cWindSpeed / Gear^.Density
        end;

    Gear^.X := Gear^.X + Gear^.dX;
    Gear^.Y := Gear^.Y + Gear^.dY;
    CheckGearDrowning(Gear);
    //if (hwSqr(Gear^.dX) + hwSqr(Gear^.dY) < _0_0002) and
    if (not isFalling) and ((Gear^.dX.QWordValue + Gear^.dY.QWordValue) < _0_02.QWordValue) then
        Gear^.State := Gear^.State and (not gstMoving)
    else
        Gear^.State := Gear^.State or gstMoving;

    if ((xland or land) and lfBouncy <> 0) and (Gear^.dX.QWordValue < _0_15.QWordValue) and (Gear^.dY.QWordValue < _0_15.QWordValue) then
        Gear^.State := Gear^.State or gstCollision;
    
    if ((xland or land) and lfBouncy <> 0) and (Gear^.Radius >= 3) and
       ((Gear^.dX.QWordValue > _0_15.QWordValue) or (Gear^.dY.QWordValue > _0_15.QWordValue)) then
        begin
        boing:= AddVisualGear(gX, gY, vgtStraightShot, 0, false, 1);
        if boing <> nil then
            with boing^ do
                begin
                Angle:= random(360);
                dx:= 0;
                dy:= 0;
                FrameTicks:= 200;
                tX:= _0;
                tX.QWordValue:= Gear^.dY.QWordValue + Gear^.dX.QWordValue;
                Scale:= hwFloat2Float(Gear^.Density * tX) / 1.5;
                State:= ord(sprBoing)
                end;
        PlaySound(sndMelonImpact, true)
        end
    else if (Gear^.nImpactSounds > 0) and
        (Gear^.State and gstCollision <> 0) and
        (((Gear^.Kind <> gtMine) and (Gear^.Damage <> 0)) or (Gear^.State and gstMoving <> 0)) and
        (((Gear^.Radius < 3) and (Gear^.dY < -_0_1)) or
            ((Gear^.Radius >= 3) and
                ((Gear^.dX.QWordValue > _0_1.QWordValue) or (Gear^.dY.QWordValue > _0_1.QWordValue)))) then
        PlaySound(TSound(ord(Gear^.ImpactSound) + LongInt(GetRandom(Gear^.nImpactSounds))), true);
end;

////////////////////////////////////////////////////////////////////////////////
procedure doStepBomb(Gear: PGear);
var
    i, x, y: LongInt;
    dX, dY, gdX: hwFloat;
    vg: PVisualGear;
begin
    AllInactive := false;

    doStepFallingGear(Gear);

    dec(Gear^.Timer);
    if Gear^.Timer = 1000 then // might need adjustments
        case Gear^.Kind of
            gtGrenade: makeHogsWorry(Gear^.X, Gear^.Y, 50);
            gtClusterBomb: makeHogsWorry(Gear^.X, Gear^.Y, 20);
            gtWatermelon: makeHogsWorry(Gear^.X, Gear^.Y, 75);
            gtHellishBomb: makeHogsWorry(Gear^.X, Gear^.Y, 90);
            gtGasBomb: makeHogsWorry(Gear^.X, Gear^.Y, 50);
        end;

    if (Gear^.Kind = gtBall) and ((Gear^.State and gstTmpFlag) <> 0) then
        begin
        CheckCollision(Gear);
        if (Gear^.State and gstCollision) <> 0 then
            doMakeExplosion(hwRound(Gear^.X), hwRound(Gear^.Y), 20, Gear^.Hedgehog, EXPLDontDraw or EXPLNoGfx);
        end;

    if (Gear^.Kind = gtGasBomb) and ((GameTicks mod 200) = 0) then
        begin
        vg:= AddVisualGear(hwRound(Gear^.X), hwRound(Gear^.Y), vgtSmokeWhite);
        if vg <> nil then
            vg^.Tint:= $FFC0C000;
        end;

    if Gear^.Timer = 0 then
        begin
        case Gear^.Kind of
            gtGrenade: doMakeExplosion(hwRound(Gear^.X), hwRound(Gear^.Y), 50, Gear^.Hedgehog, EXPLAutoSound);
            gtBall: doMakeExplosion(hwRound(Gear^.X), hwRound(Gear^.Y), 40, Gear^.Hedgehog, EXPLAutoSound);
            gtClusterBomb:
                begin
                x := hwRound(Gear^.X);
                y := hwRound(Gear^.Y);
                gdX:= Gear^.dX;
                doMakeExplosion(x, y, 20, Gear^.Hedgehog, EXPLAutoSound);
                for i:= 0 to 4 do
                    begin
                    dX := rndSign(GetRandomf * _0_1) + gdX / 5;
                    dY := (GetRandomf - _3) * _0_08;
                    FollowGear := AddGear(x, y, gtCluster, 0, dX, dY, 25)
                    end
                end;
            gtWatermelon:
                begin
                x := hwRound(Gear^.X);
                y := hwRound(Gear^.Y);
                gdX:= Gear^.dX;
                doMakeExplosion(x, y, 75, Gear^.Hedgehog, EXPLAutoSound);
                for i:= 0 to 5 do
                    begin
                    dX := rndSign(GetRandomf * _0_1) + gdX / 5;
                    dY := (GetRandomf - _1_5) * _0_3;
                    FollowGear:= AddGear(x, y, gtMelonPiece, 0, dX, dY, 75);
                    FollowGear^.DirAngle := i * 60
                    end
                end;
            gtHellishBomb:
                begin
                x := hwRound(Gear^.X);
                y := hwRound(Gear^.Y);
                doMakeExplosion(x, y, 90, Gear^.Hedgehog, EXPLAutoSound);

                for i:= 0 to 127 do
                    begin
                    dX := AngleCos(i * 16) * _0_5 * (GetRandomf + _1);
                    dY := AngleSin(i * 16) * _0_5 * (GetRandomf + _1);
                    if i mod 2 = 0 then
                        begin
                        AddGear(x, y, gtFlame, gstTmpFlag, dX, dY, 0);
                        AddGear(x, y, gtFlame, 0, dX, -dY, 0)
                        end
                    else
                        begin
                        AddGear(x, y, gtFlame, 0, dX, dY, 0);
                        AddGear(x, y, gtFlame, gstTmpFlag, dX, -dY, 0)
                        end;
                    end
                end;
            gtGasBomb:
                begin
                doMakeExplosion(hwRound(Gear^.X), hwRound(Gear^.Y), 20, Gear^.Hedgehog, EXPLAutoSound);
                for i:= 0 to 2 do
                    begin
                    x:= GetRandom(60);
                    y:= GetRandom(40);
                    FollowGear:= AddGear(hwRound(Gear^.X) - 30 + x, hwRound(Gear^.Y) - 20 + y, gtPoisonCloud, 0, _0, _0, 0);
                    end
                end;
            end;
        DeleteGear(Gear);
        exit
        end;

    CalcRotationDirAngle(Gear);

    if Gear^.Kind = gtHellishBomb then
        begin

        if Gear^.Timer = 3000 then
            begin
            Gear^.nImpactSounds := 0;
            PlaySound(sndHellish);
            end;

        if (GameTicks and $3F) = 0 then
            if (Gear^.State and gstCollision) = 0 then
                AddVisualGear(hwRound(Gear^.X), hwRound(Gear^.Y), vgtEvilTrace);
        end;
end;

////////////////////////////////////////////////////////////////////////////////
procedure doStepMolotov(Gear: PGear);
var
    s: Longword;
    i, gX, gY: LongInt;
    dX, dY: hwFloat;
    smoke, glass: PVisualGear;
begin
    AllInactive := false;

    doStepFallingGear(Gear);
    CalcRotationDirAngle(Gear);

    // let's add some smoke depending on speed
    s:= max(32,152 - round((abs(hwFloat2FLoat(Gear^.dX))+abs(hwFloat2Float(Gear^.dY)))*120))+random(10);
    if (GameTicks mod s) = 0 then
        begin
        // adjust angle to match the texture
        if Gear^.dX.isNegative then
             i:= 130
        else i:= 50;

        smoke:= AddVisualGear(hwRound(Gear^.X)-round(cos((Gear^.DirAngle+i) * pi / 180)*20), hwRound(Gear^.Y)-round(sin((Gear^.DirAngle+i) * pi / 180)*20), vgtSmoke);
        if smoke <> nil then
            smoke^.Scale:= 0.75;
        end;

    if (Gear^.State and gstCollision) <> 0 then
        begin
        PlaySound(sndMolotov);
        gX := hwRound(Gear^.X);
        gY := hwRound(Gear^.Y);
        for i:= 0 to 4 do
            begin
            (*glass:= AddVisualGear(gx+random(7)-3, gy+random(5)-2, vgtEgg);
            if glass <> nil then
                begin
                glass^.Frame:= 2;
                glass^.Tint:= $41B83ED0 - i * $10081000;
                glass^.dX:= 1/(10*(random(11)-5));
                glass^.dY:= -1/(random(4)+5);
                end;*)
            glass:= AddVisualGear(gx+random(7)-3, gy+random(7)-3, vgtStraightShot);
            if glass <> nil then
                with glass^ do
                    begin
                    Frame:= 2;
                    Tint:= $41B83ED0 - i * $10081000;
                    Angle:= random(360);
                    dx:= 0.0000001;
                    dy:= 0;
                    if random(2) = 0 then
                        dx := -dx;
                    FrameTicks:= 750;
                    State:= ord(sprEgg)
                    end;
            end;
        for i:= 0 to 24 do
            begin
            dX := AngleCos(i * 2) * ((_0_15*(i div 5))) * (GetRandomf + _1);
            dY := AngleSin(i * 8) * _0_5 * (GetRandomf + _1);
            AddGear(gX, gY, gtFlame, gstTmpFlag, dX, dY, 0);
            AddGear(gX, gY, gtFlame, gstTmpFlag, dX,-dY, 0);
            AddGear(gX, gY, gtFlame, gstTmpFlag,-dX, dY, 0);
            AddGear(gX, gY, gtFlame, gstTmpFlag,-dX,-dY, 0);
            end;
        DeleteGear(Gear);
        exit
        end;
end;

////////////////////////////////////////////////////////////////////////////////

procedure doStepCluster(Gear: PGear);
begin
    AllInactive := false;
    doStepFallingGear(Gear);
    if (Gear^.State and gstCollision) <> 0 then
        begin
        doMakeExplosion(hwRound(Gear^.X), hwRound(Gear^.Y), Gear^.Timer, Gear^.Hedgehog, EXPLAutoSound);
        DeleteGear(Gear);
        exit
    end;

    if (Gear^.Kind = gtMelonPiece)
    or (Gear^.Kind = gtBall) then
        CalcRotationDirAngle(Gear)
    else if (GameTicks and $1F) = 0 then
        begin
        if hwRound(Gear^.Y) > cWaterLine then
             AddVisualGear(hwRound(Gear^.X), hwRound(Gear^.Y), vgtBubble)
        else AddVisualGear(hwRound(Gear^.X), hwRound(Gear^.Y), vgtSmokeTrace)
        end
end;

////////////////////////////////////////////////////////////////////////////////
procedure doStepShell(Gear: PGear);
begin
    AllInactive := false;
    if (GameFlags and gfMoreWind) = 0 then
        Gear^.dX := Gear^.dX + cWindSpeed;
    doStepFallingGear(Gear);
    if (Gear^.State and gstCollision) <> 0 then
        begin
        doMakeExplosion(hwRound(Gear^.X), hwRound(Gear^.Y), 50, Gear^.Hedgehog, EXPLAutoSound);
        DeleteGear(Gear);
        exit
        end;
    if (GameTicks and $3F) = 0 then
        begin
        if hwRound(Gear^.Y) > cWaterLine then
             AddVisualGear(hwRound(Gear^.X), hwRound(Gear^.Y), vgtBubble)
        else AddVisualGear(hwRound(Gear^.X), hwRound(Gear^.Y), vgtSmokeTrace)
        end
end;

////////////////////////////////////////////////////////////////////////////////
procedure doStepSnowball(Gear: PGear);
var kick, i: LongInt;
    particle: PVisualGear;
    gdX, gdY: hwFloat;
begin
    AllInactive := false;
    if (GameFlags and gfMoreWind) = 0 then
        Gear^.dX := Gear^.dX + cWindSpeed;
    gdX := Gear^.dX;
    gdY := Gear^.dY;
    doStepFallingGear(Gear);
    CalcRotationDirAngle(Gear);
    if (Gear^.State and gstCollision) <> 0 then
        begin
        kick:= hwRound((hwAbs(gdX)+hwAbs(gdY)) * _20);
        Gear^.dX:= gdX;
        Gear^.dY:= gdY;
        AmmoShove(Gear, 0, kick);
        for i:= 15 + kick div 10 downto 0 do
            begin
            particle := AddVisualGear(hwRound(Gear^.X) + Random(25), hwRound(Gear^.Y) + Random(25), vgtDust);
            if particle <> nil then
                particle^.dX := particle^.dX + (Gear^.dX.QWordValue / 21474836480)
            end;
        DeleteGear(Gear);
        exit
        end;
    if ((GameTicks and $1F) = 0) and (Random(3) = 0) then
        begin
        particle:= AddVisualGear(hwRound(Gear^.X), hwRound(Gear^.Y), vgtDust);
        if particle <> nil then
            particle^.dX := particle^.dX + (Gear^.dX.QWordValue / 21474836480)
        end
end;

////////////////////////////////////////////////////////////////////////////////
procedure doStepSnowflake(Gear: PGear);
var xx, yy, px, py, rx, ry, lx, ly: LongInt;
    move, draw, allpx, gun: Boolean;
    s: PSDL_Surface;
    p: PLongwordArray;
    lf: LongWord;
begin
inc(Gear^.Pos);
gun:= (Gear^.State and gstTmpFlag) <> 0;
move:= false;
draw:= false;
if gun then
    begin
    Gear^.State:= Gear^.State and (not gstInvisible);
    doStepFallingGear(Gear);
    CheckCollision(Gear);
    if ((Gear^.State and gstCollision) <> 0) or ((Gear^.State and gstMoving) = 0) then
        draw:= true;
    xx:= hwRound(Gear^.X);
    yy:= hwRound(Gear^.Y);
    if draw and (WorldEdge = weWrap) and ((xx < LongInt(leftX) + 3) or (xx > LongInt(rightX) - 3)) then
        begin
        if xx < LongInt(leftX) + 3 then 
             xx:= rightX-3
        else xx:= leftX+3;
        Gear^.X:= int2hwFloat(xx)
        end
    end
else if GameTicks and $7 = 0 then
    begin
    with Gear^ do
        begin
        State:= State and (not gstInvisible);
        X:= X + cWindSpeed * 3200 + dX;
        Y:= Y + dY + cGravity * vobFallSpeed * 8;  // using same value as flakes to try and get similar results
        xx:= hwRound(X);
        yy:= hwRound(Y);
        if vobVelocity <> 0 then
            begin
            DirAngle := DirAngle + (Damage / 1000);
            if DirAngle < 0 then
                DirAngle := DirAngle + 360
            else if 360 < DirAngle then
                DirAngle := DirAngle - 360;
            end;
(*
We aren't using frametick right now, so just a waste of cycles.
        inc(Health, 8);
        if longword(Health) > vobFrameTicks then
            begin
            dec(Health, vobFrameTicks);
            inc(Timer);
            if Timer = vobFramesCount then
                Timer:= 0
            end;
*)
    // move back to cloud layer
        if yy > cWaterLine then
            move:= true
        else if (xx > snowRight) or (xx < snowLeft) then
            move:=true
        // Solid pixel encountered
        else if ((yy and LAND_HEIGHT_MASK) = 0) and ((xx and LAND_WIDTH_MASK) = 0) and (Land[yy, xx] <> 0) then
            begin
            lf:= Land[yy, xx] and (lfObject or lfBasic or lfIndestructible);
            if lf = 0 then lf:= lfObject;
            // If there's room below keep falling
            if (((yy-1) and LAND_HEIGHT_MASK) = 0) and (Land[yy-1, xx] = 0) then
                begin
                X:= X - cWindSpeed * 1600 - dX;
                end
            // If there's room below, on the sides, fill the gaps
            else if (((yy-1) and LAND_HEIGHT_MASK) = 0) and (((xx-(1*hwSign(cWindSpeed))) and LAND_WIDTH_MASK) = 0) and (Land[yy-1, (xx-(1*hwSign(cWindSpeed)))] = 0) then
                begin
                X:= X - _0_8 * hwSign(cWindSpeed);
                Y:= Y - dY - cGravity * vobFallSpeed * 8;
                end
            else if (((yy-1) and LAND_HEIGHT_MASK) = 0) and (((xx-(2*hwSign(cWindSpeed))) and LAND_WIDTH_MASK) = 0) and (Land[yy-1, (xx-(2*hwSign(cWindSpeed)))] = 0) then
                begin
                X:= X - _0_8 * 2 * hwSign(cWindSpeed);
                Y:= Y - dY - cGravity * vobFallSpeed * 8;
                end
            else if (((yy-1) and LAND_HEIGHT_MASK) = 0) and (((xx+(1*hwSign(cWindSpeed))) and LAND_WIDTH_MASK) = 0) and (Land[yy-1, (xx+(1*hwSign(cWindSpeed)))] = 0) then
                begin
                X:= X + _0_8 * hwSign(cWindSpeed);
                Y:= Y - dY - cGravity * vobFallSpeed * 8;
                end
            else if (((yy-1) and LAND_HEIGHT_MASK) = 0) and (((xx+(2*hwSign(cWindSpeed))) and LAND_WIDTH_MASK) = 0) and (Land[yy-1, (xx+(2*hwSign(cWindSpeed)))] = 0) then
                begin
                X:= X + _0_8 * 2 * hwSign(cWindSpeed);
                Y:= Y - dY - cGravity * vobFallSpeed * 8;
                end
            // if there's an hog/object below do nothing
            else if ((((yy+1) and LAND_HEIGHT_MASK) = 0) and ((Land[yy+1, xx] and $FF) <> 0))
                then move:=true
            else draw:= true
            end
        end
    end;
if draw then
    with Gear^ do
        begin
        // we've collided with land. draw some stuff and get back into the clouds
        move:= true;
        if (Pos > 20) and ((CurAmmoGear = nil)
        or (CurAmmoGear^.Kind <> gtRope)) then
            begin
////////////////////////////////// TODO - ASK UNC0RR FOR A GOOD HOME FOR THIS ////////////////////////////////////
            if not gun then
                begin
                dec(yy,3);
                dec(xx,1)
                end;
            s:= SpritesData[sprSnow].Surface;
            p:= s^.pixels;
            allpx:= true;
            for py:= 0 to Pred(s^.h) do
                begin
                for px:= 0 to Pred(s^.w) do
                    begin
                    lx:=xx + px; ly:=yy + py;
                    if (ly and LAND_HEIGHT_MASK = 0) and (lx and LAND_WIDTH_MASK = 0) and (Land[ly, lx] and $FF = 0) then
                        begin
                        rx:= lx;
                        ry:= ly;
                        if cReducedQuality and rqBlurryLand <> 0 then
                            begin
                            rx:= rx div 2;ry:= ry div 2;
                            end;
                        if Land[yy + py, xx + px] <= lfAllObjMask then
                            if gun then
                                begin
                                LandDirty[yy div 32, xx div 32]:= 1;
                                if LandPixels[ry, rx] = 0 then
                                    Land[ly, lx]:=  lfDamaged or lfObject
                                else Land[ly, lx]:=  lfDamaged or lfBasic
                                end
                            else Land[ly, lx]:= lf;
                        if gun then
                            LandPixels[ry, rx]:= (ExplosionBorderColor and (not AMask)) or (p^[px] and AMask)
                        else LandPixels[ry, rx]:= addBgColor(LandPixels[ry, rx], p^[px]);
                        end
                    else allpx:= false
                    end;
                p:= @(p^[s^.pitch shr 2])
                end;

            // Why is this here.  For one thing, there's no test on +1 being safe.
            //Land[py, px+1]:= lfBasic;

            if allpx then
                UpdateLandTexture(xx, Pred(s^.h), yy, Pred(s^.w), true)
            else
                begin
                UpdateLandTexture(
                    max(0, min(LAND_WIDTH, xx)),
                    min(LAND_WIDTH - xx, Pred(s^.w)),
                    max(0, min(LAND_WIDTH, yy)),
                    min(LAND_HEIGHT - yy, Pred(s^.h)), false // could this be true without unnecessarily creating blanks?
                );
                end;
////////////////////////////////// TODO - ASK UNC0RR FOR A GOOD HOME FOR THIS ////////////////////////////////////
            end
        end;

if move then
    begin
    if gun then
        begin
        DeleteGear(Gear);
        exit
        end;
    Gear^.Pos:= 0;
    Gear^.X:= int2hwFloat(LongInt(GetRandom(snowRight - snowLeft)) + snowLeft);
    Gear^.Y:= int2hwFloat(LAND_HEIGHT + LongInt(GetRandom(50)) - 1325);
    Gear^.State:= Gear^.State or gstInvisible;
    end
end;

////////////////////////////////////////////////////////////////////////////////
procedure doStepGrave(Gear: PGear);
begin
    if (Gear^.Message and gmDestroy) <> 0 then
        begin
        DeleteGear(Gear);
        exit
        end;

    AllInactive := false;

    if Gear^.dY.isNegative then
        if TestCollisionY(Gear, -1) <> 0 then
            Gear^.dY := _0;

<<<<<<< HEAD
    if (not Gear^.dY.isNegative) then
        if TestCollisionY(Gear, 1) then
        begin
=======
    if not Gear^.dY.isNegative then
        if TestCollisionY(Gear, 1) <> 0 then
            begin
>>>>>>> 127f6c64
            Gear^.dY := - Gear^.dY * Gear^.Elasticity;
            if Gear^.dY > - _1div1024 then
                begin
                Gear^.Active := false;
                exit
                end
            else if Gear^.dY < - _0_03 then
                PlaySound(Gear^.ImpactSound)
            end;

    Gear^.Y := Gear^.Y + Gear^.dY;
    CheckGearDrowning(Gear);
    Gear^.dY := Gear^.dY + cGravity
end;

////////////////////////////////////////////////////////////////////////////////
procedure doStepBeeWork(Gear: PGear);
var
    t: hwFloat;
    gX,gY,i: LongInt;
    uw, nuw: boolean;
    flower: PVisualGear;

begin
    WorldWrap(Gear);
    AllInactive := false;
    gX := hwRound(Gear^.X);
    gY := hwRound(Gear^.Y);
    uw := (Gear^.Tag <> 0); // was bee underwater last tick?
    nuw := (cWaterLine < gy + Gear^.Radius); // is bee underwater now?

    // if water entered or left
    if nuw <> uw then
        begin
        AddVisualGear(gX, cWaterLine, vgtSplash);
        AddVisualGear(gX - 3 + Random(6), cWaterLine, vgtDroplet);
        AddVisualGear(gX - 3 + Random(6), cWaterLine, vgtDroplet);
        AddVisualGear(gX - 3 + Random(6), cWaterLine, vgtDroplet);
        AddVisualGear(gX - 3 + Random(6), cWaterLine, vgtDroplet);
        StopSoundChan(Gear^.SoundChannel);
        if nuw then
            begin
            Gear^.SoundChannel := LoopSound(sndBeeWater);
            Gear^.Tag := 1;
        end
        else
            begin
            Gear^.SoundChannel := LoopSound(sndBee);
            Gear^.Tag := 0;
            end;
        end;


    if Gear^.Timer = 0 then
        begin
        // no "fuel"? just fall
        doStepFallingGear(Gear);
        // if drowning, stop bee sound
        if (Gear^.State and gstDrowning) <> 0 then
            StopSoundChan(Gear^.SoundChannel);
        end
    else
        begin
        if (GameTicks and $F) = 0 then
            begin
            if (GameTicks and $30) = 0 then
                begin
                if nuw then
                    AddVisualGear(gX, gY, vgtBubble)
                else
                    AddVisualGear(gX, gY, vgtBeeTrace);
                end;
            Gear^.dX := Gear^.Elasticity * (Gear^.dX + _0_000064 * (Gear^.Target.X - gX));
            Gear^.dY := Gear^.Elasticity * (Gear^.dY + _0_000064 * (Gear^.Target.Y - gY));
            // make sure new speed isn't higher than original one (which we stored in Friction variable)
            t := Gear^.Friction / Distance(Gear^.dX, Gear^.dY);
            Gear^.dX := Gear^.dX * t;
            Gear^.dY := Gear^.dY * t;
            end;

        Gear^.X := Gear^.X + Gear^.dX;
        Gear^.Y := Gear^.Y + Gear^.dY;

        end;


    CheckCollision(Gear);
    if ((Gear^.State and gstCollision) <> 0) then
        begin
        StopSoundChan(Gear^.SoundChannel);
        doMakeExplosion(hwRound(Gear^.X), hwRound(Gear^.Y), 50, Gear^.Hedgehog, EXPLAutoSound);
        for i:= 0 to 31 do
            begin
            flower:= AddVisualGear(hwRound(Gear^.X), hwRound(Gear^.Y), vgtStraightShot);
            if flower <> nil then
                with flower^ do
                    begin
                    Scale:= 0.75;
                    dx:= 0.001 * (random(200));
                    dy:= 0.001 * (random(200));
                    if random(2) = 0 then
                        dx := -dx;
                    if random(2) = 0 then
                        dy := -dy;
                    FrameTicks:= random(250) + 250;
                    State:= ord(sprTargetBee);
                    end;
            end;
        DeleteGear(Gear);
    end;

    if (Gear^.Timer > 0) then
        begin
<<<<<<< HEAD
        Gear^.State:= Gear^.State and (not gstSubmersible);
        if nuw then
           begin
            StopSoundChan(Gear^.SoundChannel);
            CheckGearDrowning(Gear);
            end
        else
            doStepFallingGear(Gear);
=======
        dec(Gear^.Timer);
        if Gear^.Timer = 0 then
            begin
            // no need to display remaining time anymore
            Gear^.RenderTimer:= false;
            // bee can drown when timer reached 0
            Gear^.State:= Gear^.State and not gstSubmersible;
            end;
>>>>>>> 127f6c64
        end;
end;

procedure doStepBee(Gear: PGear);
begin
    AllInactive := false;
    Gear^.X := Gear^.X + Gear^.dX;
    Gear^.Y := Gear^.Y + Gear^.dY;
    Gear^.dY := Gear^.dY + cGravity;
    CheckCollision(Gear);
    if (Gear^.State and gstCollision) <> 0 then
        begin
        doMakeExplosion(hwRound(Gear^.X), hwRound(Gear^.Y), 50, Gear^.Hedgehog, EXPLAutoSound);
        DeleteGear(Gear);
        exit
    end;
    dec(Gear^.Timer);
    if Gear^.Timer = 0 then
        begin
        Gear^.Hedgehog^.Gear^.Message:= Gear^.Hedgehog^.Gear^.Message and (not gmAttack);
        Gear^.Hedgehog^.Gear^.State:= Gear^.Hedgehog^.Gear^.State and (not gstAttacking);
        AttackBar:= 0;

        Gear^.SoundChannel := LoopSound(sndBee);
        Gear^.Timer := 5000;
        // save initial speed in otherwise unused Friction variable
        Gear^.Friction := Distance(Gear^.dX, Gear^.dY);
        Gear^.doStep := @doStepBeeWork
        end;
end;

////////////////////////////////////////////////////////////////////////////////
procedure doStepShotIdle(Gear: PGear);
begin
    AllInactive := false;
    inc(Gear^.Timer);
    if Gear^.Timer > 75 then
        begin
        DeleteGear(Gear);
        AfterAttack
        end
end;

procedure doStepShotgunShot(Gear: PGear);
var
    i: LongWord;
    shell: PVisualGear;
begin
    AllInactive := false;

    if ((Gear^.State and gstAnimation) = 0) then
        begin
        dec(Gear^.Timer);
        if Gear^.Timer = 0 then
            begin
            PlaySound(sndShotgunFire);
            shell := AddVisualGear(hwRound(Gear^.x), hwRound(Gear^.y), vgtShell);
            if shell <> nil then
                begin
                shell^.dX := gear^.dX.QWordValue / -17179869184;
                shell^.dY := gear^.dY.QWordValue / -17179869184;
                shell^.Frame := 0
                end;
            Gear^.State := Gear^.State or gstAnimation
            end;
            exit
        end else
        if(Gear^.Hedgehog^.Gear = nil) or ((Gear^.Hedgehog^.Gear^.State and gstMoving) <> 0) then
            begin
            DeleteGear(Gear);
            AfterAttack;
            exit
            end
    else
        inc(Gear^.Timer);

        i := 200;
    repeat
        Gear^.X := Gear^.X + Gear^.dX;
        Gear^.Y := Gear^.Y + Gear^.dY;
        WorldWrap(Gear);
        CheckCollision(Gear);
        if (Gear^.State and gstCollision) <> 0 then
            begin
            Gear^.X := Gear^.X + Gear^.dX * 8;
            Gear^.Y := Gear^.Y + Gear^.dY * 8;
            ShotgunShot(Gear);
            Gear^.doStep := @doStepShotIdle;
            exit
            end;

        CheckGearDrowning(Gear);
        if (Gear^.State and gstDrowning) <> 0 then
            begin
            Gear^.doStep := @doStepShotIdle;
            exit
            end;
        dec(i)
    until i = 0;
    if (hwRound(Gear^.X) and LAND_WIDTH_MASK <> 0) or (hwRound(Gear^.Y) and LAND_HEIGHT_MASK <> 0) then
        Gear^.doStep := @doStepShotIdle
end;

////////////////////////////////////////////////////////////////////////////////
procedure spawnBulletTrail(Bullet: PGear);
var oX, oY: hwFloat;
    VGear: PVisualGear;
begin
    if Bullet^.PortalCounter = 0 then
        begin
        ox:= CurrentHedgehog^.Gear^.X + Int2hwFloat(GetLaunchX(CurrentHedgehog^.CurAmmoType, hwSign(CurrentHedgehog^.Gear^.dX), CurrentHedgehog^.Gear^.Angle));
        oy:= CurrentHedgehog^.Gear^.Y + Int2hwFloat(GetLaunchY(CurrentHedgehog^.CurAmmoType, CurrentHedgehog^.Gear^.Angle));
        end
    else
        begin
        ox:= Bullet^.Elasticity;
        oy:= Bullet^.Friction;
        end;

        // Bullet trail
        VGear := AddVisualGear(hwRound(ox), hwRound(oy), vgtLineTrail);

        if VGear <> nil then
            begin
            VGear^.X:= hwFloat2Float(ox);
            VGear^.Y:= hwFloat2Float(oy);
            VGear^.dX:= hwFloat2Float(Bullet^.X);
            VGear^.dY:= hwFloat2Float(Bullet^.Y);

            // reached edge of land. assume infinite beam. Extend it way out past camera
            if (hwRound(Bullet^.X) and LAND_WIDTH_MASK <> 0)
            or (hwRound(Bullet^.Y) and LAND_HEIGHT_MASK <> 0) then
                    // only extend if not under water
                    if hwRound(Bullet^.Y) < cWaterLine then
                        begin
                        VGear^.dX := VGear^.dX + max(LAND_WIDTH,4096) * (VGear^.dX - VGear^.X);
                        VGear^.dY := VGear^.dY + max(LAND_WIDTH,4096) * (VGear^.dY - VGear^.Y);
                        end;

            VGear^.Timer := 200;
            end;
end;

procedure doStepBulletWork(Gear: PGear);
var
    i, x, y: LongWord;
    oX, oY, tX, tY, cX, cY: hwFloat;
    VGear: PVisualGear;
begin
    AllInactive := false;
    inc(Gear^.Timer);
    i := 80;
    oX := Gear^.X;
    oY := Gear^.Y;
    repeat
        Gear^.X := Gear^.X + Gear^.dX;
        Gear^.Y := Gear^.Y + Gear^.dY;
        tX:= Gear^.X;
        tY:= Gear^.Y;
        if (Gear^.PortalCounter < 30) and WorldWrap(Gear) then
            begin
            cX:= Gear^.X;
            cY:= Gear^.Y;
            Gear^.X:= tX;
            Gear^.Y:= tY;
            SpawnBulletTrail(Gear);
            Gear^.X:= cX;
            Gear^.Y:= cY;
            inc(Gear^.PortalCounter);
            Gear^.Elasticity:= Gear^.X;
            Gear^.Friction:= Gear^.Y;
            SpawnBulletTrail(Gear);
            end;
        x := hwRound(Gear^.X);
        y := hwRound(Gear^.Y);

        if ((y and LAND_HEIGHT_MASK) = 0) and ((x and LAND_WIDTH_MASK) = 0) and (Land[y, x] <> 0) then
            inc(Gear^.Damage);
        // let's interrupt before a collision to give portals a chance to catch the bullet
        if (Gear^.Damage = 1) and (Gear^.Tag = 0) and (not(CheckLandValue(x, y, lfLandMask))) then
            begin
            Gear^.Tag := 1;
            Gear^.Damage := 0;
            Gear^.X := Gear^.X - Gear^.dX;
            Gear^.Y := Gear^.Y - Gear^.dY;
            CheckGearDrowning(Gear);
            break;
            end
        else
            Gear^.Tag := 0;

        if Gear^.Damage > 5 then
            if Gear^.AmmoType = amDEagle then
                AmmoShove(Gear, 7, 20)
        else
            AmmoShove(Gear, Gear^.Timer, 20);
        CheckGearDrowning(Gear);
        dec(i)
    until (i = 0) or (Gear^.Damage > Gear^.Health) or ((Gear^.State and gstDrowning) <> 0);

    if Gear^.Damage > 0 then
        begin
        DrawTunnel(oX, oY, Gear^.dX, Gear^.dY, 82 - i, 1);
        dec(Gear^.Health, Gear^.Damage);
        Gear^.Damage := 0
        end;
    if ((Gear^.State and gstDrowning) <> 0) and (Gear^.Damage < Gear^.Health) and (((not SuddenDeathDmg) and (WaterOpacity < $FF)) or (SuddenDeathDmg and (SDWaterOpacity < $FF))) then
        begin
        for i:=(Gear^.Health - Gear^.Damage) * 4 downto 0 do
            begin
            if Random(6) = 0 then
                AddVisualGear(hwRound(Gear^.X), hwRound(Gear^.Y), vgtBubble);
            Gear^.X := Gear^.X + Gear^.dX;
            Gear^.Y := Gear^.Y + Gear^.dY;
            end;
        end;

    if (Gear^.Health <= 0)
        or (hwRound(Gear^.X) and LAND_WIDTH_MASK <> 0)
        or (hwRound(Gear^.Y) and LAND_HEIGHT_MASK <> 0) then
            begin
            if (Gear^.Kind = gtSniperRifleShot) and ((GameFlags and gfLaserSight) = 0) then
                cLaserSighting := false;
            if (Ammoz[Gear^.AmmoType].Ammo.NumPerTurn <= CurrentHedgehog^.MultiShootAttacks) and ((GameFlags and gfArtillery) = 0) then
                cArtillery := false;

        // Bullet Hit
            if (hwRound(Gear^.X) and LAND_WIDTH_MASK = 0) and (hwRound(Gear^.Y) and LAND_HEIGHT_MASK = 0) then
                begin
                VGear := AddVisualGear(hwRound(Gear^.X), hwRound(Gear^.Y), vgtBulletHit);
                if VGear <> nil then
                    begin
                    VGear^.Angle := DxDy2Angle(-Gear^.dX, Gear^.dY);
                    end;
                end;

            spawnBulletTrail(Gear);
            Gear^.doStep := @doStepShotIdle
            end;
end;

procedure doStepDEagleShot(Gear: PGear);
begin
    PlaySound(sndGun);
    // add 3 initial steps to avoid problem with ammoshove related to calculation of radius + 1 radius as gear widths, and also just plain old weird angles
    Gear^.X := Gear^.X + Gear^.dX * 3;
    Gear^.Y := Gear^.Y + Gear^.dY * 3;
    Gear^.doStep := @doStepBulletWork
end;

procedure doStepSniperRifleShot(Gear: PGear);
var
    HHGear: PGear;
    shell: PVisualGear;
begin
    cArtillery := true;
    HHGear := Gear^.Hedgehog^.Gear;
    HHGear^.State := HHGear^.State or gstNotKickable;
    HedgehogChAngle(HHGear);
    if not cLaserSighting then
        // game does not have default laser sight. turn it on and give them a chance to aim
        begin
        cLaserSighting := true;
        HHGear^.Message := 0;
        if (HHGear^.Angle >= 32) then
            dec(HHGear^.Angle,32)
        end;

    if (HHGear^.Message and gmAttack) <> 0 then
        begin
        shell := AddVisualGear(hwRound(Gear^.x), hwRound(Gear^.y), vgtShell);
        if shell <> nil then
            begin
            shell^.dX := gear^.dX.QWordValue / -8589934592;
            shell^.dY := gear^.dY.QWordValue / -8589934592;
            shell^.Frame := 1
            end;
        Gear^.State := Gear^.State or gstAnimation;
        Gear^.dX := SignAs(AngleSin(HHGear^.Angle), HHGear^.dX) * _0_5;
        Gear^.dY := -AngleCos(HHGear^.Angle) * _0_5;
        PlaySound(sndGun);
        // add 3 initial steps to avoid problem with ammoshove related to calculation of radius + 1 radius as gear widths, and also just weird angles
        Gear^.X := Gear^.X + Gear^.dX * 3;
        Gear^.Y := Gear^.Y + Gear^.dY * 3;
        Gear^.doStep := @doStepBulletWork;
        end
    else
        if (GameTicks mod 32) = 0 then
            if (GameTicks mod 4096) < 2048 then
                begin
                if (HHGear^.Angle + 1 <= cMaxAngle) then
                    inc(HHGear^.Angle)
                end
    else
        if (HHGear^.Angle >= 1) then
            dec(HHGear^.Angle);

    if (TurnTimeLeft > 0) then
        dec(TurnTimeLeft)
    else
        begin
        DeleteGear(Gear);
        AfterAttack
        end;
end;

////////////////////////////////////////////////////////////////////////////////
procedure doStepActionTimer(Gear: PGear);
begin
dec(Gear^.Timer);
case Gear^.Kind of
    gtATStartGame:
        begin
        AllInactive := false;
        if Gear^.Timer = 0 then
            begin
            AddCaption(trmsg[sidStartFight], cWhiteColor, capgrpGameState);
            end
        end;
    gtATFinishGame:
        begin
        AllInactive := false;
        if Gear^.Timer = 1000 then
            begin
            ScreenFade := sfToBlack;
            ScreenFadeValue := 0;
            ScreenFadeSpeed := 1;
            end;
        if Gear^.Timer = 0 then
            begin
            SendIPC(_S'N');
            SendIPC(_S'q');
            GameState := gsExit
            end
        end;
    end;
if Gear^.Timer = 0 then
    DeleteGear(Gear)
end;

////////////////////////////////////////////////////////////////////////////////
procedure doStepPickHammerWork(Gear: PGear);
var
    i, ei, x, y: LongInt;
    HHGear: PGear;
begin
    AllInactive := false;
    WorldWrap(Gear);
    HHGear := Gear^.Hedgehog^.Gear;
    dec(Gear^.Timer);
    if ((GameFlags and gfInfAttack) <> 0) and (TurnTimeLeft > 0) then
        dec(TurnTimeLeft);
    if (TurnTimeLeft = 0) or (Gear^.Timer = 0)
    or((Gear^.Message and gmDestroy) <> 0)
    or((HHGear^.State and gstHHDriven) =0) then
        begin
        StopSoundChan(Gear^.SoundChannel);
        DeleteGear(Gear);
        AfterAttack;
        doStepHedgehogMoving(HHGear);  // for gfInfAttack
        exit
        end;

    x:= hwRound(Gear^.X);
    y:= hwRound(Gear^.Y);
    if (Gear^.Timer mod 33) = 0 then
        begin
        HHGear^.State := HHGear^.State or gstNoDamage;
        doMakeExplosion(x, y + 7, 6, Gear^.Hedgehog, EXPLDontDraw);
        HHGear^.State := HHGear^.State and (not gstNoDamage)
        end;

    if (Gear^.Timer mod 47) = 0 then
        begin
        // ok. this was an attempt to turn off dust if not actually drilling land.  I have no idea why it isn't working as expected
        if (( (y + 12) and LAND_HEIGHT_MASK) = 0) and ((x and LAND_WIDTH_MASK) = 0) and (Land[y + 12, x] > 255) then
            for i:= 0 to 1 do
                AddVisualGear(x - 5 + Random(10), y + 12, vgtDust);

        i := x - Gear^.Radius - LongInt(GetRandom(2));
        ei := x + Gear^.Radius + LongInt(GetRandom(2));
        while i <= ei do
            begin
            DrawExplosion(i, y + 3, 3);
            inc(i, 1)
            end;

        if CheckLandValue(hwRound(Gear^.X + Gear^.dX + SignAs(_6,Gear^.dX)), hwRound(Gear^.Y + _1_9), lfIndestructible) then
            begin
            Gear^.X := Gear^.X + Gear^.dX;
            Gear^.Y := Gear^.Y + _1_9;
            end;
        SetAllHHToActive(true);
        end;
    if TestCollisionYwithGear(Gear, 1) <> 0 then
        begin
        Gear^.dY := _0;
        SetLittle(HHGear^.dX);
        HHGear^.dY := _0;
        end
    else
        begin
        if CheckLandValue(hwRound(Gear^.X), hwRound(Gear^.Y + Gear^.dY + cGravity), lfLandMask) then
            begin
            Gear^.dY := Gear^.dY + cGravity;
            Gear^.Y := Gear^.Y + Gear^.dY
            end;
        if hwRound(Gear^.Y) > cWaterLine then
            Gear^.Timer := 1
        end;

    Gear^.X := Gear^.X + HHGear^.dX;
    if CheckLandValue(hwRound(Gear^.X), hwRound(Gear^.Y)-cHHRadius, lfLandMask) then
        begin
        HHGear^.X := Gear^.X;
        HHGear^.Y := Gear^.Y - int2hwFloat(cHHRadius)
        end;

    if (Gear^.Message and gmAttack) <> 0 then
        if (Gear^.State and gsttmpFlag) <> 0 then
            Gear^.Timer := 1
    else //there would be a mistake.
    else
        if (Gear^.State and gsttmpFlag) = 0 then
            Gear^.State := Gear^.State or gsttmpFlag;
    if ((Gear^.Message and gmLeft) <> 0) then
        Gear^.dX := - _0_3
    else
        if ((Gear^.Message and gmRight) <> 0) then
            Gear^.dX := _0_3
    else Gear^.dX := _0;
end;

procedure doStepPickHammer(Gear: PGear);
var
    i, y: LongInt;
    ar: TRangeArray;
    HHGear: PGear;
begin
    i := 0;
    HHGear := Gear^.Hedgehog^.Gear;

    y := hwRound(Gear^.Y) - cHHRadius * 2;
    while y < hwRound(Gear^.Y) do
        begin
        ar[i].Left := hwRound(Gear^.X) - Gear^.Radius - LongInt(GetRandom(2));
        ar[i].Right := hwRound(Gear^.X) + Gear^.Radius + LongInt(GetRandom(2));
        inc(y, 2);
        inc(i)
        end;

    DrawHLinesExplosions(@ar, 3, hwRound(Gear^.Y) - cHHRadius * 2, 2, Pred(i));
    Gear^.dY := HHGear^.dY;
    DeleteCI(HHGear);

    Gear^.SoundChannel := LoopSound(sndPickhammer);
    doStepPickHammerWork(Gear);
    Gear^.doStep := @doStepPickHammerWork
end;

////////////////////////////////////////////////////////////////////////////////
var
    BTPrevAngle, BTSteps: LongInt;

procedure doStepBlowTorchWork(Gear: PGear);
var
    HHGear: PGear;
    b: boolean;
    prevX: LongInt;
begin
    AllInactive := false;
    WorldWrap(Gear);
    dec(Gear^.Timer);
    if ((GameFlags and gfInfAttack) <> 0) and (TurnTimeLeft > 0) then
        dec(TurnTimeLeft);

    if Gear^.Hedgehog^.Gear = nil then
        begin
        DeleteGear(Gear);
        AfterAttack;
        exit
        end;

    HHGear := Gear^.Hedgehog^.Gear;

    HedgehogChAngle(HHGear);

    b := false;

    if abs(LongInt(HHGear^.Angle) - BTPrevAngle) > 7  then
        begin
        Gear^.dX := SignAs(AngleSin(HHGear^.Angle) * _0_5, Gear^.dX);
        Gear^.dY := AngleCos(HHGear^.Angle) * ( - _0_5);
        BTPrevAngle := HHGear^.Angle;
        b := true
        end;

    if ((HHGear^.State and gstMoving) <> 0) then
        begin
        doStepHedgehogMoving(HHGear);
        if (HHGear^.State and gstHHDriven) = 0 then
            Gear^.Timer := 0
        end;

    if Gear^.Timer mod cHHStepTicks = 0 then
        begin
        b := true;
        if Gear^.dX.isNegative then
            HHGear^.Message := (HHGear^.Message and (gmAttack or gmUp or gmDown)) or gmLeft
        else
            HHGear^.Message := (HHGear^.Message and (gmAttack or gmUp or gmDown)) or gmRight;

        if ((HHGear^.State and gstMoving) = 0) then
            begin
            HHGear^.State := HHGear^.State and (not gstAttacking);
            prevX := hwRound(HHGear^.X);

            // why the call to HedgehogStep then a further increment of X?
            if (prevX = hwRound(HHGear^.X)) and
               CheckLandValue(hwRound(HHGear^.X + SignAs(_6, HHGear^.dX)), hwRound(HHGear^.Y),
               lfIndestructible) then HedgehogStep(HHGear);

            if (prevX = hwRound(HHGear^.X)) and
               CheckLandValue(hwRound(HHGear^.X + SignAs(_6, HHGear^.dX)), hwRound(HHGear^.Y),
               lfIndestructible) then HHGear^.X := HHGear^.X + SignAs(_1, HHGear^.dX);
            HHGear^.State := HHGear^.State or gstAttacking
            end;

        inc(BTSteps);
        if BTSteps = 7 then
            begin
            BTSteps := 0;
            if CheckLandValue(hwRound(HHGear^.X + Gear^.dX * (cHHRadius + cBlowTorchC) + SignAs(_6,Gear^.dX)), hwRound(HHGear^.Y + Gear^.dY * (cHHRadius + cBlowTorchC)),lfIndestructible) then
                begin
                Gear^.X := HHGear^.X + Gear^.dX * (cHHRadius + cBlowTorchC);
                Gear^.Y := HHGear^.Y + Gear^.dY * (cHHRadius + cBlowTorchC);
                end;
            HHGear^.State := HHGear^.State or gstNoDamage;
            AmmoShove(Gear, 2, 15);
            HHGear^.State := HHGear^.State and (not gstNoDamage)
            end;
        end;

    if b then
        begin
        DrawTunnel(HHGear^.X + Gear^.dX * cHHRadius,
        HHGear^.Y + Gear^.dY * cHHRadius - _1 -
        ((hwAbs(Gear^.dX) / (hwAbs(Gear^.dX) + hwAbs(Gear^.dY))) * _0_5 * 7),
        Gear^.dX, Gear^.dY,
        cHHStepTicks, cHHRadius * 2 + 7);
        end;

    if (TurnTimeLeft = 0) or (Gear^.Timer = 0)
    or ((HHGear^.Message and gmAttack) <> 0) then
        begin
        HHGear^.Message := 0;
        HHGear^.State := HHGear^.State and (not gstNotKickable);
        DeleteGear(Gear);
        AfterAttack
        end
end;

procedure doStepBlowTorch(Gear: PGear);
var
    HHGear: PGear;
begin
    BTPrevAngle := High(LongInt);
    BTSteps := 0;
    HHGear := Gear^.Hedgehog^.Gear;
    HedgehogChAngle(HHGear);
    Gear^.dX := SignAs(AngleSin(HHGear^.Angle) * _0_5, Gear^.dX);
    Gear^.dY := AngleCos(HHGear^.Angle) * ( - _0_5);
    DrawTunnel(HHGear^.X,
        HHGear^.Y + Gear^.dY * cHHRadius - _1 -
        ((hwAbs(Gear^.dX) / (hwAbs(Gear^.dX) + hwAbs(Gear^.dY))) * _0_5 * 7),
        Gear^.dX, Gear^.dY,
        cHHStepTicks, cHHRadius * 2 + 7);
    HHGear^.Message := 0;
    HHGear^.State := HHGear^.State or gstNotKickable;
    Gear^.doStep := @doStepBlowTorchWork
end;

////////////////////////////////////////////////////////////////////////////////
procedure doStepMine(Gear: PGear);
var vg: PVisualGear;
    dxdy: hwFloat;
begin
    if Gear^.Health = 0 then dxdy:= hwAbs(Gear^.dX)+hwAbs(Gear^.dY);
    if (Gear^.State and gstMoving) <> 0 then
        begin
        DeleteCI(Gear);
        doStepFallingGear(Gear);
        if (Gear^.State and gstMoving) = 0 then
            begin
            AddCI(Gear);
            Gear^.dX := _0;
            Gear^.dY := _0
            end;
        CalcRotationDirAngle(Gear);
        AllInactive := false
        end
    else if (GameTicks and $3F) = 25 then
        doStepFallingGear(Gear);
    if (Gear^.Health = 0) then
        begin
        if (dxdy > _0_4) and (Gear^.State and gstCollision <> 0) then
            inc(Gear^.Damage, hwRound(dxdy * _50));

        if ((GameTicks and $FF) = 0) and (Gear^.Damage > random(30)) then
            begin
            vg:= AddVisualGear(hwRound(Gear^.X) - 4  + Random(8), hwRound(Gear^.Y) - 4 - Random(4), vgtSmoke);
            if vg <> nil then
                vg^.Scale:= 0.5
            end;

        if (Gear^.Damage > 35) then
            begin
            doMakeExplosion(hwRound(Gear^.X), hwRound(Gear^.Y), 50, Gear^.Hedgehog, EXPLAutoSound);
            DeleteGear(Gear);
            exit
            end
        end;

    if ((Gear^.State and gsttmpFlag) <> 0) and (Gear^.Health <> 0) then
        if ((Gear^.State and gstAttacking) = 0) then
            begin
            if ((GameTicks and $1F) = 0) then
                if CheckGearNear(Gear, gtHedgehog, 46, 32) <> nil then
                    Gear^.State := Gear^.State or gstAttacking
            end
        else // gstAttacking <> 0
            begin
            AllInactive := false;
            if (Gear^.Timer and $FF) = 0 then
                PlaySound(sndMineTick);
            if Gear^.Timer = 0 then
                begin
                if ((Gear^.State and gstWait) <> 0)
                or (cMineDudPercent = 0)
                or (getRandom(100) > cMineDudPercent) then
                    begin
                    doMakeExplosion(hwRound(Gear^.X), hwRound(Gear^.Y), 50, Gear^.Hedgehog, EXPLAutoSound);
                    DeleteGear(Gear)
                    end
                else
                    begin
                    vg:= AddVisualGear(hwRound(Gear^.X) - 4  + Random(8), hwRound(Gear^.Y) - 4 - Random(4), vgtSmoke);
                    if vg <> nil then
                        vg^.Scale:= 0.5;
                    PlaySound(sndVaporize);
                    Gear^.Health := 0;
                    Gear^.Damage := 0;
                    Gear^.State := Gear^.State and (not gstAttacking)
                    end;
                exit
                end;
            dec(Gear^.Timer);
            end
    else // gsttmpFlag = 0
        if (TurnTimeLeft = 0)
        or ((GameFlags and gfInfAttack <> 0) and (GameTicks > Gear^.FlightTime))
        or (Gear^.Hedgehog^.Gear = nil) then
            Gear^.State := Gear^.State or gsttmpFlag;
end;

////////////////////////////////////////////////////////////////////////////////
procedure doStepSMine(Gear: PGear);
    var land: Word;
begin
    // TODO: do real calculation?
    land:= TestCollisionXwithGear(Gear, 2);
    if land = 0 then land:= TestCollisionYwithGear(Gear,-2);
    if land = 0 then land:= TestCollisionXwithGear(Gear,-2);
    if land = 0 then land:= TestCollisionYwithGear(Gear, 2);
    if (land <> 0) and (land and lfBouncy = 0) then
        begin
        if (not isZero(Gear^.dX)) or (not isZero(Gear^.dY)) then
            begin
            PlaySound(sndRopeAttach);
            Gear^.dX:= _0;
            Gear^.dY:= _0;
            AddCI(Gear);
            end;
        end
    else
        begin
        DeleteCI(Gear);
        doStepFallingGear(Gear);
        AllInactive := false;
        CalcRotationDirAngle(Gear);
        end;

    if ((Gear^.State and gsttmpFlag) <> 0) and (Gear^.Health <> 0) then
        begin
        if ((Gear^.State and gstAttacking) = 0) then
            begin
            if ((GameTicks and $1F) = 0) then
                if CheckGearNear(Gear, gtHedgehog, 46, 32) <> nil then
                    Gear^.State := Gear^.State or gstAttacking
            end
        else // gstAttacking <> 0
            begin
            AllInactive := false;
            if Gear^.Timer = 0 then
                begin
                doMakeExplosion(hwRound(Gear^.X), hwRound(Gear^.Y), 30, Gear^.Hedgehog, EXPLAutoSound);
                DeleteGear(Gear);
                exit
                end
            else
                if (Gear^.Timer and $FF) = 0 then
                    PlaySound(sndMineTick);
                dec(Gear^.Timer);
                end
            end
    else // gsttmpFlag = 0
        if ((GameFlags and gfInfAttack = 0) and ((TurnTimeLeft = 0) or (Gear^.Hedgehog^.Gear = nil))) 
        or ((GameFlags and gfInfAttack <> 0) and (GameTicks > Gear^.FlightTime)) then
            Gear^.State := Gear^.State or gsttmpFlag;
end;

////////////////////////////////////////////////////////////////////////////////
procedure doStepDynamite(Gear: PGear);
begin
    doStepFallingGear(Gear);
    AllInactive := false;
    if Gear^.Timer mod 166 = 0 then
        inc(Gear^.Tag);
    if Gear^.Timer = 1000 then // might need better timing
        makeHogsWorry(Gear^.X, Gear^.Y, 75);
    if Gear^.Timer = 0 then
        begin
        doMakeExplosion(hwRound(Gear^.X), hwRound(Gear^.Y), 75, Gear^.Hedgehog, EXPLAutoSound);
        DeleteGear(Gear);
        exit
        end;
    dec(Gear^.Timer);
end;

///////////////////////////////////////////////////////////////////////////////

procedure doStepRollingBarrel(Gear: PGear);
var
    i: LongInt;
    particle: PVisualGear;
    dxdy: hwFloat;
begin
    if (Gear^.dY.QWordValue = 0) and (Gear^.dY.QWordValue = 0) and (TestCollisionYwithGear(Gear, 1) = 0) then
        SetLittle(Gear^.dY);
    Gear^.State := Gear^.State or gstAnimation;
    if Gear^.Health < cBarrelHealth then Gear^.State:= Gear^.State and (not gstFrozen);

    if ((Gear^.dX.QWordValue <> 0)
    or (Gear^.dY.QWordValue <> 0))  then
        begin
        DeleteCI(Gear);
        AllInactive := false;
        dxdy:= hwAbs(Gear^.dX)+hwAbs(Gear^.dY);
        doStepFallingGear(Gear);
        if (Gear^.State and gstCollision <> 0) and(dxdy > _0_4) then
            begin
            if (TestCollisionYwithGear(Gear, 1) <> 0) then
                begin
                Gear^.State := Gear^.State or gsttmpFlag;
                for i:= min(12, hwRound(dxdy*_10)) downto 0 do
                    begin
                    particle := AddVisualGear(hwRound(Gear^.X) - 5 + Random(10), hwRound(Gear^.Y) + 12,vgtDust);
                    if particle <> nil then
                        particle^.dX := particle^.dX + (Gear^.dX.QWordValue / 21474836480)
                    end
                end;
            inc(Gear^.Damage, hwRound(dxdy * _50))
            end;
        CalcRotationDirAngle(Gear);
        //CheckGearDrowning(Gear)
        end
    else
        begin
        Gear^.State := Gear^.State or gsttmpFlag;
        AddCI(Gear)
        end;

(*
Attempt to make a barrel knock itself over an edge.  Would need more checks to avoid issues like burn damage
    begin
    x:= hwRound(Gear^.X);
    y:= hwRound(Gear^.Y);
    if (((y+1) and LAND_HEIGHT_MASK) = 0) and ((x and LAND_WIDTH_MASK) = 0) then
        if (Land[y+1, x] = 0) then
            begin
            if (((y+1) and LAND_HEIGHT_MASK) = 0) and (((x+Gear^.Radius-2) and LAND_WIDTH_MASK) = 0) and (Land[y+1, x+Gear^.Radius-2] = 0) then
                Gear^.dX:= -_0_08
            else if (((y+1 and LAND_HEIGHT_MASK)) = 0) and (((x-(Gear^.Radius-2)) and LAND_WIDTH_MASK) = 0) and (Land[y+1, x-(Gear^.Radius-2)] = 0) then
                Gear^.dX:= _0_08;
            end;
    if Gear^.dX.QWordValue = 0 then AddCI(Gear)
    end; *)

    if (not Gear^.dY.isNegative) and (Gear^.dY < _0_001) and (TestCollisionYwithGear(Gear, 1) <> 0) then
        Gear^.dY := _0;
    if hwAbs(Gear^.dX) < _0_001 then
        Gear^.dX := _0;

    if (Gear^.Health > 0) and ((Gear^.Health * 100 div cBarrelHealth) < random(90)) and ((GameTicks and $FF) = 0) then
        if (cBarrelHealth div Gear^.Health) > 2 then
            AddVisualGear(hwRound(Gear^.X) - 16 + Random(32), hwRound(Gear^.Y) - 2, vgtSmoke)
    else
        AddVisualGear(hwRound(Gear^.X) - 16 + Random(32), hwRound(Gear^.Y) - 2, vgtSmokeWhite);
    dec(Gear^.Health, Gear^.Damage);
    Gear^.Damage := 0;
    if Gear^.Health <= 0 then
        doStepCase(Gear);
end;

procedure doStepCase(Gear: PGear);
var
    i, x, y: LongInt;
    k: TGearType;
    dX, dY: HWFloat;
    hog: PHedgehog;
    sparkles: PVisualGear;
    gi: PGear;
begin
    k := Gear^.Kind;

    if (Gear^.Message and gmDestroy) > 0 then
        begin
        DeleteGear(Gear);
        FreeActionsList;
        SetAllToActive;
        // something (hh, mine, etc...) could be on top of the case
        with CurrentHedgehog^ do
            if Gear <> nil then
                Gear^.Message := Gear^.Message and (not (gmLJump or gmHJump));
        exit
        end;
    if (k = gtExplosives) and (Gear^.Health < cBarrelHealth) then Gear^.State:= Gear^.State and (not gstFrozen);

    if ((k <> gtExplosives) and (Gear^.Damage > 0)) or ((k = gtExplosives) and (Gear^.Health<=0)) then
        begin
        x := hwRound(Gear^.X);
        y := hwRound(Gear^.Y);
        hog:= Gear^.Hedgehog;

        DeleteGear(Gear);
        // <-- delete gear!

        if k = gtCase then
            begin
            doMakeExplosion(x, y, 25, hog, EXPLAutoSound);
            for i:= 0 to 63 do
                AddGear(x, y, gtFlame, 0, _0, _0, 0);
            end
        else if k = gtExplosives then
                begin
                doMakeExplosion(x, y, 75, hog, EXPLAutoSound);
                for i:= 0 to 31 do
                    begin
                    dX := AngleCos(i * 64) * _0_5 * (getrandomf + _1);
                    dY := AngleSin(i * 64) * _0_5 * (getrandomf + _1);
                    AddGear(x, y, gtFlame, 0, dX, dY, 0);
                    AddGear(x, y, gtFlame, gstTmpFlag, -dX, -dY, 0);
                    end
                end;
            exit
        end;

    if k = gtExplosives then
        begin
        //if V > _0_03 then Gear^.State:= Gear^.State or gstAnimation;
        if (hwAbs(Gear^.dX) > _0_15) or ((hwAbs(Gear^.dY) > _0_15) and (hwAbs(Gear^.dX) > _0_02)) then
            begin
            Gear^.doStep := @doStepRollingBarrel;
            exit;
            end
        else Gear^.dX:= _0;

        if ((Gear^.Health * 100 div cBarrelHealth) < random(90)) and ((GameTicks and $FF) = 0) then
            if (cBarrelHealth div Gear^.Health) > 2 then
                AddVisualGear(hwRound(Gear^.X) - 16 + Random(32), hwRound(Gear^.Y) - 2, vgtSmoke)
            else
                AddVisualGear(hwRound(Gear^.X) - 16 + Random(32), hwRound(Gear^.Y) - 2, vgtSmokeWhite);
        dec(Gear^.Health, Gear^.Damage);
        Gear^.Damage := 0;
        end
    else
        begin
        if (Gear^.Pos <> posCaseHealth) and (GameTicks and $1FFF = 0) then // stir 'em up periodically
            begin
            gi := GearsList;
            while gi <> nil do
                begin
                if gi^.Kind = gtGenericFaller then
                    begin
                    gi^.Active:= true;
                    gi^.X:=  int2hwFloat(GetRandom(rightX-leftX)+leftX);
                    gi^.Y:=  int2hwFloat(GetRandom(LAND_HEIGHT-topY)+topY);
                    gi^.dX:= _90-(GetRandomf*_360);
                    gi^.dY:= _90-(GetRandomf*_360)
                    end;
                gi := gi^.NextGear
                end
            end;

        if Gear^.Timer = 500 then
            begin
(* Can't make sparkles team coloured without working out what the next team is going to be. This should be solved, really, since it also screws up
   voices. Reinforcements voices is heard for active team, not team-to-be.  Either that or change crate spawn from end of turn to start, although that
   has its own complexities. *)
            // Abuse a couple of gear values to track origin
            Gear^.Angle:= hwRound(Gear^.Y);
            Gear^.Tag:= random(2);
            inc(Gear^.Timer)
            end;
        if Gear^.Timer < 1833 then inc(Gear^.Timer);
        if Gear^.Timer = 1000 then
            begin
            sparkles:= AddVisualGear(hwRound(Gear^.X), Gear^.Angle, vgtDust, 1);
            if sparkles <> nil then
                begin
                sparkles^.dX:= 0;
                sparkles^.dY:= 0;
                sparkles^.Angle:= 270;
                if Gear^.Tag = 1 then
                    sparkles^.Tint:= $3744D7FF
                else sparkles^.Tint:= $FAB22CFF
                end;
            end;
        if Gear^.Timer < 1000 then
            begin
            AllInactive:= false;
            exit
            end
        end;


    if (Gear^.dY.QWordValue <> 0)
    or (TestCollisionYwithGear(Gear, 1) = 0) then
        begin
        AllInactive := false;

        Gear^.dY := Gear^.dY + cGravity;

        if ((not Gear^.dY.isNegative) and (TestCollisionYwithGear(Gear, 1) <> 0)) or
           (Gear^.dY.isNegative and (TestCollisionYwithGear(Gear, -1) <> 0)) then
             Gear^.dY := _0
        else Gear^.Y := Gear^.Y + Gear^.dY;

        if (not Gear^.dY.isNegative) and (Gear^.dY > _0_001) then
            SetAllHHToActive(false);

        if (not Gear^.dY.isNegative) and (TestCollisionYwithGear(Gear, 1) <> 0) then
            begin
            if (Gear^.dY > _0_2) and (k = gtExplosives) then
                inc(Gear^.Damage, hwRound(Gear^.dY * _70));

            if Gear^.dY > _0_2 then
                for i:= min(12, hwRound(Gear^.dY*_10)) downto 0 do
                    AddVisualGear(hwRound(Gear^.X) - 5 + Random(10), hwRound(Gear^.Y) + 12, vgtDust);

            Gear^.dY := - Gear^.dY * Gear^.Elasticity;
            if Gear^.dY > - _0_001 then
                Gear^.dY := _0
            else if Gear^.dY < - _0_03 then
                PlaySound(Gear^.ImpactSound);
            end;
        //if Gear^.dY > - _0_001 then Gear^.dY:= _0
        CheckGearDrowning(Gear);
        end;

    if (Gear^.dY.QWordValue = 0) then
        AddCI(Gear)
    else if (Gear^.dY.QWordValue <> 0) then
        DeleteCI(Gear)
end;

////////////////////////////////////////////////////////////////////////////////

procedure doStepTarget(Gear: PGear);
begin
    if (Gear^.Timer = 0) and (Gear^.Tag = 0) then
        begin
        PlaySound(sndWarp);
        // workaround: save spawn Y for doStepCase (which is a mess atm)
        Gear^.Angle:= hwRound(Gear^.Y);
        end;

    if (Gear^.Tag = 0) and (Gear^.Timer < 1000) then
        inc(Gear^.Timer)
    else if Gear^.Tag = 1 then
        Gear^.Tag := 2
    else if Gear^.Tag = 2 then
            if Gear^.Timer > 0 then
                dec(Gear^.Timer)
    else
        begin
        DeleteGear(Gear);
        exit;
        end;

    doStepCase(Gear)
end;

////////////////////////////////////////////////////////////////////////////////
procedure doStepIdle(Gear: PGear);
begin
    AllInactive := false;
    dec(Gear^.Timer);
    if Gear^.Timer = 0 then
        begin
        DeleteGear(Gear);
        AfterAttack
        end
end;

////////////////////////////////////////////////////////////////////////////////
procedure doStepShover(Gear: PGear);
var
    HHGear: PGear;
begin
    HHGear := Gear^.Hedgehog^.Gear;
    HHGear^.State := HHGear^.State or gstNoDamage;
    DeleteCI(HHGear);

    AmmoShove(Gear, 30, 115);

    HHGear^.State := (HHGear^.State and (not gstNoDamage)) or gstMoving;
    Gear^.Timer := 250;
    Gear^.doStep := @doStepIdle
end;

////////////////////////////////////////////////////////////////////////////////
procedure doStepWhip(Gear: PGear);
var
    HHGear: PGear;
    i: LongInt;
begin
    HHGear := Gear^.Hedgehog^.Gear;
    HHGear^.State := HHGear^.State or gstNoDamage;
    DeleteCI(HHGear);

    for i:= 0 to 3 do
        begin
        AddVisualGear(hwRound(Gear^.X) + hwSign(Gear^.dX) * (10 + 6 * i), hwRound(Gear^.Y) + 12 + Random(6), vgtDust);
        AmmoShove(Gear, 30, 25);
        Gear^.X := Gear^.X + Gear^.dX * 5
        end;

    HHGear^.State := (HHGear^.State and (not gstNoDamage)) or gstMoving;

    Gear^.Timer := 250;
    Gear^.doStep := @doStepIdle
end;

////////////////////////////////////////////////////////////////////////////////
procedure doStepFlame(Gear: PGear);
var
    gX,gY,i: LongInt;
    sticky: Boolean;
    vgt: PVisualGear;
    tdX,tdY: HWFloat;
    landPixel: Word;
begin
    WorldWrap(Gear);
    sticky:= (Gear^.State and gsttmpFlag) <> 0;
    if (not sticky) then AllInactive := false;

    landPixel:= TestCollisionYwithGear(Gear, 1);
    if landPixel = 0 then
        begin
        AllInactive := false;

        if ((GameTicks mod 100) = 0) then
            begin
            vgt:= AddVisualGear(hwRound(Gear^.X), hwRound(Gear^.Y), vgtFire, gstTmpFlag);
            if vgt <> nil then
                begin
                vgt^.dx:= 0;
                vgt^.dy:= 0;
                vgt^.FrameTicks:= 1800 div (Gear^.Tag mod 3 + 2);
                end;
            end;


        if Gear^.dX.QWordValue > _0_01.QWordValue then
            Gear^.dX := Gear^.dX * _0_995;

        Gear^.dY := Gear^.dY + cGravity;
        // if sticky then Gear^.dY := Gear^.dY + cGravity;

        if Gear^.dY.QWordValue > _0_2.QWordValue then
            Gear^.dY := Gear^.dY * _0_995;

        //if sticky then Gear^.X := Gear^.X + Gear^.dX else
        Gear^.X := Gear^.X + Gear^.dX + cWindSpeed * 640;
        Gear^.Y := Gear^.Y + Gear^.dY;

        if (hwRound(Gear^.Y) > cWaterLine) then
            begin
            gX := hwRound(Gear^.X);
            for i:= 0 to 3 do
                AddVisualGear(gX - 16 + Random(32), cWaterLine - 16 + Random(16), vgtSteam);
            PlaySound(sndVaporize);
            DeleteGear(Gear);
            exit
            end
        end
    else 
        begin
        if (Gear^.Timer = 1) and (GameTicks and $3 = 0) then
            begin
            Gear^.Y:= Gear^.Y+_6;
            if (landPixel and lfIce <> 0) or (TestCollisionYwithGear(Gear, 1) and lfIce <> 0) then
                begin
                gX := hwRound(Gear^.X);
                gY := hwRound(Gear^.Y)-6;
                DrawExplosion(gX, gY, 4);
                PlaySound(sndVaporize);
                AddVisualGear(gX - 3 + Random(6), gY - 2, vgtSteam);
                DeleteGear(Gear);
                exit
                end;
            Gear^.Y:= Gear^.Y-_6
            end;
        if sticky and (GameTicks and $F = 0) then
            begin
            Gear^.Radius := 7;
            tdX:= Gear^.dX;
            tdY:= Gear^.dY;
            Gear^.dX.QWordValue:= 120000000;
            Gear^.dY.QWordValue:= 429496730;
            Gear^.dX.isNegative:= getrandom(2)<>1;
            Gear^.dY.isNegative:= true;
            AmmoShove(Gear, 2, 125);
            Gear^.dX:= tdX;
            Gear^.dY:= tdY;
            Gear^.Radius := 1
            end;
        if Gear^.Timer > 0 then
            begin
            dec(Gear^.Timer);
            inc(Gear^.Damage)
            end
        else
            begin
            gX := hwRound(Gear^.X);
            gY := hwRound(Gear^.Y);
            // Standard fire
            if (not sticky) then
                begin
                if ((GameTicks and $1) = 0) then
                    begin
                    Gear^.Radius := 7;
                    tdX:= Gear^.dX;
                    tdY:= Gear^.dY;
                    Gear^.dX.QWordValue:= 214748365;
                    Gear^.dY.QWordValue:= 429496730;
                    Gear^.dX.isNegative:= getrandom(2)<>1;
                    Gear^.dY.isNegative:= true;
                    AmmoShove(Gear, 6, 100);
                    Gear^.dX:= tdX;
                    Gear^.dY:= tdY;
                    Gear^.Radius := 1;
                    end
                else if ((GameTicks and $3) = 3) then
                    doMakeExplosion(gX, gY, 8, Gear^.Hedgehog, 0);//, EXPLNoDamage);
                //DrawExplosion(gX, gY, 4);

                if ((GameTicks and $7) = 0) and (Random(2) = 0) then
                    for i:= Random(2) downto 0 do
                        AddVisualGear(gX - 3 + Random(6), gY - 2, vgtSmoke);

                if Gear^.Health > 0 then
                    dec(Gear^.Health);
                Gear^.Timer := 450 - Gear^.Tag * 8 + LongInt(GetRandom(2))
                end
            else
                begin
                // Modified fire
                if ((GameTicks and $7FF) = 0) and ((GameFlags and gfSolidLand) = 0) then
                    begin
                    DrawExplosion(gX, gY, 4);

                    for i:= Random(3) downto 0 do
                        AddVisualGear(gX - 3 + Random(6), gY - 2, vgtSmoke);
                    end;

// This one is interesting.  I think I understand the purpose, but I wonder if a bit more fuzzy of kicking could be done with getrandom.
                Gear^.Timer := 100 - Gear^.Tag * 3 + LongInt(GetRandom(2));
                if (Gear^.Damage > 3000+Gear^.Tag*1500) then
                    Gear^.Health := 0
                end
            end
        end;
    if Gear^.Health = 0 then
        begin
        gX := hwRound(Gear^.X);
        gY := hwRound(Gear^.Y);
        if (not sticky) then
            begin
            if ((GameTicks and $3) = 0) and (Random(1) = 0) then
                for i:= Random(2) downto 0 do
                    AddVisualGear(gX - 3 + Random(6), gY - 2, vgtSmoke);
            end
        else
            for i:= Random(3) downto 0 do
                AddVisualGear(gX - 3 + Random(6), gY - 2, vgtSmoke);

        DeleteGear(Gear)
        end;
end;

////////////////////////////////////////////////////////////////////////////////
procedure doStepFirePunchWork(Gear: PGear);
var
    HHGear: PGear;
begin
    AllInactive := false;
    if ((Gear^.Message and gmDestroy) <> 0) then
        begin
        DeleteGear(Gear);
        AfterAttack;
        exit
        end;

    HHGear := Gear^.Hedgehog^.Gear;
    if hwRound(HHGear^.Y) <= Gear^.Tag - 2 then
        begin
        Gear^.Tag := hwRound(HHGear^.Y);
        DrawTunnel(HHGear^.X - int2hwFloat(cHHRadius), HHGear^.Y - _1, _0_5, _0, cHHRadius * 4, 2);
        HHGear^.State := HHGear^.State or gstNoDamage;
        Gear^.Y := HHGear^.Y;
        AmmoShove(Gear, 30, 40);
        HHGear^.State := HHGear^.State and (not gstNoDamage)
        end;

    HHGear^.dY := HHGear^.dY + cGravity;
<<<<<<< HEAD
    if (not HHGear^.dY.isNegative) then
=======
    if Gear^.Timer > 0 then dec(Gear^.Timer);
    if not (HHGear^.dY.isNegative) or (Gear^.Timer = 0) then
>>>>>>> 127f6c64
        begin
        HHGear^.State := HHGear^.State or gstMoving;
        DeleteGear(Gear);
        AfterAttack;
        exit
        end;

    if CheckLandValue(hwRound(HHGear^.X), hwRound(HHGear^.Y + HHGear^.dY + SignAs(_6,Gear^.dY)),
        lfIndestructible) then
            HHGear^.Y := HHGear^.Y + HHGear^.dY
end;

procedure doStepFirePunch(Gear: PGear);
var
    HHGear: PGear;
begin
    AllInactive := false;
    HHGear := Gear^.Hedgehog^.Gear;
    DeleteCI(HHGear);
    //HHGear^.X := int2hwFloat(hwRound(HHGear^.X)) - _0_5; WTF?
    HHGear^.dX := SignAs(cLittle, Gear^.dX);

    HHGear^.dY := - _0_3;

    Gear^.X := HHGear^.X;
    Gear^.dX := SignAs(_0_45, Gear^.dX);
    Gear^.dY := - _0_9;
    Gear^.doStep := @doStepFirePunchWork;
    DrawTunnel(HHGear^.X - int2hwFloat(cHHRadius), HHGear^.Y + _1, _0_5, _0, cHHRadius * 4, 5);

    PlaySoundV(TSound(ord(sndFirePunch1) + GetRandom(6)), HHGear^.Hedgehog^.Team^.voicepack)
end;

////////////////////////////////////////////////////////////////////////////////

procedure doStepParachuteWork(Gear: PGear);
var
    HHGear: PGear;
begin
    HHGear := Gear^.Hedgehog^.Gear;

    inc(Gear^.Timer);

    if (TestCollisionYwithGear(HHGear, 1) <> 0)
    or ((HHGear^.State and gstHHDriven) = 0)
    or CheckGearDrowning(HHGear)
    or ((Gear^.Message and gmAttack) <> 0) then
        begin
        with HHGear^ do
            begin
            Message := 0;
            SetLittle(dX);
            dY := _0;
            State := State or gstMoving;
            end;
        DeleteGear(Gear);
        isCursorVisible := false;
        ApplyAmmoChanges(HHGear^.Hedgehog^);
        exit
        end;

    HHGear^.X := HHGear^.X + cWindSpeed * 200;

    if (Gear^.Message and gmLeft) <> 0 then
        HHGear^.X := HHGear^.X - cMaxWindSpeed * 80

    else if (Gear^.Message and gmRight) <> 0 then
        HHGear^.X := HHGear^.X + cMaxWindSpeed * 80;

    if (Gear^.Message and gmUp) <> 0 then
        HHGear^.Y := HHGear^.Y - cGravity * 40

    else if (Gear^.Message and gmDown) <> 0 then
        HHGear^.Y := HHGear^.Y + cGravity * 40;

    // don't drift into obstacles
    if TestCollisionXwithGear(HHGear, hwSign(HHGear^.dX)) <> 0 then
        HHGear^.X := HHGear^.X - int2hwFloat(hwSign(HHGear^.dX));
    HHGear^.Y := HHGear^.Y + cGravity * 100;
    Gear^.X := HHGear^.X;
    Gear^.Y := HHGear^.Y
end;

procedure doStepParachute(Gear: PGear);
var
    HHGear: PGear;
begin
    HHGear := Gear^.Hedgehog^.Gear;

    DeleteCI(HHGear);

    AfterAttack;

    HHGear^.State := HHGear^.State and (not (gstAttacking or gstAttacked or gstMoving));
    HHGear^.Message := HHGear^.Message and (not gmAttack);

    Gear^.doStep := @doStepParachuteWork;

    Gear^.Message := HHGear^.Message;
    doStepParachuteWork(Gear)
end;

////////////////////////////////////////////////////////////////////////////////
procedure doStepAirAttackWork(Gear: PGear);
begin
    AllInactive := false;
    Gear^.X := Gear^.X + cAirPlaneSpeed * Gear^.Tag;

    if (Gear^.Health > 0) and (not (Gear^.X < Gear^.dX)) and (Gear^.X < Gear^.dX + cAirPlaneSpeed) then
        begin
        dec(Gear^.Health);
            case Gear^.State of
                0: FollowGear := AddGear(hwRound(Gear^.X), hwRound(Gear^.Y), gtAirBomb, 0, cBombsSpeed * Gear^.Tag, _0, 0);
                1: FollowGear := AddGear(hwRound(Gear^.X), hwRound(Gear^.Y), gtMine,    0, cBombsSpeed * Gear^.Tag, _0, 0);
                2: FollowGear := AddGear(hwRound(Gear^.X), hwRound(Gear^.Y), gtNapalmBomb, 0, cBombsSpeed * Gear^.Tag, _0, 0);
                3: FollowGear := AddGear(hwRound(Gear^.X), hwRound(Gear^.Y), gtDrill, gsttmpFlag, cBombsSpeed * Gear^.Tag, _0, Gear^.Timer + 1);
            //4: FollowGear := AddGear(hwRound(Gear^.X), hwRound(Gear^.Y), gtWaterMelon, 0, cBombsSpeed *
            //                 Gear^.Tag, _0, 5000);
            end;
        Gear^.dX := Gear^.dX + int2hwFloat(30 * Gear^.Tag);
        StopSoundChan(Gear^.SoundChannel, 4000);
        end;

    if (GameTicks and $3F) = 0 then
        AddVisualGear(hwRound(Gear^.X), hwRound(Gear^.Y), vgtSmokeTrace);

    if (hwRound(Gear^.X) > (max(LAND_WIDTH,4096)+2048)) or (hwRound(Gear^.X) < -2048) then
        begin
        // avoid to play forever (is this necessary?)
        StopSoundChan(Gear^.SoundChannel);
        DeleteGear(Gear)
        end;
end;

procedure doStepAirAttack(Gear: PGear);
begin
    AllInactive := false;

    if Gear^.X.QWordValue = 0 then
        begin
        Gear^.Tag :=  1;
        Gear^.X := -_2048;
        end
    else
        begin
        Gear^.Tag := -1;
        Gear^.X := int2hwFloat(max(LAND_WIDTH,4096) + 2048);
        end;

    Gear^.Y := int2hwFloat(topY-300);
    Gear^.dX := int2hwFloat(Gear^.Target.X - 5 * Gear^.Tag * 15);

    // calcs for Napalm Strike, so that it will hit the target (without wind at least :P)
    if (Gear^.State = 2) then
        Gear^.dX := Gear^.dX - cBombsSpeed * Gear^.Tag * 900
    // calcs for regular falling gears
    else if (int2hwFloat(Gear^.Target.Y) - Gear^.Y > _0) then
            Gear^.dX := Gear^.dX - cBombsSpeed * hwSqrt((int2hwFloat(Gear^.Target.Y) - Gear^.Y) * 2 /
                cGravity) * Gear^.Tag;

    Gear^.Health := 6;
    Gear^.doStep := @doStepAirAttackWork;
    Gear^.SoundChannel := LoopSound(sndPlane, 4000);

end;

////////////////////////////////////////////////////////////////////////////////

procedure doStepAirBomb(Gear: PGear);
begin
    AllInactive := false;
    doStepFallingGear(Gear);
    if (Gear^.State and gstCollision) <> 0 then
        begin
        doMakeExplosion(hwRound(Gear^.X), hwRound(Gear^.Y), 30, Gear^.Hedgehog, EXPLAutoSound);
        DeleteGear(Gear);
        {$IFNDEF PAS2C}
        with mobileRecord do
            if (performRumble <> nil) and (not fastUntilLag) then
                performRumble(kSystemSoundID_Vibrate);
        {$ENDIF}
        exit
        end;
    if (GameTicks and $3F) = 0 then
        AddVisualGear(hwRound(Gear^.X), hwRound(Gear^.Y), vgtSmokeTrace)
end;

////////////////////////////////////////////////////////////////////////////////

procedure doStepGirder(Gear: PGear);
var
    HHGear: PGear;
    x, y, tx, ty: hwFloat;
    rx: LongInt;
    LandFlags: Word;
begin
    AllInactive := false;

    HHGear := Gear^.Hedgehog^.Gear;
    tx := int2hwFloat(Gear^.Target.X);
    ty := int2hwFloat(Gear^.Target.Y);
    x := HHGear^.X;
    y := HHGear^.Y;
    rx:= hwRound(x);

    LandFlags:= 0;
    if Gear^.AmmoType = amRubber then LandFlags:= lfBouncy
    else if cIce then LandFlags:= lfIce;

    if ((Distance(tx - x, ty - y) > _256) and ((WorldEdge <> weWrap) or 
            (
            (Distance(tx - int2hwFloat(rightX+(rx-leftX)), ty - y) > _256) and
            (Distance(tx - int2hwFloat(leftX-(rightX-rx)), ty - y) > _256)
            )))
    or (not TryPlaceOnLand(Gear^.Target.X - SpritesData[Ammoz[Gear^.AmmoType].PosSprite].Width div 2, Gear^.Target.Y - SpritesData[Ammoz[Gear^.AmmoType].PosSprite].Height div 2, Ammoz[Gear^.AmmoType].PosSprite, Gear^.State, true, false, LandFlags)) then
        begin
        PlaySound(sndDenied);
        HHGear^.Message := HHGear^.Message and (not gmAttack);
        HHGear^.State := HHGear^.State and (not gstAttacking);
        HHGear^.State := HHGear^.State or gstHHChooseTarget;
        isCursorVisible := true;
        DeleteGear(Gear)
        end
    else
        begin
        PlaySound(sndPlaced);
        DeleteGear(Gear);
        AfterAttack;
        end;

    HHGear^.State := HHGear^.State and (not (gstAttacking or gstAttacked));
    HHGear^.Message := HHGear^.Message and (not gmAttack);
end;

////////////////////////////////////////////////////////////////////////////////
procedure doStepTeleportAfter(Gear: PGear);
var
    HHGear: PGear;
begin
    HHGear := Gear^.Hedgehog^.Gear;
    doStepHedgehogMoving(HHGear);
    // if not infattack mode wait for hedgehog finish falling to collect cases
    if ((GameFlags and gfInfAttack) <> 0)
    or ((HHGear^.State and gstMoving) = 0)
    or (Gear^.Hedgehog^.Gear^.Damage > 0)
    or ((HHGear^.State and gstDrowning) = 1) then
        begin
        DeleteGear(Gear);
        AfterAttack
        end
end;

procedure doStepTeleportAnim(Gear: PGear);
begin
    if (Gear^.Hedgehog^.Gear^.Damage > 0) then
        begin
        DeleteGear(Gear);
        AfterAttack;
        end;
    inc(Gear^.Timer);
    if Gear^.Timer = 65 then
        begin
        Gear^.Timer := 0;
        inc(Gear^.Pos);
        if Gear^.Pos = 11 then
            Gear^.doStep := @doStepTeleportAfter
        end;
end;

procedure doStepTeleport(Gear: PGear);
var
    HHGear: PGear;
begin
    AllInactive := false;

    HHGear := Gear^.Hedgehog^.Gear;
    if (not (TryPlaceOnLand(Gear^.Target.X - SpritesData[sprHHTelepMask].Width div 2,
        Gear^.Target.Y - SpritesData[sprHHTelepMask].Height div 2,
        sprHHTelepMask, 0, false, false))) then
        begin
        HHGear^.Message := HHGear^.Message and (not gmAttack);
        HHGear^.State := HHGear^.State and (not gstAttacking);
        HHGear^.State := HHGear^.State or gstHHChooseTarget;
        DeleteGear(Gear);
        isCursorVisible := true;
        PlaySound(sndDenied)
        end
    else
        begin
        DeleteCI(HHGear);
        SetAllHHToActive(true);
        Gear^.doStep := @doStepTeleportAnim;

  // copy old HH position and direction to Gear (because we need them for drawing the vanishing hog)
        Gear^.dX := HHGear^.dX;
        // retrieve the cursor direction (it was previously copied to X so it doesn't get lost)
        HHGear^.dX.isNegative := (Gear^.X.QWordValue <> 0);
        Gear^.X := HHGear^.X;
        Gear^.Y := HHGear^.Y;
        HHGear^.X := int2hwFloat(Gear^.Target.X);
        HHGear^.Y := int2hwFloat(Gear^.Target.Y);
        HHGear^.State := HHGear^.State or gstMoving;
        Gear^.Hedgehog^.Unplaced := false;
        isCursorVisible := false;
        playSound(sndWarp)
        end;
    Gear^.Target.X:= NoPointX
end;

////////////////////////////////////////////////////////////////////////////////
procedure doStepSwitcherWork(Gear: PGear);
var
    HHGear: PGear;
    hedgehog: PHedgehog;
    State: Longword;
begin
    AllInactive := false;

    if ((Gear^.Message and (not gmSwitch)) <> 0) or (TurnTimeLeft = 0) then
        begin
        hedgehog := Gear^.Hedgehog;
        //Msg := Gear^.Message and (not gmSwitch);
        DeleteGear(Gear);
        ApplyAmmoChanges(hedgehog^);

        HHGear := CurrentHedgehog^.Gear;
        ApplyAmmoChanges(HHGear^.Hedgehog^);
        //HHGear^.Message := Msg;
        exit
        end;

    if (Gear^.Message and gmSwitch) <> 0 then
        begin
        HHGear := CurrentHedgehog^.Gear;
        HHGear^.Message := HHGear^.Message and (not gmSwitch);
        Gear^.Message := Gear^.Message and (not gmSwitch);
        State := HHGear^.State;
        HHGear^.State := 0;
        HHGear^.Z := cHHZ;
        HHGear^.Active := false;
        HHGear^.Message:= HHGear^.Message or gmRemoveFromList or gmAddToList;

        PlaySound(sndSwitchHog);

        repeat
            CurrentTeam^.CurrHedgehog := Succ(CurrentTeam^.CurrHedgehog) mod (CurrentTeam^.HedgehogsNumber);
        until (CurrentTeam^.Hedgehogs[CurrentTeam^.CurrHedgehog].Gear <> nil) and
              (CurrentTeam^.Hedgehogs[CurrentTeam^.CurrHedgehog].Gear^.Damage = 0) and
              (CurrentTeam^.Hedgehogs[CurrentTeam^.CurrHedgehog].Effects[heFrozen]=0);

        SwitchCurrentHedgehog(@CurrentTeam^.Hedgehogs[CurrentTeam^.CurrHedgehog]);
        AmmoMenuInvalidated:= true;

        HHGear := CurrentHedgehog^.Gear;
        HHGear^.State := State;
        HHGear^.Active := true;
        FollowGear := HHGear;
        HHGear^.Z := cCurrHHZ;
        HHGear^.Message:= HHGear^.Message or gmRemoveFromList or gmAddToList;
        Gear^.X := HHGear^.X;
        Gear^.Y := HHGear^.Y
        end;
end;

procedure doStepSwitcher(Gear: PGear);
var
    HHGear: PGear;
begin
    Gear^.doStep := @doStepSwitcherWork;

    HHGear := Gear^.Hedgehog^.Gear;
    OnUsedAmmo(HHGear^.Hedgehog^);
    with HHGear^ do
        begin
        State := State and (not gstAttacking);
        Message := Message and (not gmAttack)
        end
end;

////////////////////////////////////////////////////////////////////////////////
procedure doStepMortar(Gear: PGear);
var
    dX, dY, gdX, gdY: hwFloat;
    i: LongInt;
begin
    AllInactive := false;
    gdX := Gear^.dX;
    gdY := Gear^.dY;

    doStepFallingGear(Gear);
    if (Gear^.State and gstCollision) <> 0 then
        begin
        doMakeExplosion(hwRound(Gear^.X), hwRound(Gear^.Y), 20, Gear^.Hedgehog, EXPLAutoSound);
        gdX.isNegative := not gdX.isNegative;
        gdY.isNegative := not gdY.isNegative;
        gdX:= gdX*_0_2;
        gdY:= gdY*_0_2;

        for i:= 0 to 4 do
            begin
            dX := gdX + rndSign(GetRandomf) * _0_03;
            dY := gdY + rndSign(GetRandomf) * _0_03;
            AddGear(hwRound(Gear^.X), hwRound(Gear^.Y), gtCluster, 0, dX, dY, 25);
            end;

        DeleteGear(Gear);
        exit
        end;

    if (GameTicks and $3F) = 0 then
        begin
        if hwRound(Gear^.Y) > cWaterLine then
             AddVisualGear(hwRound(Gear^.X), hwRound(Gear^.Y), vgtBubble)
        else AddVisualGear(hwRound(Gear^.X), hwRound(Gear^.Y), vgtSmokeTrace)
        end
end;

////////////////////////////////////////////////////////////////////////////////
procedure doStepKamikazeWork(Gear: PGear);
var
    i: LongWord;
    HHGear: PGear;
    sparkles: PVisualGear;
    hasWishes: boolean;
begin
    AllInactive := false;
    hasWishes:= ((Gear^.Message and (gmPrecise or gmSwitch)) = (gmPrecise or gmSwitch));
    if hasWishes then
        Gear^.AdvBounce:= 1;

    HHGear := Gear^.Hedgehog^.Gear;
    if HHGear = nil then
        begin
        DeleteGear(Gear);
        exit
        end;

    HHGear^.State := HHGear^.State or gstNoDamage;
    DeleteCI(HHGear);

    Gear^.X := HHGear^.X;
    Gear^.Y := HHGear^.Y;
    if (GameTicks mod 2 = 0) and hasWishes then
        begin
        sparkles:= AddVisualGear(hwRound(Gear^.X), hwRound(Gear^.Y), vgtDust, 1);
        if sparkles <> nil then
            begin
            sparkles^.Tint:= ((random(210)+45) shl 24) or ((random(210)+45) shl 16) or ((random(210)+45) shl 8) or $FF;
            sparkles^.Angle:= random(360);
            end
        end;

    i := 2;
    repeat

        Gear^.X := Gear^.X + HHGear^.dX;
        Gear^.Y := Gear^.Y + HHGear^.dY;
        HHGear^.X := Gear^.X;
        HHGear^.Y := Gear^.Y;

        inc(Gear^.Damage, 2);

        //  if TestCollisionXwithGear(HHGear, hwSign(Gear^.dX))
        //      or TestCollisionYwithGear(HHGear, hwSign(Gear^.dY)) then inc(Gear^.Damage, 3);

        dec(i)
    until (i = 0)
    or (Gear^.Damage > Gear^.Health);

    inc(upd);
    if upd > 3 then
        begin
        if Gear^.Health < 1500 then
            begin
            if Gear^.AdvBounce <> 0 then
                Gear^.Pos := 3
            else
                Gear^.Pos := 2;
            end;

        AmmoShove(Gear, 30, 40);

        DrawTunnel(HHGear^.X - HHGear^.dX * 10,
                    HHGear^.Y - _2 - HHGear^.dY * 10 + hwAbs(HHGear^.dY) * 2,
        HHGear^.dX,
        HHGear^.dY,
        20 + cHHRadius * 2,
        cHHRadius * 2 + 7);

        upd := 0
        end;

    if Gear^.Health < Gear^.Damage then
        begin
        doMakeExplosion(hwRound(Gear^.X), hwRound(Gear^.Y), 30, Gear^.Hedgehog, EXPLAutoSound);
        if hasWishes then
            for i:= 0 to 31 do
                begin
                sparkles:= AddVisualGear(hwRound(Gear^.X), hwRound(Gear^.Y), vgtStraightShot);
                if sparkles <> nil then
                    with sparkles^ do
                        begin
                        Tint:= ((random(210)+45) shl 24) or ((random(210)+45) shl 16) or ((random(210)+45) shl 8) or $FF;
                        Angle:= random(360);
                        dx:= 0.001 * (random(200));
                        dy:= 0.001 * (random(200));
                        if random(2) = 0 then
                            dx := -dx;
                        if random(2) = 0 then
                            dy := -dy;
                        FrameTicks:= random(400) + 250
                        end
                end;
        AfterAttack;
        HHGear^.Message:= HHGear^.Message or gmDestroy;
        DeleteGear(Gear);
    end
    else
        begin
        dec(Gear^.Health, Gear^.Damage);
        Gear^.Damage := 0
        end
end;

procedure doStepKamikazeIdle(Gear: PGear);
begin
    AllInactive := false;
    dec(Gear^.Timer);
    if Gear^.Timer = 0 then
        begin
        Gear^.Pos := 1;
        PlaySoundV(sndKamikaze, Gear^.Hedgehog^.Team^.voicepack);
        Gear^.doStep := @doStepKamikazeWork
        end
end;

procedure doStepKamikaze(Gear: PGear);
var
    HHGear: PGear;
begin
    AllInactive := false;

    HHGear := Gear^.Hedgehog^.Gear;

    HHGear^.dX := Gear^.dX;
    HHGear^.dY := Gear^.dY;

    Gear^.dX := SignAs(_0_45, Gear^.dX);
    Gear^.dY := - _0_9;

    Gear^.Timer := 550;

    Gear^.doStep := @doStepKamikazeIdle
end;

////////////////////////////////////////////////////////////////////////////////

const cakeh =   27;
var
    CakePoints: array[0..Pred(cakeh)] of record
        x, y: hwFloat;
    end;
    CakeI: Longword;

procedure doStepCakeExpl(Gear: PGear);
begin
    AllInactive := false;

    inc(Gear^.Tag);
    if Gear^.Tag < 2250 then
        exit;

    doMakeExplosion(hwRound(Gear^.X), hwRound(Gear^.Y), cakeDmg, Gear^.Hedgehog, EXPLAutoSound);
    AfterAttack;
    DeleteGear(Gear)
end;

procedure doStepCakeDown(Gear: PGear);
var
    gi: PGear;
    dmg, dmgBase: LongInt;
    fX, fY, tdX, tdY: hwFloat;
begin
    AllInactive := false;

    inc(Gear^.Tag);
    if Gear^.Tag < 100 then
        exit;
    Gear^.Tag := 0;

    if Gear^.Pos = 0 then
        begin
///////////// adapted from doMakeExplosion ///////////////////////////
        //fX:= Gear^.X;
        //fY:= Gear^.Y;
        //fX.QWordValue:= fX.QWordValue and $FFFFFFFF00000000;
        //fY.QWordValue:= fY.QWordValue and $FFFFFFFF00000000;
        fX:= int2hwFloat(hwRound(Gear^.X));
        fY:= int2hwFloat(hwRound(Gear^.Y));
        dmgBase:= cakeDmg shl 1 + cHHRadius div 2;
        gi := GearsList;
        while gi <> nil do
            begin
            if gi^.Kind = gtHedgehog then
                begin
                dmg:= 0;
                tdX:= gi^.X-fX;
                tdY:= gi^.Y-fY;
                if hwRound(hwAbs(tdX)+hwAbs(tdY)) < dmgBase then
                    dmg:= dmgBase - max(hwRound(Distance(tdX, tdY)),gi^.Radius);
                if (dmg > 1) then dmg:= ModifyDamage(min(dmg div 2, cakeDmg), gi);
                if (dmg > 1) then
                    if (CurrentHedgehog^.Gear = gi) and ((gi^.Hedgehog^.Effects[heInvulnerable] = 0)) then
                        gi^.State := gi^.State or gstLoser
                    else
                        gi^.State := gi^.State or gstWinner;
                end;
            gi := gi^.NextGear
            end;
//////////////////////////////////////////////////////////////////////
        Gear^.doStep := @doStepCakeExpl;
        PlaySound(sndCake)
        end
    else dec(Gear^.Pos)
end;


procedure doStepCakeWork(Gear: PGear);
var
    tdx, tdy: hwFloat;
begin
    AllInactive := false;

    inc(Gear^.Tag);
    if Gear^.Tag < 7 then
        exit;

    dec(Gear^.Health);
    Gear^.Timer := Gear^.Health*10;
    if Gear^.Health mod 100 = 0 then
        Gear^.PortalCounter:= 0;
    // This is not seconds, but at least it is *some* feedback
    if (Gear^.Health = 0) or ((Gear^.Message and gmAttack) <> 0) then
        begin
        FollowGear := Gear;
        Gear^.RenderTimer := false;
        Gear^.doStep := @doStepCakeDown;
        exit
        end;

    cakeStep(Gear);

    if Gear^.Tag = 0 then
        begin
        CakeI := (CakeI + 1) mod cakeh;
        tdx := CakePoints[CakeI].x - Gear^.X;
        tdy := - CakePoints[CakeI].y + Gear^.Y;
        CakePoints[CakeI].x := Gear^.X;
        CakePoints[CakeI].y := Gear^.Y;
        Gear^.DirAngle := DxDy2Angle(tdx, tdy);
        end;
end;

procedure doStepCakeUp(Gear: PGear);
var
    i: Longword;
begin
    AllInactive := false;

    inc(Gear^.Tag);
    if Gear^.Tag < 100 then
        exit;
    Gear^.Tag := 0;

    if Gear^.Pos = 6 then
        begin
        for i:= 0 to Pred(cakeh) do
            begin
            CakePoints[i].x := Gear^.X;
            CakePoints[i].y := Gear^.Y
            end;
        CakeI := 0;
        Gear^.doStep := @doStepCakeWork
        end
    else
        inc(Gear^.Pos)
end;

procedure doStepCakeFall(Gear: PGear);
begin
    AllInactive := false;

    Gear^.dY := Gear^.dY + cGravity;
    if TestCollisionYwithGear(Gear, 1) <> 0 then
        Gear^.doStep := @doStepCakeUp
    else
        begin
        Gear^.Y := Gear^.Y + Gear^.dY;
        if CheckGearDrowning(Gear) then
            AfterAttack
        end
end;

procedure doStepCake(Gear: PGear);
var
    HHGear: PGear;
begin
    AllInactive := false;

    HHGear := Gear^.Hedgehog^.Gear;
    HHGear^.Message := HHGear^.Message and (not gmAttack);
    Gear^.CollisionMask:= lfNotCurrentMask;

    FollowGear := Gear;

    Gear^.doStep := @doStepCakeFall
end;

////////////////////////////////////////////////////////////////////////////////
procedure doStepSeductionWork(Gear: PGear);
var i: LongInt;
    hogs: PGearArrayS;
begin
    AllInactive := false;
    hogs := GearsNear(Gear^.X, Gear^.Y, gtHedgehog, Gear^.Radius);
    if hogs.size > 0 then
        begin
        for i:= 0 to hogs.size - 1 do
            with hogs.ar^[i]^ do
                begin
                if hogs.ar^[i] <> CurrentHedgehog^.Gear then
                    begin
                    dX:= _50 * cGravity * (Gear^.X - X) / _25;
                    dY:= -_450 * cGravity;
                    Active:= true;
                    end
                end;
        end ;
        AfterAttack;
        DeleteGear(Gear);
(*
    Gear^.X := Gear^.X + Gear^.dX;
    Gear^.Y := Gear^.Y + Gear^.dY;
    x := hwRound(Gear^.X);
    y := hwRound(Gear^.Y);

    if ((y and LAND_HEIGHT_MASK) = 0) and ((x and LAND_WIDTH_MASK) = 0) then
        if (Land[y, x] <> 0) then
            begin
            Gear^.dX.isNegative := not Gear^.dX.isNegative;
            Gear^.dY.isNegative := not Gear^.dY.isNegative;
            Gear^.dX := Gear^.dX * _1_5;
            Gear^.dY := Gear^.dY * _1_5 - _0_3;
            AmmoShove(Gear, 0, 40);
            AfterAttack;
            DeleteGear(Gear)
            end
        else
    else
        begin
        AfterAttack;
        DeleteGear(Gear)
        end*)
end;

procedure doStepSeductionWear(Gear: PGear);
var heart: PVisualGear;
begin
    AllInactive := false;
    inc(Gear^.Timer);
    if Gear^.Timer > 250 then
        begin
        Gear^.Timer := 0;
        inc(Gear^.Pos);
        if Gear^.Pos = 5 then
            PlaySoundV(sndYoohoo, Gear^.Hedgehog^.Team^.voicepack)
        end;

    if (Gear^.Pos = 14) and (RealTicks and $3 = 0) then
        begin
        heart:= AddVisualGear(hwRound(Gear^.X), hwRound(Gear^.Y), vgtStraightShot);
        if heart <> nil then
            with heart^ do
                begin
                dx:= 0.001 * (random(200));
                dy:= 0.001 * (random(200));
                if random(2) = 0 then
                    dx := -dx;
                if random(2) = 0 then
                    dy := -dy;
                FrameTicks:= random(750) + 1000;
                State:= ord(sprSeduction)
                end;
        end;

    if Gear^.Pos = 15 then
        Gear^.doStep := @doStepSeductionWork
end;

procedure doStepSeduction(Gear: PGear);
begin
    AllInactive := false;
    //DeleteCI(Gear^.Hedgehog^.Gear);
    Gear^.doStep := @doStepSeductionWear
end;

////////////////////////////////////////////////////////////////////////////////
procedure doStepWaterUp(Gear: PGear);
var
    i: LongWord;
begin
    if (Gear^.Tag = 0)
    or (cWaterLine = 0) then
        begin
        DeleteGear(Gear);
        exit
        end;

    AllInactive := false;

    inc(Gear^.Timer);
    if Gear^.Timer = 17 then
        Gear^.Timer := 0
    else
        exit;

    if cWaterLine > 0 then
        begin
        dec(cWaterLine);
        for i:= 0 to LAND_WIDTH - 1 do
            Land[cWaterLine, i] := 0;
        SetAllToActive
        end;

    dec(Gear^.Tag);
end;

////////////////////////////////////////////////////////////////////////////////
procedure doStepDrillDrilling(Gear: PGear);
var
    t: PGearArray;
    tempColl: Word;
begin
    AllInactive := false;
    if (Gear^.Timer > 0) and (Gear^.Timer mod 10 <> 0) then
        begin
        dec(Gear^.Timer);
        exit;
        end;

    DrawTunnel(Gear^.X, Gear^.Y, Gear^.dX, Gear^.dY, 2, 6);
    Gear^.X := Gear^.X + Gear^.dX;
    Gear^.Y := Gear^.Y + Gear^.dY;
    if (Gear^.Timer mod 30) = 0 then
        AddVisualGear(hwRound(Gear^.X + _20 * Gear^.dX), hwRound(Gear^.Y + _20 * Gear^.dY), vgtDust);
    if (CheckGearDrowning(Gear)) then
        begin
        StopSoundChan(Gear^.SoundChannel);
        exit
    end;

    tempColl:= Gear^.CollisionMask;
    Gear^.CollisionMask:= $007F;
    if (TestCollisionYWithGear(Gear, hwSign(Gear^.dY)) <> 0) or (TestCollisionXWithGear(Gear, hwSign(Gear^.dX)) <> 0) or (GameTicks > Gear^.FlightTime) then
        t := CheckGearsCollision(Gear)
    else t := nil;
    Gear^.CollisionMask:= tempColl;
    //fixes drill not exploding when touching HH bug

    if (Gear^.Timer = 0) or ((t <> nil) and (t^.Count <> 0))
    or ( ((Gear^.State and gsttmpFlag) = 0) and (TestCollisionYWithGear(Gear, hwSign(Gear^.dY)) = 0) and (TestCollisionXWithGear(Gear, hwSign(Gear^.dX)) = 0))
// CheckLandValue returns true if the type isn't matched
    or (not (CheckLandValue(hwRound(Gear^.X), hwRound(Gear^.Y), lfIndestructible))) then
        begin
        //out of time or exited ground
        StopSoundChan(Gear^.SoundChannel);
        if (Gear^.State and gsttmpFlag) <> 0 then
            doMakeExplosion(hwRound(Gear^.X), hwRound(Gear^.Y), 30, Gear^.Hedgehog, EXPLAutoSound)
        else
            doMakeExplosion(hwRound(Gear^.X), hwRound(Gear^.Y), 50, Gear^.Hedgehog, EXPLAutoSound);
        DeleteGear(Gear);
        exit
        end

<<<<<<< HEAD
    else if (TestCollisionYWithGear(Gear, hwSign(Gear^.dY)) = 0) and (not (TestCollisionXWithGear(Gear, hwSign(Gear^.dX)))) then
=======
    else if (TestCollisionYWithGear(Gear, hwSign(Gear^.dY)) = 0) and (TestCollisionXWithGear(Gear, hwSign(Gear^.dX)) = 0) then
>>>>>>> 127f6c64
        begin
        StopSoundChan(Gear^.SoundChannel);
        Gear^.Tag := 1;
        Gear^.doStep := @doStepDrill
        end;

    dec(Gear^.Timer);
end;

procedure doStepDrill(Gear: PGear);
var
    t: PGearArray;
    oldDx, oldDy: hwFloat;
    t2: hwFloat;
begin
    AllInactive := false;

    if (Gear^.State and gsttmpFlag) = 0 then
        Gear^.dX := Gear^.dX + cWindSpeed;

    oldDx := Gear^.dX;
    oldDy := Gear^.dY;

    doStepFallingGear(Gear);

    if (GameTicks and $3F) = 0 then
        begin
        if hwRound(Gear^.Y) > cWaterLine then
             AddVisualGear(hwRound(Gear^.X), hwRound(Gear^.Y), vgtBubble)
        else AddVisualGear(hwRound(Gear^.X), hwRound(Gear^.Y), vgtSmokeTrace)
        end;

    if ((Gear^.State and gstCollision) <> 0) then
        begin
        //hit
        Gear^.dX := oldDx;
        Gear^.dY := oldDy;

        if GameTicks > Gear^.FlightTime then
            t := CheckGearsCollision(Gear)
        else
            t := nil;
        if (t = nil) or (t^.Count = 0) then
            begin
            //hit the ground not the HH
            t2 := _0_5 / Distance(Gear^.dX, Gear^.dY);
            Gear^.dX := Gear^.dX * t2;
            Gear^.dY := Gear^.dY * t2;
            end

        else if (t <> nil) then
            begin
            //explode right on contact with HH
            if (Gear^.State and gsttmpFlag) <> 0 then
                doMakeExplosion(hwRound(Gear^.X), hwRound(Gear^.Y), 30, Gear^.Hedgehog, EXPLAutoSound)
            else
                doMakeExplosion(hwRound(Gear^.X), hwRound(Gear^.Y), 50, Gear^.Hedgehog, EXPLAutoSound);
            DeleteGear(Gear);
            exit;
            end;

        Gear^.SoundChannel := LoopSound(sndDrillRocket);
        Gear^.doStep := @doStepDrillDrilling;

        if (Gear^.State and gsttmpFlag) <> 0 then
            gear^.RenderTimer:= true;
        if Gear^.Timer > 0 then dec(Gear^.Timer)
        end
    else if ((Gear^.State and gsttmpFlag) <> 0) and (Gear^.Tag <> 0) then
        begin
        if Gear^.Timer > 0 then
            dec(Gear^.Timer)
        else
            begin
            doMakeExplosion(hwRound(Gear^.X), hwRound(Gear^.Y), 30, Gear^.Hedgehog, EXPLAutoSound);
            DeleteGear(Gear);
            end
        end;
end;

////////////////////////////////////////////////////////////////////////////////
procedure doStepBallgunWork(Gear: PGear);
var
    HHGear, ball: PGear;
    rx, ry: hwFloat;
    gX, gY: LongInt;
begin
    AllInactive := false;
    dec(Gear^.Timer);
    HHGear := Gear^.Hedgehog^.Gear;
    HedgehogChAngle(HHGear);
    gX := hwRound(Gear^.X) + GetLaunchX(amBallgun, hwSign(HHGear^.dX), HHGear^.Angle);
    gY := hwRound(Gear^.Y) + GetLaunchY(amBallgun, HHGear^.Angle);
    if (Gear^.Timer mod 100) = 0 then
        begin
        rx := rndSign(getRandomf * _0_1);
        ry := rndSign(getRandomf * _0_1);

        ball:= AddGear(gx, gy, gtBall, 0, SignAs(AngleSin(HHGear^.Angle) * _0_8, HHGear^.dX) + rx, AngleCos(HHGear^.Angle) * ( - _0_8) + ry, 0);
        ball^.CollisionMask:= lfNotCurrentMask;

        PlaySound(sndGun);
        end;

    if (Gear^.Timer = 0) or ((HHGear^.State and gstHHDriven) = 0) then
        begin
        DeleteGear(Gear);
        AfterAttack
        end
end;

procedure doStepBallgun(Gear: PGear);
var
    HHGear: PGear;
begin
    HHGear := Gear^.Hedgehog^.Gear;
    HHGear^.Message := HHGear^.Message and (not (gmUp or gmDown));
    HHGear^.State := HHGear^.State or gstNotKickable;
    Gear^.doStep := @doStepBallgunWork
end;

////////////////////////////////////////////////////////////////////////////////
procedure doStepRCPlaneWork(Gear: PGear);

const cAngleSpeed =   3;
var
    HHGear: PGear;
    i: LongInt;
    dX, dY, X, Y : hwFloat;
    fChanged: boolean;
    trueAngle: Longword;
    t: PGear;
begin
    if WorldWrap(Gear) and (WorldEdge <> weWrap) then
        begin
        Y.isNegative:= false;
        Y.QWordValue:= 4294967296 * 112;
        X.isNegative:= false;
        X.QWordValue:= 4294967296 * 35;
        dX.isNegative:= false;
        dX.QWordValue:= 4294967296 * 1152;

        dY:=hwAbs(Gear^.dX*4);
        dY:= dY + hwPow(dY,3)/_6 + _3 * hwPow(dY,5) / _40 + _5 * hwPow(dY,7) / Y + X * hwPow(dY,9) / dX;
        Gear^.Angle:= hwRound(dY*_2048 / _PI);
        if not Gear^.dY.isNegative then Gear^.Angle:= 2048-Gear^.Angle;
        if Gear^.dX.isNegative then Gear^.Angle:= 4096-Gear^.Angle;
        end;
    AllInactive := false;

    HHGear := Gear^.Hedgehog^.Gear;
    FollowGear := Gear;

    if Gear^.Timer > 0 then
        dec(Gear^.Timer);

    fChanged := false;
    if (HHGear = nil) or ((HHGear^.State and gstHHDriven) = 0) or (Gear^.Timer = 0) then
        begin
        fChanged := true;
        if Gear^.Angle > 2048 then
            dec(Gear^.Angle)
        else if Gear^.Angle < 2048 then
            inc(Gear^.Angle)
        else fChanged := false
    end
    else
        begin
        if ((Gear^.Message and gmLeft) <> 0) then
            begin
            fChanged := true;
            Gear^.Angle := (Gear^.Angle + (4096 - cAngleSpeed)) mod 4096
            end;

        if ((Gear^.Message and gmRight) <> 0) then
            begin
            fChanged := true;
            Gear^.Angle := (Gear^.Angle + cAngleSpeed) mod 4096
            end
        end;

    if fChanged then
        begin
        Gear^.dX.isNegative := (Gear^.Angle > 2048);
        if Gear^.dX.isNegative then
            trueAngle := 4096 - Gear^.Angle
        else
            trueAngle := Gear^.Angle;

        Gear^.dX := SignAs(AngleSin(trueAngle), Gear^.dX) * _0_25;
        Gear^.dY := AngleCos(trueAngle) * -_0_25;
        end;

    Gear^.X := Gear^.X + Gear^.dX;
    Gear^.Y := Gear^.Y + Gear^.dY;

    if (GameTicks and $FF) = 0 then
        if Gear^.Timer < 3500 then
            AddVisualGear(hwRound(Gear^.X), hwRound(Gear^.Y), vgtEvilTrace)
    else
        AddVisualGear(hwRound(Gear^.X), hwRound(Gear^.Y), vgtSmokeTrace);

    if (HHGear <> nil) and ((HHGear^.Message and gmAttack) <> 0) and (Gear^.Health <> 0) then
        begin
        HHGear^.Message := HHGear^.Message and (not gmAttack);
        AddGear(hwRound(Gear^.X), hwRound(Gear^.Y), gtAirBomb, 0, Gear^.dX * _0_5, Gear^.dY *
        _0_5, 0);
        dec(Gear^.Health)
        end;

    if (HHGear <> nil) and ((HHGear^.Message and gmLJump) <> 0) and ((Gear^.State and gsttmpFlag) = 0) then
        begin
        Gear^.State := Gear^.State or gsttmpFlag;
        PauseMusic;
        playSound(sndRideOfTheValkyries);
        end;

    // pickup bonuses
    t := CheckGearNear(Gear, gtCase, 36, 36);
    if t <> nil then
        PickUp(HHGear, t);

    CheckCollision(Gear);

    if ((Gear^.State and gstCollision) <> 0) or CheckGearDrowning(Gear) then
        begin
        StopSoundChan(Gear^.SoundChannel);
        StopSound(sndRideOfTheValkyries);
        ResumeMusic;

        if ((Gear^.State and gstCollision) <> 0) then
            begin
            doMakeExplosion(hwRound(Gear^.X), hwRound(Gear^.Y), 25, Gear^.Hedgehog, EXPLAutoSound);
            for i:= 0 to 15 do
                begin
                dX := AngleCos(i * 64) * _0_5 * (GetRandomf + _1);
                dY := AngleSin(i * 64) * _0_5 * (GetRandomf + _1);
                AddGear(hwRound(Gear^.X), hwRound(Gear^.Y), gtFlame, 0, dX, dY, 0);
                AddGear(hwRound(Gear^.X), hwRound(Gear^.Y), gtFlame, 0, dX, -dY, 0);
                end;
            DeleteGear(Gear)
            end;

        AfterAttack;
        CurAmmoGear := nil;
        if (GameFlags and gfInfAttack) = 0 then
            begin
            if TagTurnTimeLeft = 0 then
                TagTurnTimeLeft:= TurnTimeLeft;

            TurnTimeLeft:= 14 * 125;
            end;

        HHGear^.Message := 0;
        ParseCommand('/taunt ' + #1, true)
        end
end;

procedure doStepRCPlane(Gear: PGear);
var
    HHGear: PGear;
begin
    HHGear := Gear^.Hedgehog^.Gear;
    HHGear^.Message := 0;
    HHGear^.State := HHGear^.State or gstNotKickable;
    Gear^.Angle := HHGear^.Angle;
    Gear^.Tag := hwSign(HHGear^.dX);

    if HHGear^.dX.isNegative then
        Gear^.Angle := 4096 - Gear^.Angle;
    Gear^.doStep := @doStepRCPlaneWork
end;

////////////////////////////////////////////////////////////////////////////////
procedure doStepJetpackWork(Gear: PGear);
var
    HHGear: PGear;
    fuel, i: LongInt;
    move: hwFloat;
    isUnderwater: Boolean;
    bubble: PVisualGear;
begin
    isUnderwater:= cWaterLine < hwRound(Gear^.Y) + Gear^.Radius;
    if Gear^.Pos > 0 then
        dec(Gear^.Pos);
    AllInactive := false;
    HHGear := Gear^.Hedgehog^.Gear;
    //dec(Gear^.Timer);
    move := _0_2;
    fuel := 50;
(*if (HHGear^.Message and gmPrecise) <> 0 then
    begin
    move:= _0_02;
    fuel:= 5;
    end;*)
    if HHGear^.Message and gmPrecise <> 0 then
        HedgehogChAngle(HHGear)
    else if Gear^.Health > 0 then
        begin
        if HHGear^.Message and gmUp <> 0 then
            begin
            if (not HHGear^.dY.isNegative) or (HHGear^.Y > -_256) then
                begin
                if isUnderwater then
                    begin
                    HHGear^.dY := HHGear^.dY - (move * _0_7);
                    for i:= random(10)+10 downto 0 do
                        begin
                        bubble := AddVisualGear(hwRound(HHGear^.X) - 8 + random(16), hwRound(HHGear^.Y) + 16 + random(8), vgtBubble);
                        if bubble <> nil then
                            bubble^.dY:= random(20)/10+0.1;
                        end
                    end
                else HHGear^.dY := HHGear^.dY - move;
                end;
            dec(Gear^.Health, fuel);
            Gear^.MsgParam := Gear^.MsgParam or gmUp;
            Gear^.Timer := GameTicks
            end;
        move.isNegative := (HHGear^.Message and gmLeft) <> 0;
        if (HHGear^.Message and (gmLeft or gmRight)) <> 0 then
            begin
            HHGear^.dX := HHGear^.dX + (move * _0_1);
            if isUnderwater then
                begin
                for i:= random(5)+5 downto 0 do
                    begin
                    bubble := AddVisualGear(hwRound(HHGear^.X)+random(8), hwRound(HHGear^.Y) - 8 + random(16), vgtBubble);
                    if bubble <> nil then
                        begin
                        bubble^.dX:= (random(10)/10 + 0.02) * -1;
                        if (move.isNegative) then
                            begin
                            bubble^.X := bubble^.X + 28;
                            bubble^.dX:= bubble^.dX * (-1)
                            end
                        else bubble^.X := bubble^.X - 28;
                        end;
                    end
                end;
            dec(Gear^.Health, fuel div 5);
            Gear^.MsgParam := Gear^.MsgParam or (HHGear^.Message and (gmLeft or gmRight));
            Gear^.Timer := GameTicks
            end
        end;

    // erases them all at once :-/
    if (Gear^.Timer <> 0) and (GameTicks - Gear^.Timer > 250) then
        begin
        Gear^.Timer := 0;
        Gear^.MsgParam := 0
        end;

    if Gear^.Health < 0 then
        Gear^.Health := 0;

    i:= Gear^.Health div 20;

    if (i <> Gear^.Damage) and ((GameTicks and $3F) = 0) then
        begin
        Gear^.Damage:= i;
        //AddCaption('Fuel: '+inttostr(round(Gear^.Health/20))+'%', cWhiteColor, capgrpAmmostate);
        FreeTexture(Gear^.Tex);
        Gear^.Tex := RenderStringTex(trmsg[sidFuel] + ': ' + inttostr(i) + '%', cWhiteColor, fntSmall)
        end;

    if (HHGear^.Message and (gmAttack or gmUp or gmLeft or gmRight) <> 0) and
       (HHGear^.Message and gmPrecise = 0) then
        Gear^.State := Gear^.State and (not gsttmpFlag);

    if HHGear^.Message and gmPrecise = 0 then
        HHGear^.Message := HHGear^.Message and (not (gmUp or gmLeft or gmRight));
    HHGear^.State := HHGear^.State or gstMoving;

    Gear^.X := HHGear^.X;
    Gear^.Y := HHGear^.Y;

    if (not isUnderWater) and hasBorder and ((HHGear^.X < _0)
    or (hwRound(HHGear^.X) > LAND_WIDTH)) then
        HHGear^.dY.isNegative:= false;

    if ((Gear^.State and gsttmpFlag) = 0)
    or (HHGear^.dY < _0) then
        doStepHedgehogMoving(HHGear);

    if // (Gear^.Health = 0)
        (HHGear^.Damage <> 0)
        //or CheckGearDrowning(HHGear)
        or (cWaterLine + cVisibleWater * 4 < hwRound(HHGear^.Y))
        or (TurnTimeLeft = 0)
        // allow brief ground touches - to be fair on this, might need another counter
        or (((GameTicks and $1FF) = 0) and (not HHGear^.dY.isNegative) and (TestCollisionYwithGear(HHGear, 1) <> 0))
        or ((Gear^.Message and gmAttack) <> 0) then
            begin
            with HHGear^ do
                begin
                Message := 0;
                Active := true;
                State := State or gstMoving
                end;
            DeleteGear(Gear);
            isCursorVisible := false;
            ApplyAmmoChanges(HHGear^.Hedgehog^);
        //    if Gear^.Tex <> nil then FreeTexture(Gear^.Tex);

//    Gear^.Tex:= RenderStringTex(trmsg[sidFuel] + ': ' + inttostr(round(Gear^.Health / 20)) + '%', cWhiteColor, fntSmall)

//AddCaption(trmsg[sidFuel]+': '+inttostr(round(Gear^.Health/20))+'%', cWhiteColor, capgrpAmmostate);
            end
end;

procedure doStepJetpack(Gear: PGear);
var
    HHGear: PGear;
begin
    Gear^.Pos:= 0;
    Gear^.doStep := @doStepJetpackWork;

    HHGear := Gear^.Hedgehog^.Gear;
    FollowGear := HHGear;
    AfterAttack;
    with HHGear^ do
        begin
        State := State and (not gstAttacking);
        Message := Message and (not (gmAttack or gmUp or gmPrecise or gmLeft or gmRight));

        if (dY < _0_1) and (dY > -_0_1) then
            begin
            Gear^.State := Gear^.State or gsttmpFlag;
            dY := dY - _0_2
            end
        end
end;

////////////////////////////////////////////////////////////////////////////////
procedure doStepBirdyDisappear(Gear: PGear);
begin
    AllInactive := false;
    Gear^.Pos := 0;
    if Gear^.Timer < 2000 then
        inc(Gear^.Timer, 1)
    else
        begin
        DeleteGear(Gear);
        end;
end;

procedure doStepBirdyFly(Gear: PGear);
var
    HHGear: PGear;
    fuel, i: LongInt;
    move: hwFloat;
begin
    HHGear := Gear^.Hedgehog^.Gear;
    if HHGear = nil then
        begin
        Gear^.Timer := 0;
        Gear^.State := Gear^.State or gstAnimation or gstTmpFlag;
        Gear^.Timer := 0;
        Gear^.doStep := @doStepBirdyDisappear;
        CurAmmoGear := nil;
        isCursorVisible := false;
        AfterAttack;
        exit
        end;

    move := _0_2;
    fuel := 50;

    if Gear^.Pos > 0 then
        dec(Gear^.Pos, 1)
    else if (HHGear^.Message and (gmLeft or gmRight or gmUp)) <> 0 then
            Gear^.Pos := 500;

    if HHGear^.dX.isNegative then
        Gear^.Tag := -1
    else
        Gear^.Tag := 1;

    if (HHGear^.Message and gmUp) <> 0 then
        begin
        if (not HHGear^.dY.isNegative)
        or (HHGear^.Y > -_256) then
            HHGear^.dY := HHGear^.dY - move;

        dec(Gear^.Health, fuel);
        Gear^.MsgParam := Gear^.MsgParam or gmUp;
        end;

    if (HHGear^.Message and gmLeft) <> 0 then move.isNegative := true;
    if (HHGear^.Message and (gmLeft or gmRight)) <> 0 then
        begin
        HHGear^.dX := HHGear^.dX + (move * _0_1);
        dec(Gear^.Health, fuel div 5);
        Gear^.MsgParam := Gear^.MsgParam or (HHGear^.Message and (gmLeft or gmRight));
        end;

    if Gear^.Health < 0 then
        Gear^.Health := 0;

    if ((GameTicks and $FF) = 0) and (Gear^.Health < 500) then
        for i:= ((500-Gear^.Health) div 250) downto 0 do
            AddVisualGear(hwRound(Gear^.X), hwRound(Gear^.Y), vgtFeather);

    if (HHGear^.Message and gmAttack <> 0) then
        begin
        HHGear^.Message := HHGear^.Message and (not gmAttack);
        if Gear^.FlightTime > 0 then
            begin
            AddGear(hwRound(Gear^.X), hwRound(Gear^.Y) + 32, gtEgg, 0, Gear^.dX * _0_5, Gear^.dY, 0);
            PlaySound(sndBirdyLay);
            dec(Gear^.FlightTime)
            end;
        end;

    if HHGear^.Message and (gmUp or gmPrecise or gmLeft or gmRight) <> 0 then
        Gear^.State := Gear^.State and (not gsttmpFlag);

    HHGear^.Message := HHGear^.Message and (not (gmUp or gmPrecise or gmLeft or gmRight));
    HHGear^.State := HHGear^.State or gstMoving;

    Gear^.X := HHGear^.X;
    Gear^.Y := HHGear^.Y - int2hwFloat(32);
    // For some reason I need to reapply followgear here, something else grabs it otherwise.
    // this is probably not needed anymore
    if not CurrentTeam^.ExtDriven then FollowGear := HHGear;

    if ((Gear^.State and gsttmpFlag) = 0)
    or (HHGear^.dY < _0) then
        doStepHedgehogMoving(HHGear);

    if  (Gear^.Health = 0)
        or (HHGear^.Damage <> 0)
        or CheckGearDrowning(HHGear)
        or (TurnTimeLeft = 0)
        // allow brief ground touches - to be fair on this, might need another counter
        or (((GameTicks and $1FF) = 0) and (not HHGear^.dY.isNegative) and (TestCollisionYwithGear(HHGear, 1) <> 0))
        or ((Gear^.Message and gmAttack) <> 0) then
            begin
            with HHGear^ do
                begin
                Message := 0;
                Active := true;
                State := State or gstMoving
                end;
            Gear^.State := Gear^.State or gstAnimation or gstTmpFlag;
            if HHGear^.dY < _0 then
                begin
                Gear^.dX := HHGear^.dX;
                Gear^.dY := HHGear^.dY;
                end;
            Gear^.Timer := 0;
            Gear^.doStep := @doStepBirdyDisappear;
            CurAmmoGear := nil;
            isCursorVisible := false;
            AfterAttack;
            end
end;

procedure doStepBirdyDescend(Gear: PGear);
var
    HHGear: PGear;
begin
    if Gear^.Timer > 0 then
        dec(Gear^.Timer, 1);

    HHGear := Gear^.Hedgehog^.Gear;
    if HHGear = nil then
        begin
        Gear^.Timer := 0;
        Gear^.State := Gear^.State or gstAnimation or gstTmpFlag;
        Gear^.Timer := 0;
        Gear^.doStep := @doStepBirdyDisappear;
        CurAmmoGear := nil;
        isCursorVisible := false;
        AfterAttack;
        exit
        end;

    HHGear^.Message := HHGear^.Message and (not (gmUp or gmPrecise or gmLeft or gmRight));
    if abs(hwRound(HHGear^.Y - Gear^.Y)) > 32 then
        begin
        if Gear^.Timer = 0 then
            Gear^.Y := Gear^.Y + _0_1
        end
    else if Gear^.Timer = 0 then
        begin
        Gear^.doStep := @doStepBirdyFly;
        HHGear^.dY := -_0_2
        end
end;

procedure doStepBirdyAppear(Gear: PGear);
begin
    Gear^.Pos := 0;
    if Gear^.Timer < 2000 then
        inc(Gear^.Timer, 1)
    else
        begin
        Gear^.Timer := 500;
        Gear^.dX := _0;
        Gear^.dY := _0;
        Gear^.State :=  Gear^.State and (not gstAnimation);
        Gear^.doStep := @doStepBirdyDescend;
        end
end;

procedure doStepBirdy(Gear: PGear);
var
    HHGear: PGear;
begin
    gear^.State :=  gear^.State or gstAnimation and (not gstTmpFlag);
    Gear^.doStep := @doStepBirdyAppear;

    if CurrentHedgehog = nil then
        begin
        DeleteGear(Gear);
        exit
        end;

    HHGear := CurrentHedgehog^.Gear;

    if HHGear^.dX.isNegative then
        Gear^.Tag := -1
    else
        Gear^.Tag := 1;
    Gear^.Pos := 0;
    AllInactive := false;
    FollowGear := HHGear;
    with HHGear^ do
        begin
        State := State and (not gstAttacking);
        Message := Message and (not (gmAttack or gmUp or gmPrecise or gmLeft or gmRight))
        end
end;

////////////////////////////////////////////////////////////////////////////////
procedure doStepEggWork(Gear: PGear);
var
    vg: PVisualGear;
    i: LongInt;
begin
    AllInactive := false;
    {$IFNDEF PAS2C}
    Gear^.dX := Gear^.dX;
    {$ENDIF}
    doStepFallingGear(Gear);
    //    CheckGearDrowning(Gear); // already checked for in doStepFallingGear
    CalcRotationDirAngle(Gear);

    if (Gear^.State and gstCollision) <> 0 then
        begin
        doMakeExplosion(hwRound(Gear^.X), hwRound(Gear^.Y), 10, Gear^.Hedgehog, EXPLPoisoned, $C0E0FFE0);
        PlaySound(sndEggBreak);
        AddVisualGear(hwRound(Gear^.X), hwRound(Gear^.Y), vgtEgg);
        vg := AddVisualGear(hwRound(Gear^.X), hwRound(Gear^.Y), vgtEgg);
        if vg <> nil then
            vg^.Frame := 2;

        for i:= 10 downto 0 do
            begin
            vg := AddVisualGear(hwRound(Gear^.X) - 3 + Random(6), hwRound(Gear^.Y) - 3 + Random(6),
                  vgtDust);
            if vg <> nil then
                vg^.dX := vg^.dX + (Gear^.dX.QWordValue / 21474836480);
            end;

        DeleteGear(Gear);
        exit
        end;
end;

////////////////////////////////////////////////////////////////////////////////
procedure doPortalColorSwitch();
var CurWeapon: PAmmo;
begin
    if (CurrentHedgehog <> nil) and (CurrentHedgehog^.Gear <> nil) and ((CurrentHedgehog^.Gear^.Message and gmSwitch) <> 0) then
            with CurrentHedgehog^ do
                if (CurAmmoType = amPortalGun) then
                    begin
                    CurrentHedgehog^.Gear^.Message := CurrentHedgehog^.Gear^.Message and (not gmSwitch);

                    CurWeapon:= GetCurAmmoEntry(CurrentHedgehog^);
                    if CurWeapon^.Pos <> 0 then
                        CurWeapon^.Pos := 0

                    else
                    CurWeapon^.Pos := 1;
                    end;
end;

procedure doStepPortal(Gear: PGear);
var
    iterator, conPortal: PGear;
    s, r, nx, ny, ox, oy, poffs, noffs, pspeed, nspeed,
    resetx, resety, resetdx, resetdy: hwFloat;
    sx, sy, rh, resetr: LongInt;
    hasdxy, isbullet, iscake, isCollision: Boolean;
begin
    doPortalColorSwitch();

    // destroy portal if ground it was attached too is gone
    if (Land[hwRound(Gear^.Y), hwRound(Gear^.X)] <= lfAllObjMask)
    or (Gear^.Timer < 1)
    or (Gear^.Hedgehog^.Team <> CurrentHedgehog^.Team)
    or (hwRound(Gear^.Y) > cWaterLine) then
        begin
        deleteGear(Gear);
        EXIT;
        end;

    if (TurnTimeLeft < 1)
    or (Gear^.Health < 1) then
        dec(Gear^.Timer);

    if Gear^.Timer < 10000 then
        gear^.RenderTimer := true;

    // abort if there is no other portal connected to this one
    if (Gear^.LinkedGear = nil) then
        exit;
    if ((Gear^.LinkedGear^.Tag and 1) = 0) then // or if it's still moving;
        exit;

    conPortal := Gear^.LinkedGear;

    // check all gears for stuff to port through
    iterator := nil;
    while true do
    begin

        // iterate through GearsList
        if iterator = nil then
            iterator := GearsList
        else
            iterator := iterator^.NextGear;

        // end of list?
        if iterator = nil then
            break;

        // don't port portals or other gear that wouldn't make sense
        if (iterator^.Kind in [gtPortal, gtRope, gtAirAttack, gtIceGun])
        or (iterator^.PortalCounter > 32) then
            continue;

        // don't port hogs on rope
        // TODO: this will also prevent hogs while falling after rope use from
        //       falling through portals... fix that!

        // check if gear fits through portal
        if (iterator^.Radius > Gear^.Radius) then
            continue;

        // this is the max range we accept incoming gears in
        r := Int2hwFloat(iterator^.Radius+Gear^.Radius);

        // too far away?
        if (iterator^.X < Gear^.X - r)
        or (iterator^.X > Gear^.X + r)
        or (iterator^.Y < Gear^.Y - r)
        or (iterator^.Y > Gear^.Y + r) then
            continue;

        hasdxy := (((iterator^.dX.QWordValue <> 0) or (iterator^.dY.QWordValue <> 0)) or ((iterator^.State or gstMoving) = 0));

        // in case the object is not moving, let's asume it's falling towards the portal
        if not hasdxy then
            begin
            if Gear^.Y < iterator^.Y then
                continue;
            ox:= Gear^.X - iterator^.X;
            oy:= Gear^.Y - iterator^.Y;
            end
        else
            begin
            ox:= iterator^.dX;
            oy:= iterator^.dY;
            end;

        // cake will need extra treatment... it's so delicious and moist!
        iscake:= (iterator^.Kind = gtCake);

        // won't port stuff that does not move towards the front/portal entrance
        if iscake then
            begin
            if (not (((iterator^.X - Gear^.X)*ox + (iterator^.Y - Gear^.Y)*oy).isNegative)) then
                continue;
            end
        else
            if (not ((Gear^.dX*ox + Gear^.dY*oy).isNegative)) then
                continue;

        isbullet:= (iterator^.Kind in [gtShotgunShot, gtDEagleShot, gtSniperRifleShot, gtSineGunShot]);

        r:= int2hwFloat(iterator^.Radius);

        if (not (isbullet or iscake)) then
            begin
            // wow! good candidate there, let's see if the distance and direction is okay!
            if hasdxy then
                begin
                s := Distance(iterator^.dX, iterator^.dY);
                // if the resulting distance is 0 skip this gear
                if s.QWordValue = 0 then
                    continue;
                s := r / s;
                ox:= iterator^.X + s * iterator^.dX;
                oy:= iterator^.Y + s * iterator^.dY;
                end
            else
                begin
                ox:= iterator^.X;
                oy:= iterator^.Y + r;
                end;

            if (hwRound(Distance(Gear^.X-ox,Gear^.Y-oy)) > Gear^.Radius + 1 ) then
                continue;
            end;

        // draw bullet trail
        if isbullet then
            spawnBulletTrail(iterator);

        // calc gear offset in portal vector direction
        ox := (iterator^.X - Gear^.X);
        oy := (iterator^.Y - Gear^.Y);
        poffs:= (Gear^.dX * ox + Gear^.dY * oy);

        if (not isBullet) and poffs.isNegative then
            continue;

        // only port bullets close to the portal
        if isBullet and (not (hwAbs(poffs) < _3)) then
            continue;

        //
        // gears that make it till here will definately be ported
        //
        // (but old position/movement vector might be restored in case there's
        // not enough space on the other side)
        //

        resetr  := iterator^.Radius;
        resetx  := iterator^.X;
        resety  := iterator^.Y;
        resetdx := iterator^.dX;
        resetdy := iterator^.dY;

        // create a normal of the portal vector, but ...
        nx := Gear^.dY;
        ny := Gear^.dX;
        // ... decide where the top is based on the hog's direction when firing the portal
        if Gear^.Elasticity.isNegative then
            nx.isNegative := (not nx.isNegative)
        else
            ny.isNegative := (not ny.isNegative);

        // calc gear offset in portal normal vector direction
        noffs:= (nx * ox + ny * oy);

        if isBullet and (noffs.Round >= Longword(Gear^.Radius)) then
            continue;

        // avoid gravity related loops of not really moving gear
        if (not (iscake or isbullet))
        and (Gear^.dY.isNegative)
        and (conPortal^.dY.isNegative)
        and ((iterator^.dX.QWordValue + iterator^.dY.QWordValue) < _0_08.QWordValue)
        and (iterator^.PortalCounter > 0) then
            continue;

        // calc gear speed along to the vector and the normal vector of the portal
        if hasdxy then
            begin
            pspeed:= (Gear^.dX * iterator^.dX + Gear^.dY * iterator^.dY);
            nspeed:= (nx * iterator^.dX + ny * iterator^.dY);
            end
        else
            begin
            pspeed:= hwAbs(cGravity * oy);
            nspeed:= _0;
            end;

        // creating normal vector of connected (exit) portal
        nx := conPortal^.dY;
        ny := conPortal^.dX;
        if conPortal^.Elasticity.isNegative then
            nx.isNegative := (not nx.isNegative)
        else
            ny.isNegative := (not ny.isNegative);

        // inverse cake's normal movement direction,
        // as if it just walked through a hole
        //if iscake then nspeed.isNegative:= not nspeed.isNegative;

//AddFileLog('poffs:'+cstr(poffs)+' noffs:'+cstr(noffs)+' pspeed:'+cstr(pspeed)+' nspeed:'+cstr(nspeed));
        iterator^.dX := -pspeed * conPortal^.dX + nspeed * nx;
        iterator^.dY := -pspeed * conPortal^.dY + nspeed * ny;

        // make the gear's exit position close to the portal while
        // still respecting the movement direction

        // determine the distance (in exit vector direction)
        // that we want the gear at
        if iscake then
            ox:= (r - _0_7)
        else
            ox:= (r * _1_5);
        s:= ox / poffs;
        poffs:= ox;
        if (nspeed.QWordValue <> 0)
        and (pspeed > _0) then
            noffs:= noffs * s * (nspeed / pspeed);

        // move stuff with high normal offset closer to the portal's center
        if not isbullet then
            begin
            s := hwAbs(noffs) + r - int2hwFloat(Gear^.Radius);
            if s > _0 then
                noffs:= noffs - SignAs(s,noffs)
            end;

        iterator^.X := conPortal^.X + poffs * conPortal^.dX + noffs * nx;
        iterator^.Y := conPortal^.Y + poffs * conPortal^.dY + noffs * ny;

        if (not hasdxy) and (not (conPortal^.dY.isNegative)) then
            begin
            iterator^.dY:= iterator^.dY + hwAbs(cGravity * (iterator^.Y - conPortal^.Y))
            end;

        // see if the space on the exit side actually is enough

        if (not (isBullet or isCake)) then
            begin
            // TestCollisionXwithXYShift requires a hwFloat for xShift
            ox.QWordValue := _1.QWordValue;
            ox.isNegative := not iterator^.dX.isNegative;

            sx := hwSign(iterator^.dX);
            sy := hwSign(iterator^.dY);

            if iterator^.Radius > 1 then
                iterator^.Radius := iterator^.Radius - 1;

            // check front
            isCollision := (TestCollisionY(iterator, sy) <> 0) or (TestCollisionX(iterator, sx) <> 0);

            if (not isCollision) then
                begin
                // check center area (with half the radius so that the
                // the square check won't check more pixels than we want to)
                iterator^.Radius := 1 + resetr div 2;
                rh := resetr div 4;
                isCollision := (TestCollisionYwithXYShift(iterator,       0, -sy * rh, sy, false) <> 0)
                            or (TestCollisionXwithXYShift(iterator, ox * rh,        0, sx, false) <> 0);
                end;

            iterator^.Radius := resetr;

            if isCollision then
                begin
                // collision! oh crap! go back!
                iterator^.X  := resetx;
                iterator^.Y  := resety;
                iterator^.dX := resetdx;
                iterator^.dY := resetdy;
                continue;
                end;
            end;

        //
        // You're now officially portaled!
        //

        // Until loops are reliably broken
        if iscake then
            iterator^.PortalCounter:= 33
        else
            begin
            inc(iterator^.PortalCounter);
            iterator^.Active:= true;
            iterator^.State:= iterator^.State and (not gstHHHJump) or gstMoving;
            end;

        // is it worth adding an arcsin table?  Just how often would we end up doing something like this?
        // SYNCED ANGLE UPDATE
        if iterator^.Kind = gtRCPlane then
            begin
            // recycling as temp vars
            resety.isNegative:= false;
            resety.QWordValue:= 4294967296 * 112;
            resetx.isNegative:= false;
            resetx.QWordValue:= 4294967296 * 35;
            resetdx.isNegative:= false;
            resetdx.QWordValue:= 4294967296 * 1152;

            resetdy:=hwAbs(iterator^.dX*4);
            resetdy:= resetdy + hwPow(resetdy,3)/_6 + _3 * hwPow(resetdy,5) / _40 + _5 * hwPow(resetdy,7) / resety + resetx * hwPow(resetdy,9) / resetdx;
            iterator^.Angle:= hwRound(resetdy*_2048 / _PI);
            if (not iterator^.dY.isNegative) then iterator^.Angle:= 2048-iterator^.Angle;
            if iterator^.dX.isNegative then iterator^.Angle:= 4096-iterator^.Angle;
            end
        // VISUAL USE OF ANGLE ONLY
        else if (CurAmmoGear <> nil) and (CurAmmoGear^.Kind = gtKamikaze) and (CurAmmoGear^.Hedgehog = iterator^.Hedgehog) then
            begin
            iterator^.Angle:= DxDy2AttackAngle(iterator^.dX, iterator^.dY);
            iterator^.Angle:= 2048-iterator^.Angle;
            if iterator^.dX.isNegative then iterator^.Angle:= 4096-iterator^.Angle;
            end;

        if (CurrentHedgehog <> nil) and (CurrentHedgehog^.Gear <> nil)
        and (iterator = CurrentHedgehog^.Gear)
        and (CurAmmoGear <> nil)
        and (CurAmmoGear^.Kind = gtRope)
        and (CurAmmoGear^.Elasticity <> _0) then
               CurAmmoGear^.PortalCounter:= 1;

        if (not isbullet) and (iterator^.State and gstInvisible = 0)
        and (iterator^.Kind <> gtFlake) then
            FollowGear := iterator;

        // store X/Y values of exit for net bullet trail
        if isbullet then
            begin
            iterator^.Elasticity:= iterator^.X;
            iterator^.Friction  := iterator^.Y;
            end;

        if Gear^.Health > 1 then
            dec(Gear^.Health);
    end;
end;



procedure loadNewPortalBall(oldPortal: PGear; destroyGear: Boolean);
var
    CurWeapon: PAmmo;
begin
    if CurrentHedgehog <> nil then
        with CurrentHedgehog^ do
            begin
            CurWeapon:= GetCurAmmoEntry(CurrentHedgehog^);
            if (CurAmmoType = amPortalGun) then
                begin
                if not destroyGear then
                    begin
                    // switch color of ball to opposite of oldPortal
                    if (oldPortal^.Tag and 2) = 0 then
                        CurWeapon^.Pos:= 1
                    else
                        CurWeapon^.Pos:= 0;
                    end;

                // make the ball visible
                CurWeapon^.Timer := 0;
                end
            end;
    if destroyGear then
        oldPortal^.Timer:= 0;
end;

procedure doStepMovingPortal_real(Gear: PGear);
var
    x, y, tx, ty: LongInt;
    s: hwFloat;
begin
    WorldWrap(Gear);
    x := hwRound(Gear^.X);
    y := hwRound(Gear^.Y);
    tx := 0;
    ty := 0;
    // avoid compiler hints

    if ((y and LAND_HEIGHT_MASK) = 0) and ((x and LAND_WIDTH_MASK) = 0) and (Land[y, x] > 255) then
        begin
        Gear^.State := Gear^.State or gstCollision;
        Gear^.State := Gear^.State and (not gstMoving);

        if (Land[y, x] and lfBouncy <> 0)
        or (not (CalcSlopeTangent(Gear, x, y, tx, ty, 255)))
        or (DistanceI(tx,ty) < _12) then // reject shots at too irregular terrain
            begin
            loadNewPortalBall(Gear, true);
            EXIT;
            end;

        // making a normalized normal vector
        s := _1/DistanceI(tx,ty);
        Gear^.dX :=  s * ty;
        Gear^.dY := -s * tx;

        Gear^.DirAngle := DxDy2Angle(-Gear^.dY,Gear^.dX);
        if (not Gear^.dX.isNegative) then
            Gear^.DirAngle := 180-Gear^.DirAngle;

        if ((Gear^.LinkedGear = nil)
        or (hwRound(Distance(Gear^.X - Gear^.LinkedGear^.X,Gear^.Y-Gear^.LinkedGear^.Y)) >=Gear^.Radius*2)) then
            begin
            loadNewPortalBall(Gear, false);
            inc(Gear^.Tag);
            Gear^.doStep := @doStepPortal;
        end
        else
            loadNewPortalBall(Gear, true);
    end

    else if (y > cWaterLine)
    or (y < -max(LAND_WIDTH,4096))
    or (x > 2*max(LAND_WIDTH,4096))
    or (x < -max(LAND_WIDTH,4096)) then
        loadNewPortalBall(Gear, true);
end;

procedure doStepMovingPortal(Gear: PGear);
begin
    doPortalColorSwitch();
    doStepPerPixel(Gear, @doStepMovingPortal_real, true);
    if (Gear^.Timer < 1)
    or (Gear^.Hedgehog^.Team <> CurrentHedgehog^.Team) then
        deleteGear(Gear);
end;

procedure doStepPortalShot(newPortal: PGear);
var
    iterator: PGear;
    s: hwFloat;
    CurWeapon: PAmmo;
begin
    s:= Distance (newPortal^.dX, newPortal^.dY);

    // Adds the hog speed (only that part in/directly against shot direction)
    // to the shot speed (which we triple previously btw)
    // (This is done my projecting the hog movement vector onto the shot movement vector and then adding the resulting length
    // to the scaler)
    s := (_2 * s + (newPortal^.dX * CurrentHedgehog^.Gear^.dX + newPortal^.dY * CurrentHedgehog^.Gear^.dY ) / s) / s;
    newPortal^.dX := newPortal^.dX * s;
    newPortal^.dY := newPortal^.dY * s;

    newPortal^.LinkedGear := nil;

    if CurrentHedgehog <> nil then
        with CurrentHedgehog^ do
            begin
            CurWeapon:= GetCurAmmoEntry(CurrentHedgehog^);
            // let's save the HH's dX's direction so we can decide where the "top" of the portal hole
            newPortal^.Elasticity.isNegative := CurrentHedgehog^.Gear^.dX.isNegative;
            // when doing a backjump the dx is the opposite of the facing direction
            if ((Gear^.State and gstHHHJump) <> 0) and (not cArtillery) then
                newPortal^.Elasticity.isNegative := not newPortal^.Elasticity.isNegative;

            // make portal gun look unloaded
            if (CurWeapon <> nil) and (CurAmmoType = amPortalGun) then
                CurWeapon^.Timer := CurWeapon^.Timer or 2;

            iterator := GearsList;
            while iterator <> nil do
                begin
                if (iterator^.Kind = gtPortal) then
                    if (iterator <> newPortal) and (iterator^.Timer > 0) and (iterator^.Hedgehog = CurrentHedgehog) then
                        begin
                        if ((iterator^.Tag and 2) = (newPortal^.Tag and 2)) then
                            begin
                            iterator^.Timer:= 0;
                            end
                        else
                            begin
                            // link portals with each other
                            newPortal^.LinkedGear := iterator;
                            iterator^.LinkedGear := newPortal;
                            iterator^.Health := newPortal^.Health;
                            end;
                        end;
                iterator^.PortalCounter:= 0;
                iterator := iterator^.NextGear
                end;

            if newPortal^.LinkedGear <> nil then
                begin
                // This jiggles gears, to ensure a portal connection just placed under a gear takes effect.
                iterator:= GearsList;
                while iterator <> nil do
                    begin
                    if (not (iterator^.Kind in [gtPortal, gtAirAttack, gtKnife])) and ((iterator^.Hedgehog <> CurrentHedgehog)
                    or ((iterator^.Message and gmAllStoppable) = 0)) then
                            begin
                            iterator^.Active:= true;
                            if iterator^.dY.QWordValue = 0 then
                                iterator^.dY.isNegative:= false;
                            iterator^.State:= iterator^.State or gstMoving;
                            DeleteCI(iterator);
                        //inc(iterator^.dY.QWordValue,10);
                            end;
                    iterator:= iterator^.NextGear
                    end
                end
            end;
    newPortal^.State := newPortal^.State and (not gstCollision);
    newPortal^.State := newPortal^.State or gstMoving;
    newPortal^.doStep := @doStepMovingPortal;
end;

////////////////////////////////////////////////////////////////////////////////
procedure doStepPiano(Gear: PGear);
var
    r0, r1: LongInt;
    odY: hwFloat;
begin
    AllInactive := false;
    if (CurrentHedgehog <> nil) and (CurrentHedgehog^.Gear <> nil) and
        ((CurrentHedgehog^.Gear^.Message and gmSlot) <> 0) then
            begin
                case CurrentHedgehog^.Gear^.MsgParam of
                0: PlaySound(sndPiano0);
                1: PlaySound(sndPiano1);
                2: PlaySound(sndPiano2);
                3: PlaySound(sndPiano3);
                4: PlaySound(sndPiano4);
                5: PlaySound(sndPiano5);
                6: PlaySound(sndPiano6);
                7: PlaySound(sndPiano7);
                else PlaySound(sndPiano8);
            end;
        AddVisualGear(hwRound(Gear^.X), hwRound(Gear^.Y), vgtNote);
        CurrentHedgehog^.Gear^.MsgParam := 0;
        CurrentHedgehog^.Gear^.Message := CurrentHedgehog^.Gear^.Message and (not gmSlot);
        end;

    if (*((Gear^.Pos = 3) and ((GameFlags and gfSolidLand) <> 0)) or*) (Gear^.Pos = 5) then
        begin
        Gear^.dY := Gear^.dY + cGravity * 2;
        Gear^.Y := Gear^.Y + Gear^.dY;
        if CheckGearDrowning(Gear) then
            begin
            Gear^.Y:= Gear^.Y + _50;
            OnUsedAmmo(CurrentHedgehog^);
            if CurrentHedgehog^.Gear <> nil then
                begin
                // Drown the hedgehog.  Could also just delete it, but hey, this gets a caption
                CurrentHedgehog^.Gear^.Active := true;
                CurrentHedgehog^.Gear^.X := Gear^.X;
                CurrentHedgehog^.Gear^.Y := int2hwFloat(cWaterLine+cVisibleWater)+_128;
                CurrentHedgehog^.Unplaced := false;
                if TagTurnTimeLeft = 0 then
                    TagTurnTimeLeft:= TurnTimeLeft;
                TurnTimeLeft:= 0
                end;
            ResumeMusic
            end;
        exit
        end;

    odY:= Gear^.dY;
    doStepFallingGear(Gear);

    if (Gear^.State and gstDrowning) <> 0 then
        begin
        Gear^.Y:= Gear^.Y + _50;
        OnUsedAmmo(CurrentHedgehog^);
        if CurrentHedgehog^.Gear <> nil then
            begin
            // Drown the hedgehog.  Could also just delete it, but hey, this gets a caption
            CurrentHedgehog^.Gear^.Active := true;
            CurrentHedgehog^.Gear^.X := Gear^.X;
            CurrentHedgehog^.Gear^.Y := int2hwFloat(cWaterLine+cVisibleWater)+_128;
            CurrentHedgehog^.Unplaced := false;
            if TagTurnTimeLeft = 0 then
                TagTurnTimeLeft:= TurnTimeLeft;
            TurnTimeLeft:= 0
            end;
        ResumeMusic
        end
    else if (Gear^.State and gstCollision) <> 0 then
        begin
        r0 := GetRandom(21);
        r1 := GetRandom(21);
        doMakeExplosion(hwRound(Gear^.X) - 30 - r0, hwRound(Gear^.Y) + 40, 40 + r1, Gear^.Hedgehog, 0);
        doMakeExplosion(hwRound(Gear^.X) + 30 + r1, hwRound(Gear^.Y) + 40, 40 + r0, Gear^.Hedgehog, 0);
        doMakeExplosion(hwRound(Gear^.X), hwRound(Gear^.Y), 80 + r0, Gear^.Hedgehog, EXPLAutoSound);
        for r0:= 0 to 4 do
            AddVisualGear(hwRound(Gear^.X), hwRound(Gear^.Y), vgtNote);
        Gear^.dY := cGravity * 2 - odY;
        Gear^.Pos := Gear^.Pos + 1;
        end
    else
        Gear^.dY := Gear^.dY + cGravity * 2;
    // let it fall faster so itdoesn't take too long for the whole attack
end;


////////////////////////////////////////////////////////////////////////////////
procedure doStepSineGunShotWork(Gear: PGear);
var
    x, y, rX, rY, t, tmp, initHealth: LongInt;
    oX, oY, ldX, ldY, sdX, sdY, sine, lx, ly, amp: hwFloat;
    justCollided: boolean;
begin
    AllInactive := false;
    initHealth := Gear^.Health;
    lX := Gear^.X;
    lY := Gear^.Y;
    ldX := Gear^.dX;
    ldY := Gear^.dY;
    sdy := _0_5/Distance(Gear^.dX,Gear^.dY);
    ldX := ldX * sdy;
    ldY := ldY * sdy;
    sdY := hwAbs(ldX) + hwAbs(ldY);
    sdX := _1 - hwAbs(ldX/sdY);
    sdY := _1 - hwAbs(ldY/sdY);
    if (ldX.isNegative = ldY.isNegative) then
        sdY := -sdY;

    // initial angle depends on current GameTicks
    t := getRandom(4096);


    // used for a work-around detection of area that is within land array, but outside borders
    justCollided := false;

    repeat
        lX := lX + ldX;
        lY := lY + ldY;
        oX := Gear^.X;
        oY := Gear^.Y;
        rX := hwRound(oX);
        rY := hwRound(oY);
        tmp := t mod 4096;
        amp := _128 * (_1 - hwSqr(int2hwFloat(Gear^.Health)/initHealth));
        sine := amp * AngleSin(tmp mod 2048);
        sine.isNegative := (tmp < 2048);
        inc(t,Gear^.Health div 313);
        Gear^.X := lX + (sine * sdX);
        Gear^.Y := ly + (sine * sdY);
        Gear^.dX := Gear^.X - oX;
        Gear^.dY := Gear^.Y - oY;

        x := hwRound(Gear^.X);
        y := hwRound(Gear^.Y);

        // if borders are on, stop outside land array
        if hasBorder and (((x and LAND_WIDTH_MASK) <> 0) or ((y and LAND_HEIGHT_MASK) <> 0)) then
            begin
            Gear^.Damage := 0;
            Gear^.Health := 0;
            end
        else
            begin
            if (rY <= cWaterLine) or (y <= cWaterLine) then
                begin
                if ((y and LAND_HEIGHT_MASK) = 0) and ((x and LAND_WIDTH_MASK) = 0)
                    and (Land[y, x] <> 0) then
                        begin
                            if justCollided then
                                begin
                                Gear^.Damage := 0;
                                Gear^.Health := 0;
                                end
                            else
                                begin
                                inc(Gear^.Damage,3);
                                justCollided := true;
                                end;
                        end
                else
                    justCollided := false;

                // kick nearby hogs, dig tunnel and add some fire
                // if at least 5 collisions occured
                if Gear^.Damage > 0 then
                    begin
                    DrawExplosion(rX,rY,Gear^.Radius);

                    // kick nearby hogs
                    AmmoShove(Gear, 35, 50);

                    dec(Gear^.Health, Gear^.Damage);
                    Gear^.Damage := 0;

                    // add some fire to the tunnel
                    if getRandom(6) = 0 then
                        begin
                        tmp:= GetRandom(2 * Gear^.Radius);
                        AddGear(x - Gear^.Radius + tmp, y - GetRandom(Gear^.Radius + 1), gtFlame, gsttmpFlag, _0, _0, 0)
                        end
                    end;

                if random(100) = 0 then
                    AddVisualGear(x, y, vgtSmokeTrace);
                end
                else dec(Gear^.Health, 5); // if underwater get additional damage
            end;

        dec(Gear^.Health);

        // decrease bullet size towards the end
        if (Gear^.Radius > 4) then
            begin
            if (Gear^.Health <= (initHealth div 3)) then
                dec(Gear^.Radius)
            end
        else if (Gear^.Radius > 3) then
            begin
            if (Gear^.Health <= (initHealth div 4)) then
                dec(Gear^.Radius)
            end
        else if (Gear^.Radius > 2) then begin
            if (Gear^.Health <= (initHealth div 5)) then
                dec(Gear^.Radius)
            end
        else if (Gear^.Radius > 1) then
            begin
            if (Gear^.Health <= (initHealth div 6)) then
                dec(Gear^.Radius)
            end;

    until (Gear^.Health <= 0);

    DeleteGear(Gear);
    AfterAttack;
end;

procedure doStepSineGunShot(Gear: PGear);
var
    HHGear: PGear;
begin
    PlaySound(sndSineGun);

    // push the shooting Hedgehog back
    HHGear := CurrentHedgehog^.Gear;
    Gear^.dX.isNegative := not Gear^.dX.isNegative;
    Gear^.dY.isNegative := not Gear^.dY.isNegative;
    HHGear^.dX := Gear^.dX;
    HHGear^.dY := Gear^.dY;
    AmmoShove(Gear, 0, 80);
    Gear^.dX.isNegative := not Gear^.dX.isNegative;
    Gear^.dY.isNegative := not Gear^.dY.isNegative;

    Gear^.doStep := @doStepSineGunShotWork;
    {$IFNDEF PAS2C}
    with mobileRecord do
        if (performRumble <> nil) and (not fastUntilLag) then
            performRumble(kSystemSoundID_Vibrate);
    {$ENDIF}
end;

////////////////////////////////////////////////////////////////////////////////
procedure doStepFlamethrowerWork(Gear: PGear);
var
    HHGear, flame: PGear;
    rx, ry, speed: hwFloat;
    i, gX, gY: LongInt;
begin
    AllInactive := false;
    HHGear := Gear^.Hedgehog^.Gear;
    HedgehogChAngle(HHGear);
    gX := hwRound(Gear^.X) + GetLaunchX(amBallgun, hwSign(HHGear^.dX), HHGear^.Angle);
    gY := hwRound(Gear^.Y) + GetLaunchY(amBallgun, HHGear^.Angle);

    if (GameTicks and $FF) = 0 then
        begin
        if (HHGear^.Message and gmRight) <> 0 then
            begin
            if HHGear^.dX.isNegative and (Gear^.Tag < 20) then
                inc(Gear^.Tag)
            else if Gear^.Tag > 5 then
                dec(Gear^.Tag);
            end
        else if (HHGear^.Message and gmLeft) <> 0 then
            begin
            if HHGear^.dX.isNegative and (Gear^.Tag > 5) then
                dec(Gear^.Tag)
            else if Gear^.Tag < 20 then
                inc(Gear^.Tag);
            end
        end;

    dec(Gear^.Timer);
    if Gear^.Timer = 0 then
        begin
        dec(Gear^.Health);
        if (Gear^.Health mod 5) = 0 then
            begin
            rx := rndSign(getRandomf * _0_1);
            ry := rndSign(getRandomf * _0_1);
            speed := _0_5 * (_10 / Gear^.Tag);

            flame:= AddGear(gx, gy, gtFlame, gstTmpFlag,
                    SignAs(AngleSin(HHGear^.Angle) * speed, HHGear^.dX) + rx,
                    AngleCos(HHGear^.Angle) * ( - speed) + ry, 0);
            flame^.CollisionMask:= lfNotCurrentMask;

            if (Gear^.Health mod 30) = 0 then
                begin
                flame:= AddGear(gx, gy, gtFlame, 0,
                        SignAs(AngleSin(HHGear^.Angle) * speed, HHGear^.dX) + rx,
                        AngleCos(HHGear^.Angle) * ( - speed) + ry, 0);
                flame^.CollisionMask:= lfNotCurrentMask;
                end
            end;
        Gear^.Timer:= Gear^.Tag
        end;

    if (Gear^.Health = 0) or ((HHGear^.State and gstHHDriven) = 0) then
        begin
        DeleteGear(Gear);
        AfterAttack
        end
    else
        begin
        i:= Gear^.Health div 5;
        if (i <> Gear^.Damage) and ((GameTicks and $3F) = 0) then
            begin
            Gear^.Damage:= i;
            FreeTexture(Gear^.Tex);
            Gear^.Tex := RenderStringTex(trmsg[sidFuel] + ': ' + inttostr(i) +
                         '%', cWhiteColor, fntSmall)
            end
        end
end;

procedure doStepFlamethrower(Gear: PGear);
var
    HHGear: PGear;
begin
    HHGear := Gear^.Hedgehog^.Gear;
    HHGear^.Message := HHGear^.Message and (not (gmUp or gmDown or gmLeft or gmRight));
    HHGear^.State := HHGear^.State or gstNotKickable;
    Gear^.doStep := @doStepFlamethrowerWork
end;

////////////////////////////////////////////////////////////////////////////////
procedure doStepLandGunWork(Gear: PGear);
var
    HHGear, land: PGear;
    rx, ry, speed: hwFloat;
    i, gX, gY: LongInt;
begin
    AllInactive := false;
    HHGear := Gear^.Hedgehog^.Gear;
    HedgehogChAngle(HHGear);
    gX := hwRound(Gear^.X) + GetLaunchX(amBallgun, hwSign(HHGear^.dX), HHGear^.Angle);
    gY := hwRound(Gear^.Y) + GetLaunchY(amBallgun, HHGear^.Angle);

    if (GameTicks and $FF) = 0 then
        begin
        if (HHGear^.Message and gmRight) <> 0 then
            begin
            if HHGear^.dX.isNegative and (Gear^.Tag < 20) then
                inc(Gear^.Tag)
            else if Gear^.Tag > 5 then
                dec(Gear^.Tag);
            end
        else if (HHGear^.Message and gmLeft) <> 0 then
            begin
            if HHGear^.dX.isNegative and (Gear^.Tag > 5) then
                dec(Gear^.Tag)
            else if Gear^.Tag < 20 then
                inc(Gear^.Tag);
            end
        end;

    dec(Gear^.Timer);
    if Gear^.Timer = 0 then
        begin
        dec(Gear^.Health);

        rx := rndSign(getRandomf * _0_1);
        ry := rndSign(getRandomf * _0_1);
        speed := (_3 / Gear^.Tag);

        land:= AddGear(gx, gy, gtFlake, gstTmpFlag,
                SignAs(AngleSin(HHGear^.Angle) * speed, HHGear^.dX) + rx,
                AngleCos(HHGear^.Angle) * ( - speed) + ry, 0);
        land^.CollisionMask:= lfNotCurrentMask;

        Gear^.Timer:= Gear^.Tag
        end;

    if (Gear^.Health = 0) or ((HHGear^.State and gstHHDriven) = 0) or ((HHGear^.Message and gmAttack) <> 0) then
        begin
        HHGear^.Message:= HHGear^.Message and (not gmAttack);
        DeleteGear(Gear);
        AfterAttack
        end
    else
        begin
        i:= Gear^.Health div 10;
        if (i <> Gear^.Damage) and ((GameTicks and $3F) = 0) then
            begin
            Gear^.Damage:= i;
            FreeTexture(Gear^.Tex);
            Gear^.Tex := RenderStringTex(trmsg[sidFuel] + ': ' + inttostr(i) +
                         '%', cWhiteColor, fntSmall)
            end
        end
end;

procedure doStepLandGun(Gear: PGear);
var
    HHGear: PGear;
begin
    HHGear := Gear^.Hedgehog^.Gear;
    HHGear^.Message := HHGear^.Message and (not (gmUp or gmDown or gmLeft or gmRight or gmAttack));
    HHGear^.State := HHGear^.State or gstNotKickable;
    Gear^.doStep := @doStepLandGunWork
end;

////////////////////////////////////////////////////////////////////////////////
procedure doStepPoisonCloud(Gear: PGear);
begin
    WorldWrap(Gear);
    if Gear^.Timer = 0 then
        begin
        DeleteGear(Gear);
        exit
        end;
    dec(Gear^.Timer);
    Gear^.X:= Gear^.X + Gear^.dX;
    Gear^.Y:= Gear^.Y + Gear^.dY;
    Gear^.dX := Gear^.dX + cWindSpeed / 4;
    Gear^.dY := Gear^.dY + cGravity / 100;
    if (GameTicks and $FF) = 0 then
        doMakeExplosion(hwRound(Gear^.X), hwRound(Gear^.Y), 20, Gear^.Hedgehog, EXPLDontDraw or EXPLNoGfx or EXPLNoDamage or EXPLDoNotTouchAny or EXPLPoisoned);
    if Gear^.State and gstTmpFlag = 0 then
        AllInactive:= false;
end;

////////////////////////////////////////////////////////////////////////////////
procedure doStepHammer(Gear: PGear);
var HHGear, tmp, tmp2: PGear;
         t: PGearArray;
         i: LongInt;
begin
HHGear:= Gear^.Hedgehog^.Gear;
HHGear^.State:= HHGear^.State or gstNoDamage;
DeleteCI(HHGear);

t:= CheckGearsCollision(Gear);

for i:= 5 downto 0 do
    AddVisualGear(hwRound(Gear^.X) - 5 + Random(10), hwRound(Gear^.Y) + 12, vgtDust);

i:= t^.Count;
while i > 0 do
    begin
    dec(i);
    tmp:= t^.ar[i];
    if (tmp^.State and gstNoDamage) = 0 then
        if (tmp^.Kind = gtHedgehog) or (tmp^.Kind = gtMine) or (tmp^.Kind = gtExplosives) then
            begin
            //tmp^.State:= tmp^.State or gstFlatened;
            if (tmp^.Hedgehog^.Effects[heInvulnerable] = 0) then
                ApplyDamage(tmp, CurrentHedgehog, tmp^.Health div 3, dsUnknown);
            //DrawTunnel(tmp^.X, tmp^.Y - _1, _0, _0_5, cHHRadius * 6, cHHRadius * 3);
            tmp2:= AddGear(hwRound(tmp^.X), hwRound(tmp^.Y), gtHammerHit, 0, _0, _0, 0);
            tmp2^.LinkedGear:= tmp;
            SetAllToActive
            end
        else
            begin
            end
    end;

HHGear^.State:= HHGear^.State and (not gstNoDamage);
Gear^.Timer:= 250;
Gear^.doStep:= @doStepIdle
end;

procedure doStepHammerHitWork(Gear: PGear);
var
    i, j, ei: LongInt;
    HitGear: PGear;
begin
    AllInactive := false;
    HitGear := Gear^.LinkedGear;
    dec(Gear^.Timer);
    if (HitGear = nil) or (Gear^.Timer = 0) or ((Gear^.Message and gmDestroy) <> 0) then
        begin
        DeleteGear(Gear);
        exit
        end;

    if (Gear^.Timer mod 5) = 0 then
        begin
        AddVisualGear(hwRound(Gear^.X) - 5 + Random(10), hwRound(Gear^.Y) + 12, vgtDust);

        i := hwRound(Gear^.X) - HitGear^.Radius + 2;
        ei := hwRound(Gear^.X) + HitGear^.Radius - 2;
        for j := 1 to 4 do DrawExplosion(i - GetRandom(5), hwRound(Gear^.Y) + 6*j, 3);
        for j := 1 to 4 do DrawExplosion(ei + LongInt(GetRandom(5)), hwRound(Gear^.Y) + 6*j, 3);
        while i <= ei do
            begin
            for j := 1 to 11 do DrawExplosion(i, hwRound(Gear^.Y) + 3*j, 3);
            inc(i, 1)
            end;

        if CheckLandValue(hwRound(Gear^.X + Gear^.dX + SignAs(_6,Gear^.dX)), hwRound(Gear^.Y + _1_9)
           , lfIndestructible) then
            begin
            //Gear^.X := Gear^.X + Gear^.dX;
            Gear^.Y := Gear^.Y + _1_9
            end;
        end;
    if TestCollisionYwithGear(Gear, 1) <> 0 then
        begin
        Gear^.dY := _0;
        SetLittle(HitGear^.dX);
        HitGear^.dY := _0;
        end
    else
        begin
        //Gear^.dY := Gear^.dY + cGravity;
        //Gear^.Y := Gear^.Y + Gear^.dY;
        if hwRound(Gear^.Y) > cWaterLine then
            Gear^.Timer := 1
        end;

    //Gear^.X := Gear^.X + HitGear^.dX;
    HitGear^.X := Gear^.X;
    HitGear^.Y := Gear^.Y;
    SetLittle(HitGear^.dY);
    HitGear^.Active:= true;
end;

procedure doStepHammerHit(Gear: PGear);
var
    i, y: LongInt;
    ar: TRangeArray;
    HHGear: PGear;
begin
    i := 0;
    HHGear := Gear^.Hedgehog^.Gear;

    y := hwRound(Gear^.Y) - cHHRadius * 2;
    while y < hwRound(Gear^.Y) do
        begin
        ar[i].Left := hwRound(Gear^.X) - Gear^.Radius - LongInt(GetRandom(2));
        ar[i].Right := hwRound(Gear^.X) + Gear^.Radius + LongInt(GetRandom(2));
        inc(y, 2);
        inc(i)
        end;

    DrawHLinesExplosions(@ar, 3, hwRound(Gear^.Y) - cHHRadius * 2, 2, Pred(i));
    Gear^.dY := HHGear^.dY;
    DeleteCI(HHGear);

    doStepHammerHitWork(Gear);
    Gear^.doStep := @doStepHammerHitWork
end;

////////////////////////////////////////////////////////////////////////////////
procedure doStepResurrectorWork(Gear: PGear);
var
    graves: PGearArrayS;
    resgear: PGear;
    hh: PHedgehog;
    i: LongInt;
begin
    if (TurnTimeLeft > 0) then
        dec(TurnTimeLeft);

    AllInactive := false;
    hh := Gear^.Hedgehog;

    // no, you can't do that here
    {DrawCentered(hwRound(hh^.Gear^.X) + WorldDx, hwRound(hh^.Gear^.Y) + WorldDy -
            cHHRadius - 14 - hh^.HealthTagTex^.h, hh^.HealthTagTex);
    }
    (*DrawCircle(hwRound(Gear^.X), hwRound(Gear^.Y), Gear^.Radius, 1.5, 0, 0, $FF,
            $FF);*)

    if ((Gear^.Message and gmUp) <> 0) then
        begin
        if (GameTicks and $F) <> 0 then
        exit;
        end
    else if (GameTicks and $1FF) <> 0 then
        exit;

    if Gear^.Power < 45 then
        begin
        inc(Gear^.Power);
        if TestCollisionYwithGear(hh^.Gear, -1) = 0 then
            hh^.Gear^.Y := hh^.Gear^.Y - _1;
        end;

    graves := GearsNear(Gear^.X, Gear^.Y, gtGrave, Gear^.Radius);

    if graves.size = 0 then
        begin
        StopSoundChan(Gear^.SoundChannel);
        Gear^.Timer := 250;
        Gear^.doStep := @doStepIdle;
        exit;
        end;

    if ((Gear^.Message and gmAttack) <> 0) and (hh^.Gear^.Health > 0) and (TurnTimeLeft > 0) then
        begin
        if LongInt(graves.size) <= Gear^.Tag then Gear^.Tag:= 0;
        dec(hh^.Gear^.Health);
        if (hh^.Gear^.Health = 0) and (hh^.Gear^.Damage = 0) then
            hh^.Gear^.Damage:= 1;
        RenderHealth(hh^);
        RecountTeamHealth(hh^.Team);
        inc(graves.ar^[Gear^.Tag]^.Health);
        inc(Gear^.Tag)
{-for i:= 0 to High(graves) do begin
            if hh^.Gear^.Health > 0 then begin
                dec(hh^.Gear^.Health);
                inc(graves[i]^.Health);
            end;
        end; -}
        end
    else
        begin
        // now really resurrect the hogs with the hp saved in the graves
        for i:= 0 to graves.size - 1 do
            if graves.ar^[i]^.Health > 0 then
                begin
                resgear := AddGear(hwRound(graves.ar^[i]^.X), hwRound(graves.ar^[i]^.Y), gtHedgehog, gstWait, _0, _0, 0);
                resgear^.Hedgehog := graves.ar^[i]^.Hedgehog;
                resgear^.Health := graves.ar^[i]^.Health;
                PHedgehog(graves.ar^[i]^.Hedgehog)^.Gear := resgear;
                graves.ar^[i]^.Message:= graves.ar^[i]^.Message or gmDestroy;
                graves.ar^[i]^.Active:= true;
                RenderHealth(resgear^.Hedgehog^);
                RecountTeamHealth(resgear^.Hedgehog^.Team);
                resgear^.Hedgehog^.Effects[heResurrected]:= 1;
                // only make hat-less hedgehogs look like zombies, preserve existing hats

                if resgear^.Hedgehog^.Hat = 'NoHat' then
                    LoadHedgehogHat(resgear^.Hedgehog^, 'Reserved/Zombie');
                end;

        hh^.Gear^.dY := _0;
        hh^.Gear^.dX := _0;
        doStepHedgehogMoving(hh^.Gear);
        StopSoundChan(Gear^.SoundChannel);
        Gear^.Timer := 250;
        Gear^.doStep := @doStepIdle;
        end
    //if hh^.Gear^.Health = 0 then doStepHedgehogFree(hh^.Gear);
end;

procedure doStepResurrector(Gear: PGear);
var
    graves: PGearArrayS;
    hh: PHedgehog;
    i: LongInt;
begin
    AllInactive := false;
    graves := GearsNear(Gear^.X, Gear^.Y, gtGrave, Gear^.Radius);

    if graves.size > 0 then
        begin
        hh := Gear^.Hedgehog;
        for i:= 0 to graves.size - 1 do
            begin
            PHedgehog(graves.ar^[i]^.Hedgehog)^.Gear := nil;
            graves.ar^[i]^.Health := 0;
            end;
        Gear^.doStep := @doStepResurrectorWork;
        if ((Gear^.Message and gmAttack) <> 0) and (hh^.Gear^.Health > 0) and (TurnTimeLeft > 0) then
            begin
            if LongInt(graves.size) <= Gear^.Tag then Gear^.Tag:= 0;
            dec(hh^.Gear^.Health);
            if (hh^.Gear^.Health = 0) and (hh^.Gear^.Damage = 0) then
                hh^.Gear^.Damage:= 1;
            RenderHealth(hh^);
            RecountTeamHealth(hh^.Team);
            inc(graves.ar^[Gear^.Tag]^.Health);
            inc(Gear^.Tag)
            end
        end
    else
        begin
        StopSoundChan(Gear^.SoundChannel);
        Gear^.Timer := 250;
        Gear^.doStep := @doStepIdle;
        end
end;

////////////////////////////////////////////////////////////////////////////////
procedure doStepNapalmBomb(Gear: PGear);
var
    i, gX, gY: LongInt;
    dX, dY: hwFloat;
begin
    AllInactive := false;
    doStepFallingGear(Gear);
    if (Gear^.Timer > 0) and ((Gear^.State and gstCollision) <> 0) then
    begin
        doMakeExplosion(hwRound(Gear^.X), hwRound(Gear^.Y), 10, Gear^.Hedgehog, EXPLAutoSound);
        gX := hwRound(Gear^.X);
        gY := hwRound(Gear^.Y);
        for i:= 0 to 10 do
        begin
            dX := AngleCos(i * 2) * ((_0_1*(i div 5))) * (GetRandomf + _1);
            dY := AngleSin(i * 8) * _0_5 * (GetRandomf + _1);
            AddGear(gX, gY, gtFlame, 0, dX, dY, 0);
            AddGear(gX, gY, gtFlame, 0, dX, -dY, 0);
            AddGear(gX, gY, gtFlame, 0, -dX, dY, 0);
            AddGear(gX, gY, gtFlame, 0, -dX, -dY, 0);
        end;
        DeleteGear(Gear);
        exit
    end;
    if (Gear^.Timer = 0) then
        begin
        doMakeExplosion(hwRound(Gear^.X), hwRound(Gear^.Y), 10, Gear^.Hedgehog, EXPLAutoSound);
        for i:= -19 to 19 do
           FollowGear := AddGear(hwRound(Gear^.X) + i div 3, hwRound(Gear^.Y), gtFlame, 0, _0_001 * i, _0, 0);
        DeleteGear(Gear);
        exit
        end;
    if (GameTicks and $3F) = 0 then
        AddVisualGear(hwRound(Gear^.X), hwRound(Gear^.Y), vgtSmokeTrace);
    dec(Gear^.Timer)
end;

////////////////////////////////////////////////////////////////////////////////
procedure doStepStructure(Gear: PGear);
var
    x, y: LongInt;
    HH: PHedgehog;
    t: PGear;
begin
    HH:= Gear^.Hedgehog;

    if (Gear^.State and gstMoving) <> 0 then
        begin
        AddCI(Gear);
        Gear^.dX:= _0;
        Gear^.dY:= _0;
        Gear^.State:= Gear^.State and (not gstMoving);
        end;

    dec(Gear^.Health, Gear^.Damage);
    Gear^.Damage:= 0;

    if Gear^.Pos = 1 then
        begin
        AddCI(Gear);
        AfterAttack;
        if Gear = CurAmmoGear then
            CurAmmoGear:= nil;
        if HH^.Gear <> nil then
            HideHog(HH);
        Gear^.Pos:= 2
        end;

    if Gear^.Pos = 2 then
        begin
        if ((GameTicks mod 100) = 0) and (Gear^.Timer < 1000) then
            begin
            if (Gear^.Timer mod 10) = 0 then
                begin
                DeleteCI(Gear);
                Gear^.Y:= Gear^.Y - _0_5;
                AddCI(Gear);
                end;
            inc(Gear^.Timer);
            end;
        if Gear^.Tag <= TotalRounds then
            Gear^.Pos:= 3;
        end;

    if Gear^.Pos = 3 then
        if Gear^.Timer < 1000 then
            begin
            if (Gear^.Timer mod 10) = 0 then
                begin
                DeleteCI(Gear);
                Gear^.Y:= Gear^.Y - _0_5;
                AddCI(Gear);
                end;
            inc(Gear^.Timer);
            end
        else
            begin
            if HH^.GearHidden <> nil then
                RestoreHog(HH);
            Gear^.Pos:= 4;
            end;

    if Gear^.Pos = 4 then
        if ((GameTicks mod 1000) = 0) and ((GameFlags and gfInvulnerable) = 0) then
            begin
            t:= GearsList;
            while t <> nil do
                begin
                if (t^.Kind = gtHedgehog) and (t^.Hedgehog^.Team^.Clan = HH^.Team^.Clan) then
                    t^.Hedgehog^.Effects[heInvulnerable]:= 1;
                t:= t^.NextGear;
                end;
            end;

    if Gear^.Health <= 0 then
        begin
        if HH^.GearHidden <> nil then
            RestoreHog(HH);

        x := hwRound(Gear^.X);
        y := hwRound(Gear^.Y);

        DeleteCI(Gear);
        DeleteGear(Gear);

        doMakeExplosion(x, y, 50, CurrentHedgehog, EXPLAutoSound);
        end;
end;

////////////////////////////////////////////////////////////////////////////////
(*
 TARDIS needs
 Warp in.  Pos = 1
 Pause.    Pos = 2
 Hide gear  (TARDIS hedgehog was nil)
 Warp out. Pos = 3
 ... idle active for some time period ...  Pos = 4
 Warp in.  Pos = 1
 Pause.    Pos = 2
 Restore gear  (TARDIS hedgehog was not nil)
 Warp out. Pos = 3
*)

procedure doStepTardisWarp(Gear: PGear);
var HH: PHedgehog;
    i,j,cnt: LongWord;
begin
HH:= Gear^.Hedgehog;
if Gear^.Pos = 2 then
    begin
    StopSoundChan(Gear^.SoundChannel);
    if (Gear^.Timer = 0) then
        begin
        if (HH^.Gear <> nil) and (HH^.Gear^.State and gstInvisible = 0) then
            begin
            AfterAttack;
            if Gear = CurAmmoGear then CurAmmoGear := nil;
            if (HH^.Gear^.Damage = 0) and  (HH^.Gear^.Health > 0) and
            ((Gear^.State and (gstMoving or gstHHDeath or gstHHGone)) = 0) then
                HideHog(HH)
            end
        //else if (HH^.Gear <> nil) and (HH^.Gear^.State and gstInvisible <> 0) then
        else if (HH^.GearHidden <> nil) then// and (HH^.Gear^.State and gstInvisible <> 0) then
            RestoreHog(HH)
        end;

    inc(Gear^.Timer);
    if (Gear^.Timer > 2000) and ((GameTicks mod 2000) = 1000) then
        begin
        Gear^.SoundChannel := LoopSound(sndTardis);
        Gear^.Pos:= 3
        end
    end;

if (Gear^.Pos = 1) and (GameTicks and $1F = 0) and (Gear^.Power < 255) then
    begin
    inc(Gear^.Power);
    if (Gear^.Power = 172) and (HH^.Gear <> nil) and
        (HH^.Gear^.Damage = 0) and (HH^.Gear^.Health > 0) and
        ((HH^.Gear^.State and (gstMoving or gstHHDeath or gstHHGone)) = 0) then
            with HH^.Gear^ do
                begin
                State:= State or gstAnimation;
                Tag:= 2;
                Timer:= 0;
                Pos:= 0
                end
    end;
if (Gear^.Pos = 3) and (GameTicks and $1F = 0) and (Gear^.Power > 0) then
    dec(Gear^.Power);
if (Gear^.Pos = 1) and (Gear^.Power = 255) and ((GameTicks mod 2000) = 1000) then
    Gear^.Pos:= 2;
if (Gear^.Pos = 3) and (Gear^.Power = 0) then
    begin
    StopSoundChan(Gear^.SoundChannel);
    if HH^.GearHidden = nil then
        begin
        DeleteGear(Gear);
        exit
        end;
    Gear^.Pos:= 4;
    // This condition might need tweaking
    Gear^.Timer:= GetRandom(cHedgehogTurnTime*TeamsCount)+cHedgehogTurnTime
    end;

if (Gear^.Pos = 4) then
    begin
    cnt:= 0;
    for j:= 0 to Pred(HH^.Team^.Clan^.TeamsNumber) do
        with HH^.Team^.Clan^.Teams[j]^ do
            for i:= 0 to Pred(HedgehogsNumber) do
                if (Hedgehogs[i].Gear <> nil)
                and ((Hedgehogs[i].Gear^.State and gstDrowning) = 0)
                and (Hedgehogs[i].Gear^.Health > Hedgehogs[i].Gear^.Damage) then
                    inc(cnt);
    if (cnt = 0) or SuddenDeathDmg or (Gear^.Timer = 0) then
        begin
        if HH^.GearHidden <> nil then
            FindPlace(HH^.GearHidden, false, 0, LAND_WIDTH,true);

        if HH^.GearHidden <> nil then
            begin
            Gear^.X:= HH^.GearHidden^.X;
            Gear^.Y:= HH^.GearHidden^.Y;
            end;
        Gear^.Timer:= 0;

        if (HH^.GearHidden <> nil) and (cnt = 0) then // do an emergency jump back in this case. the team needs you!
            begin
            AddVisualGear(hwRound(Gear^.X), hwRound(Gear^.Y), vgtExplosion);
            Gear^.Pos:= 2;
            Gear^.Power:= 255;
            end
        else begin
            Gear^.SoundChannel := LoopSound(sndTardis);
            Gear^.Pos:= 1;
            Gear^.Power:= 0;
            end
        end
    else if (CurrentHedgehog^.Team^.Clan = Gear^.Hedgehog^.Team^.Clan) then dec(Gear^.Timer)
    end;

end;

procedure doStepTardis(Gear: PGear);
var i,j,cnt: LongWord;
    HH: PHedgehog;
begin
(*
    Conditions for not activating.
    1. Hog is last of his clan
    2. Sudden Death is in play
    3. Hog is a king
*)
    HH:= Gear^.Hedgehog;
    if HH^.Gear <> nil then
    if (HH^.Gear = nil) or (HH^.King) or (SuddenDeathDmg) then
        begin
        if HH^.Gear <> nil then
            begin
            HH^.Gear^.Message := HH^.Gear^.Message and (not gmAttack);
            HH^.Gear^.State:= HH^.Gear^.State and (not gstAttacking);
            end;
        PlaySound(sndDenied);
        DeleteGear(gear);
        exit
        end;
    cnt:= 0;
    for j:= 0 to Pred(HH^.Team^.Clan^.TeamsNumber) do
        for i:= 0 to Pred(HH^.Team^.Clan^.Teams[j]^.HedgehogsNumber) do
            if (HH^.Team^.Clan^.Teams[j]^.Hedgehogs[i].Gear <> nil)
            and ((HH^.Team^.Clan^.Teams[j]^.Hedgehogs[i].Gear^.State and gstDrowning) = 0)
            and (HH^.Team^.Clan^.Teams[j]^.Hedgehogs[i].Gear^.Health > HH^.Team^.Clan^.Teams[j]^.Hedgehogs[i].Gear^.Damage) then
                inc(cnt);
    if cnt < 2 then
        begin
        if HH^.Gear <> nil then
            begin
            HH^.Gear^.Message := HH^.Gear^.Message and (not gmAttack);
            HH^.Gear^.State:= HH^.Gear^.State and (not gstAttacking);
            end;
            PlaySound(sndDenied);
            DeleteGear(gear);
            exit
        end;
    Gear^.SoundChannel := LoopSound(sndTardis);
    Gear^.doStep:= @doStepTardisWarp
end;

////////////////////////////////////////////////////////////////////////////////

(*
WIP. The ice gun will have the following effects.  It has been proposed by sheepluva that it take the appearance of a large freezer
spewing ice cubes.  The cubes will be visual gears only.  The scatter from them and the impact snow dust should help hide imprecisions in things like the GearsNear effect.
For now we assume a "ray" like a deagle projected out from the gun.
All these effects assume the ray's angle is not changed and that the target type was unchanged over a number of ticks.  This is a simplifying assumption for "gun was applying freezing effect to the same target".
  * When fired at water a layer of ice textured land is added above the water.
  * When fired at non-ice land (land and lfLandMask and not lfIce) the land is overlaid with a thin layer of ice textured land around that point (say, 1 or 2px into land, 1px above). For attractiveness, a slope would probably be needed.
  * When fired at a hog (land and $00FF <> 0), while the hog is targetted, the hog's state is set to frozen.  As long as the gun is on the hog, a frozen hog sprite creeps up from the feet to the head.  If the effect is interrupted before reaching the top, the freezing state is cleared.
A frozen hog will animate differently.  To be decided, but possibly in a similar fashion to a grave when it comes to explosions.  The hog might (possibly) not be damaged by explosions.  This might make freezing potentially useful for friendlies in a bad position.  It might be better to allow damage though.
A frozen hog stays frozen for a certain number of turns. Each turn the frozen overlay becomes fainter, until it fades and the hog animates normally again.
*)


procedure updateFuel(Gear: PGear);
var
  t:LongInt;
begin
    t:= Gear^.Health div 10;
    if (t <> Gear^.Damage) and ((GameTicks and $3F) = 0) then
    begin
    Gear^.Damage:= t;
    FreeTexture(Gear^.Tex);
    Gear^.Tex := RenderStringTex(trmsg[sidFuel] + ': ' + inttostr(t) +
              '%', cWhiteColor, fntSmall)
    end;
    if Gear^.Message and (gmUp or gmDown) <> 0 then
        begin
        StopSoundChan(Gear^.SoundChannel);
        Gear^.SoundChannel:= -1;
        if GameTicks mod 40 = 0 then dec(Gear^.Health)
        end
    else 
        begin
        if Gear^.SoundChannel = -1 then
            Gear^.SoundChannel := LoopSound(sndIceBeam);
        if GameTicks mod 10 = 0 then dec(Gear^.Health)
        end
end;


procedure updateTarget(Gear:PGear; newX, newY:HWFloat);
//    var
//    iter:PGear;
begin
  with Gear^ do
  begin
    dX:= newX;
    dY:= newY;
    Pos:= 0;
    Target.X:= NoPointX;
    LastDamage:= nil;
    X:= Hedgehog^.Gear^.X;
    Y:= Hedgehog^.Gear^.Y;
  end;
end;

procedure doStepIceGun(Gear: PGear);
const iceWaitCollision = 0;
const iceCollideWithGround = 1;
//const iceWaitNextTarget:Longint = 2;
//const iceCollideWithHog:Longint = 4;
const iceCollideWithWater = 5;
//const waterFreezingTime:Longint = 500;
const groundFreezingTime = 1000;
const iceRadius = 32;
const iceHeight = 40;
var
    HHGear, iter: PGear;
    landRect: TSDL_Rect;
    ndX, ndY: hwFloat;
    i, t, gX, gY: LongInt;
    hogs: PGearArrayS;
    vg: PVisualGear;
begin
    HHGear := Gear^.Hedgehog^.Gear;
    if (Gear^.Message and gmAttack <> 0) or (Gear^.Health = 0) or (HHGear = nil) or ((HHGear^.State and gstHHDriven) = 0) or (HHGear^.dX.QWordValue > 4294967)  then
        begin
        StopSoundChan(Gear^.SoundChannel);
        DeleteGear(Gear);
        AfterAttack;
        exit
        end;
    updateFuel(Gear);

    with Gear^ do
        begin
        HedgehogChAngle(HHGear);
        ndX:= SignAs(AngleSin(HHGear^.Angle), HHGear^.dX) * _4;
        ndY:= -AngleCos(HHGear^.Angle) * _4;
        if (ndX <> dX) or (ndY <> dY) or
           ((Target.X <> NoPointX) and (Target.X and LAND_WIDTH_MASK = 0) and
             (Target.Y and LAND_HEIGHT_MASK = 0) and ((Land[Target.Y, Target.X] = 0))) then
            begin
            updateTarget(Gear, ndX, ndY);
            Timer := iceWaitCollision;
            end
        else
            begin
            X:= X + dX;
            Y:= Y + dY;
            gX:= hwRound(X);
            gY:= hwRound(Y);
            if Target.X = NoPointX then t:= hwRound(hwSqr(X-HHGear^.X)+hwSqr(Y-HHGear^.Y));

            if Target.X <> NoPointX then
                begin
                CheckCollision(Gear);
                if (State and gstCollision) <> 0 then
                    begin
                    if Timer = iceWaitCollision then
                        begin
                        Timer := iceCollideWithGround;
                        Power := GameTicks;
                        end
                    end
                else if (target.y >= cWaterLine) then
                    begin
                    if Timer = iceWaitCollision then
                        begin
                        Timer := iceCollideWithWater;
                        Power := GameTicks;
                        end;
                    end;

                if (abs(gX-Target.X) < 2) and (abs(gY-Target.Y) < 2) then
                    begin
                    X:= HHGear^.X;
                    Y:= HHGear^.Y
                    end;

                if (Timer = iceCollideWithGround) and ((GameTicks - Power) > groundFreezingTime) then
                    begin
<<<<<<< HEAD
                    FillRoundInLand2(target.x, target.y, iceRadius, icePixel);
=======
                    FillRoundInLandFT(target.x, target.y, iceRadius, icePixel);
>>>>>>> 127f6c64
                    landRect.x := min(max(target.x - iceRadius, 0), LAND_WIDTH - 1);
                    landRect.y := min(max(target.y - iceRadius, 0), LAND_HEIGHT - 1);
                    landRect.w := min(2*iceRadius, LAND_WIDTH - landRect.x - 1);
                    landRect.h := min(2*iceRadius, LAND_HEIGHT - landRect.y - 1);
                    UpdateLandTexture(landRect.x, landRect.w, landRect.y, landRect.h, true);
                    
                    // Freeze nearby mines/explosives/cases too
                    iter := GearsList;
                    while iter <> nil do
                        begin
                        if (iter^.State and gstFrozen = 0) and
                           ((iter^.Kind = gtExplosives) or (iter^.Kind = gtCase) or (iter^.Kind = gtMine)) and 
                           (Distance(iter^.X-int2hwFloat(target.x),iter^.Y-int2hwFloat(target.y))<int2hwFloat(iceRadius*2)) then
                            begin
                            for t:= 0 to 5 do
                                begin
                                vg:= AddVisualGear(hwRound(iter^.X)+random(4)-8, hwRound(iter^.Y)+random(8), vgtDust, 1);
                                if vg <> nil then
                                    begin
                                    i:= random(100) + 155;
                                    vg^.Tint:= (i shl 24) or (i shl 16) or ($FF shl 8) or (random(200) + 55);
                                    vg^.Angle:= random(360);
                                    vg^.dx:= 0.001 * random(80);
                                    vg^.dy:= 0.001 * random(80)
                                    end
                                end;
                            PlaySound(sndHogFreeze);
                            if iter^.Kind = gtMine then // dud mine block
                                begin
                                iter^.State:= iter^.State or gstFrozen;
                                vg:= AddVisualGear(hwRound(iter^.X) - 4  + Random(8), hwRound(iter^.Y) - 4 - Random(4), vgtSmoke);
                                if vg <> nil then
                                    vg^.Scale:= 0.5;
                                PlaySound(sndVaporize);
                                iter^.Health := 0;
                                iter^.Damage := 0;
                                iter^.State := iter^.State and (not gstAttacking)
                                end
                            else if iter^.Kind = gtCase then
                                begin
                                DeleteCI(iter);
                                iter^.State:= iter^.State or gstFrozen;
                                AddCI(iter)
                                end
                            else // gtExplosives
                                begin
                                iter^.State:= iter^.State or gstFrozen;
                                iter^.Health:= iter^.Health + cBarrelHealth
                                end
                            end;
                        iter:= iter^.NextGear
                        end;

                    // FillRoundInLandWithIce(Target.X, Target.Y, iceRadius);
                    SetAllHHToActive(true);
                    Timer := iceWaitCollision;
                    end;

                if (Timer = iceCollideWithWater) and ((GameTicks - Power) > groundFreezingTime) then
                    begin
                    PlaySound(sndHogFreeze);
                    DrawIceBreak(Target.X, cWaterLine - iceHeight, iceRadius, iceHeight);
                    SetAllHHToActive(true);
                    Timer := iceWaitCollision;
                    end;
(*
 Any ideas for something that would look good here?
                if (Target.X <> NoPointX) and ((Timer = iceCollideWithGround) or (Timer = iceCollideWithWater)) and (GameTicks mod max((groundFreezingTime-((GameTicks - Power)*2)),2) = 0) then //and CheckLandValue(Target.X, Target.Y, lfIce) then
                    begin
                        vg:= AddVisualGear(Target.X+random(20)-10, Target.Y+random(40)-10, vgtDust, 1);
                        if vg <> nil then
                            begin
                            i:= random(100) + 155;
                            vg^.Tint:= IceColor or $FF;
                            vg^.Angle:= random(360);
                            vg^.dx:= 0.001 * random(80);
                            vg^.dy:= 0.001 * random(80)
                            end
                    end;
*)

// freeze nearby hogs
                hogs := GearsNear(int2hwFloat(Target.X), int2hwFloat(Target.Y), gtHedgehog, Gear^.Radius*2);
                if hogs.size > 0 then
                    for i:= 0 to hogs.size - 1 do
                        if hogs.ar^[i] <> HHGear then
                            if GameTicks mod 5 = 0 then
                                begin
                                hogs.ar^[i]^.Active:= true;
                                if hogs.ar^[i]^.Hedgehog^.Effects[heFrozen] < 256 then
                                    hogs.ar^[i]^.Hedgehog^.Effects[heFrozen] := hogs.ar^[i]^.Hedgehog^.Effects[heFrozen] + 1
                                else if hogs.ar^[i]^.Hedgehog^.Effects[heFrozen] = 256 then
                                    begin
                                    hogs.ar^[i]^.Hedgehog^.Effects[heFrozen]:= 200000-1;//cHedgehogTurnTime + cReadyDelay
                                    PlaySound(sndHogFreeze);
                                    end;
                                end;
                inc(Pos)
                end
            else if (t > 400) and ((gY > cWaterLine) or
                    (((gX and LAND_WIDTH_MASK = 0) and (gY and LAND_HEIGHT_MASK = 0))
                        and (Land[gY, gX] <> 0))) then
                begin
                Target.X:= gX;
                Target.Y:= gY;
                X:= HHGear^.X;
                Y:= HHGear^.Y
                end;
            if (gX > max(LAND_WIDTH,4096)*2) or
                    (gX < -max(LAND_WIDTH,4096)) or
                    (gY < -max(LAND_HEIGHT,4096)) or
                    (gY > max(LAND_HEIGHT,4096)+512) then
                begin
                //X:= HHGear^.X;
                //Y:= HHGear^.Y
                Target.X:= gX;
                Target.Y:= gY;
                end
        end
    end;
end;

procedure doStepAddAmmo(Gear: PGear);
var a: TAmmoType;
    gi: PGear;
begin
if Gear^.Timer > 0 then dec(Gear^.Timer)
else
    begin
    if Gear^.Pos = posCaseUtility then
        a:= GetUtility(Gear^.Hedgehog)
    else
        a:= GetAmmo(Gear^.Hedgehog);
    CheckSum:= CheckSum xor GameTicks;
    gi := GearsList;
    while gi <> nil do
        begin
        with gi^ do CheckSum:= CheckSum xor X.round xor X.frac xor dX.round xor dX.frac xor Y.round xor Y.frac xor dY.round xor dY.frac;
        AddRandomness(CheckSum);
        if gi^.Kind = gtGenericFaller then gi^.State:= gi^.State and (not gstTmpFlag);
        gi := gi^.NextGear
        end;
    AddPickup(Gear^.Hedgehog^, a, Gear^.Power, hwRound(Gear^.X), hwRound(Gear^.Y));
    DeleteGear(Gear)
    end;
end;

procedure doStepGenericFaller(Gear: PGear);
begin
if Gear^.Timer < $FFFFFFFF then
    if Gear^.Timer > 0 then
        dec(Gear^.Timer)
    else
        begin
        DeleteGear(Gear);
        exit
        end;
if (Gear^.State and gstTmpFlag <> 0) or (GameTicks and $7 = 0) then
    begin
    doStepFallingGear(Gear);
    if (Gear^.State and gstInvisible <> 0) and (GameTicks and $FF = 0) and (hwRound(Gear^.X) < LongInt(leftX)) or (hwRound(Gear^.X) > LongInt(rightX)) or (hwRound(Gear^.Y) < LongInt(topY)) then
        begin
        Gear^.X:= int2hwFloat(GetRandom(rightX-leftX)+leftX);
        Gear^.Y:= int2hwFloat(GetRandom(LAND_HEIGHT-topY)+topY);
        Gear^.dX:= _90-(GetRandomf*_360);
        Gear^.dY:= _90-(GetRandomf*_360)
        end;
    end
end;

procedure doStepCreeper(Gear: PGear);
var hogs: PGearArrayS;
    HHGear: PGear;
    tdX: hwFloat;
    dir: LongInt;
begin
doStepFallingGear(Gear);
if Gear^.Timer > 0 then dec(Gear^.Timer);
// creeper sleep phase
if (Gear^.Hedgehog = nil) and (Gear^.Timer > 0) then exit;

if Gear^.Hedgehog <> nil then HHGear:= Gear^.Hedgehog^.Gear
else HHGear:= nil;

// creeper boom phase
if (Gear^.State and gstTmpFlag <> 0) then
    begin
    if (Gear^.Timer = 0) then
        begin
        doMakeExplosion(hwRound(Gear^.X), hwRound(Gear^.Y), 300, CurrentHedgehog, EXPLAutoSound);
        DeleteGear(Gear)
        end;
    // ssssss he essssscaped
    if (Gear^.Timer > 250) and ((HHGear = nil) or
            (((abs(HHGear^.X.Round-Gear^.X.Round) + abs(HHGear^.Y.Round-Gear^.Y.Round) + 2) >  180) and
            (Distance(HHGear^.X-Gear^.X,HHGear^.Y-Gear^.Y) > _180))) then
        begin
        Gear^.State:= Gear^.State and (not gstTmpFlag);
        Gear^.Timer:= 0
        end;
    exit
    end;

// Search out a new target, as target seek time has expired, target is dead, target is out of range, or we did not have a target
if (HHGear = nil) or (Gear^.Timer = 0) or
   (Distance(HHGear^.X-Gear^.X,HHGear^.Y-Gear^.Y) > int2hwFloat(Gear^.Angle))
    then
    begin
    hogs := GearsNear(Gear^.X, Gear^.Y, gtHedgehog, Gear^.Angle);
    if hogs.size > 1 then
        Gear^.Hedgehog:= hogs.ar^[GetRandom(hogs.size)]^.Hedgehog
    else if hogs.size = 1 then Gear^.Hedgehog:= hogs.ar^[0]^.Hedgehog
    else Gear^.Hedgehog:= nil;
    if Gear^.Hedgehog <> nil then Gear^.Timer:= 5000;
    exit
    end;

// we have a target. move the creeper.
if HHGear <> nil then
    begin
    // GOTCHA
    if ((abs(HHGear^.X.Round-Gear^.X.Round) + abs(HHGear^.Y.Round-Gear^.Y.Round) + 2) <  50) and
         (Distance(HHGear^.X-Gear^.X,HHGear^.Y-Gear^.Y) < _50) then
        begin
        // hisssssssssss
        Gear^.State:= Gear^.State or gstTmpFlag;
        Gear^.Timer:= 1500;
        exit
        end;
    if (Gear^.State and gstMoving <> 0) then
        begin
        Gear^.dY:= _0;
        Gear^.dX:= _0;
        end
    else if (GameTicks and $FF = 0) then
        begin
        tdX:= HHGear^.X-Gear^.X;
        dir:= hwSign(tdX);
<<<<<<< HEAD
        if (not TestCollisionX(Gear, dir)) then
=======
        if TestCollisionX(Gear, dir) = 0 then
>>>>>>> 127f6c64
            Gear^.X:= Gear^.X + signAs(_1,tdX);
        if TestCollisionXwithXYShift(Gear, signAs(_10,tdX), 0, dir) <> 0 then
            begin
            Gear^.dX:= SignAs(_0_15, tdX);
            Gear^.dY:= -_0_3;
            Gear^.State:= Gear^.State or gstMoving
            end
        end;
    end;
end;

////////////////////////////////////////////////////////////////////////////////
procedure doStepKnife(Gear: PGear);
//var ox, oy: LongInt;
//    la: hwFloat;
var   a: real;
begin
    // Gear is shrunk so it can actually escape the hog without carving into the terrain
    if (Gear^.Radius = 4) and (Gear^.CollisionMask = $FFFF) then Gear^.Radius:= 7;
    if Gear^.Damage > 100 then Gear^.CollisionMask:= 0
    else if Gear^.Damage > 30 then
        if GetRandom(max(4,18-Gear^.Damage div 10)) < 3 then Gear^.CollisionMask:= 0;
    Gear^.Damage:= 0;
    if Gear^.Timer > 0 then dec(Gear^.Timer);
    if (Gear^.State and gstMoving <> 0) and (Gear^.State and gstCollision = 0) then
        begin
        DeleteCI(Gear);
        Gear^.Radius:= 7;
        // used for damage and impact calc. needs balancing I think
        Gear^.Health:= hwRound(hwSqr((hwAbs(Gear^.dY)+hwAbs(Gear^.dX))*_4));
        doStepFallingGear(Gear);
        AllInactive := false;
        a:= Gear^.DirAngle;
        CalcRotationDirAngle(Gear);
        Gear^.DirAngle:= a+(Gear^.DirAngle-a)*2*hwSign(Gear^.dX) // double rotation
        end
    else if (Gear^.CollisionIndex = -1) and (Gear^.Timer = 0) then
        begin
        (*ox:= 0; oy:= 0;
        if TestCollisionYwithGear(Gear, -1) <> 0 then oy:= -1;
        if TestCollisionXwithGear(Gear, 1)  <> 0 then ox:=  1;
        if TestCollisionXwithGear(Gear, -1) <> 0 then ox:= -1;
        if TestCollisionYwithGear(Gear, 1)  <> 0 then oy:=  1;
        if Gear^.Health > 0 then
            PlaySound(sndRopeAttach);

        la:= _10000;
        if (ox <> 0) or (oy <> 0) then
            la:= CalcSlopeNearGear(Gear, ox, oy);
        if la = _10000 then
            begin
            // debug for when we couldn't get an angle
            //AddVisualGear(hwRound(Gear^.X), hwRound(Gear^.Y), vgtSmokeWhite);
*)
            Gear^.DirAngle:= DxDy2Angle(Gear^.dX, Gear^.dY) + (random(30)-15);
            if (Gear^.dX.isNegative and Gear^.dY.isNegative) or
             ((not Gear^.dX.isNegative) and (not Gear^.dY.isNegative)) then Gear^.DirAngle:= Gear^.DirAngle-90;
 //           end
 //       else Gear^.DirAngle:= hwFloat2Float(la)*90; // sheepluva's comment claims 45deg = 0.5 - yet orientation doesn't seem consistent?
 //       AddFileLog('la: '+floattostr(la)+' DirAngle: '+inttostr(round(Gear^.DirAngle)));
        Gear^.dX:= _0;
        Gear^.dY:= _0;
        Gear^.State:= Gear^.State and (not gstMoving) or gstCollision;
        Gear^.Radius:= 16;
        if Gear^.Health > 0 then AmmoShove(Gear, Gear^.Health, 0);
        Gear^.Health:= 0;
        Gear^.Timer:= 500;
        AddCI(Gear)
        end
    else if GameTicks and $3F = 0 then
        begin
<<<<<<< HEAD
        if  (TestCollisionYwithGear(Gear, -1) = 0)
        and (not (TestCollisionXwithGear(Gear, 1)))
        and (not (TestCollisionXwithGear(Gear, -1)))
=======
        if  (TestCollisionYwithGear(Gear,-1) = 0)
        and (TestCollisionXwithGear(Gear, 1) = 0)
        and (TestCollisionXwithGear(Gear,-1) = 0)
>>>>>>> 127f6c64
        and (TestCollisionYwithGear(Gear, 1) = 0) then Gear^.State:= Gear^.State and (not gstCollision) or gstMoving;
        end
end;
(*
 This didn't end up getting used, but, who knows, might be reasonable for javellin or something
// Make the knife initial angle based on the hog attack angle, or is that too hard?
procedure doStepKnife(Gear: PGear);
var t,
    gx, gy, ga,  // gear x,y,angle
    lx, ly, la, // land x,y,angle
    ox, oy, // x,y offset
    w, h,   // wXh of clip area
    tx, ty  // tip position in sprite
    : LongInt;
    surf: PSDL_Surface;
    s: hwFloat;

begin
    Gear^.dY := Gear^.dY + cGravity;
    if (GameFlags and gfMoreWind) <> 0 then
        Gear^.dX := Gear^.dX + cWindSpeed / Gear^.Density;
    Gear^.X := Gear^.X + Gear^.dX;
    Gear^.Y := Gear^.Y + Gear^.dY;
    CheckGearDrowning(Gear);
    gx:= hwRound(Gear^.X);
    gy:= hwRound(Gear^.Y);
    if Gear^.State and gstDrowning <> 0 then exit;
    with Gear^ do
        begin
        if CheckLandValue(gx, gy, lfLandMask) then
            begin
            t:= Angle + hwRound((hwAbs(dX)+hwAbs(dY)) * _10);

            if t < 0 then inc(t, 4096)
            else if 4095 < t then dec(t, 4096);
            Angle:= t;

            DirAngle:= Angle / 4096 * 360
            end
        else
            begin
//This is the set of postions for the knife.
//Using FlipSurface and copyToXY the knife can be written to the LandPixels at 32 positions, and an appropriate line drawn in Land.
            t:= Angle mod 1024;
            case t div 128 of
                0:  begin
                    ox:=   2; oy:= 5;
                    w :=  25;  h:= 5;
                    tx:=   0; ty:= 2
                    end;
                1:  begin
                    ox:=   2; oy:= 15;
                     w:=  24;  h:=  8;
                    tx:=   0; ty:=  7
                    end;
                2:  begin
                    ox:=   2; oy:= 27;
                     w:=  23;  h:= 12;
                    tx:= -12; ty:= -5
                    end;
                3:  begin
                    ox:=   2; oy:= 43;
                     w:=  21;  h:= 15;
                    tx:=   0; ty:= 14
                    end;
                4:  begin
                    ox:= 29; oy:=  8;
                     w:= 19;  h:= 19;
                    tx:=  0; ty:= 17
                    end;
                5:  begin
                    ox:= 29; oy:=  32;
                     w:= 15;  h:=  21;
                    tx:=  0; ty:=  20
                    end;
                6:  begin
                    ox:= 51; oy:=   3;
                     w:= 11;  h:=  23;
                    tx:=  0; ty:=  22
                    end;
                7:  begin
                    ox:= 51; oy:=  34;
                     w:=  7;  h:=  24;
                    tx:=  0; ty:=  23
                    end
                end;

            surf:= SDL_CreateRGBSurface(SDL_SWSURFACE, w, h, 32, RMask, GMask, BMask, AMask);
            copyToXYFromRect(SpritesData[sprKnife].Surface, surf, ox, oy, w, h, 0, 0);
            // try to make the knife hit point first
            lx := 0;
            ly := 0;
            if CalcSlopeTangent(Gear, gx, gy, lx, ly, 255) then
                begin
                la:= vector2Angle(int2hwFloat(lx), int2hwFloat(ly));
                ga:= vector2Angle(dX, dY);
                AddFileLog('la: '+inttostr(la)+' ga: '+inttostr(ga)+' Angle: '+inttostr(Angle));
                // change  to 0 to 4096 forced by LongWord in Gear
                if la < 0 then la:= 4096+la;
                if ga < 0 then ga:= 4096+ga;
                if ((Angle > ga) and (Angle < la)) or ((Angle < ga) and (Angle > la)) then
                    begin
                    if Angle >= 2048 then dec(Angle, 2048)
                    else if Angle < 2048 then inc(Angle, 2048)
                    end;
                AddFileLog('la: '+inttostr(la)+' ga: '+inttostr(ga)+' Angle: '+inttostr(Angle))
                end;
            case Angle div 1024 of
                0:  begin
                    flipSurface(surf, true);
                    flipSurface(surf, true);
                    BlitImageAndGenerateCollisionInfo(gx-(w-tx), gy-(h-ty), w, surf)
                    end;
                1:  begin
                    flipSurface(surf, false);
                    BlitImageAndGenerateCollisionInfo(gx-(w-tx), gy-ty, w, surf)
                    end;
                2:  begin // knife was actually drawn facing this way...
                    BlitImageAndGenerateCollisionInfo(gx-tx, gy-ty, w, surf)
                    end;
                3:  begin
                    flipSurface(surf, true);
                    BlitImageAndGenerateCollisionInfo(gx-tx, gy-(h-ty), w, surf)
                    end
                end;
            SDL_FreeSurface(surf);
            // this needs to calculate actual width/height + land clipping since update texture doesn't.
            // i.e. this will crash if you fire near sides of map, but until I get the blit right, not going to put real values
            UpdateLandTexture(hwRound(X)-32, 64, hwRound(Y)-32, 64, true);
            DeleteGear(Gear);
            exit
            end
        end;
end;
*)

end.<|MERGE_RESOLUTION|>--- conflicted
+++ resolved
@@ -263,13 +263,13 @@
     Gear^.Y := Gear^.Y + cDrownSpeed;
     Gear^.X := Gear^.X + Gear^.dX * cDrownSpeed;
     // Create some bubbles (0.5% might be better but causes too few bubbles sometimes)
-    if (((not SuddenDeathDmg) and (WaterOpacity < $FF))
+    if ((not SuddenDeathDmg and (WaterOpacity < $FF))
     or (SuddenDeathDmg and (SDWaterOpacity < $FF))) and ((GameTicks and $1F) = 0) then
         if (Gear^.Kind = gtHedgehog) and (Random(4) = 0) then
             AddVisualGear(hwRound(Gear^.X) - Gear^.Radius, hwRound(Gear^.Y) - Gear^.Radius, vgtBubble)
     else if Random(12) = 0 then
              AddVisualGear(hwRound(Gear^.X) - Gear^.Radius, hwRound(Gear^.Y) - Gear^.Radius, vgtBubble);
-    if ((not SuddenDeathDmg) and (WaterOpacity > $FE))
+    if (not SuddenDeathDmg and (WaterOpacity > $FE))
     or (SuddenDeathDmg and (SDWaterOpacity > $FE))
     or (hwRound(Gear^.Y) > Gear^.Radius + cWaterLine + cVisibleWater) then
         DeleteGear(Gear);
@@ -296,28 +296,17 @@
         end;
 
     // clip velocity at 2 - over 1 per pixel, but really shouldn't cause many actual problems.
-{$IFNDEF WEBGL}
     if Gear^.dX.Round > 2 then
         Gear^.dX.QWordValue:= 8589934592;
     if Gear^.dY.Round > 2 then
         Gear^.dY.QWordValue:= 8589934592;
-<<<<<<< HEAD
-{$ELSE}
-    if Gear^.dX.Round > 2 then
-=======
 
     if (Gear^.State and gstSubmersible <> 0) and (gY > cWaterLine) then
->>>>>>> 127f6c64
-        begin
-        Gear^.dX.Round:= 2;
-        Gear^.dX.Frac:= 0
-        end;
-    if Gear^.dY.QWordValue > 2 then
-        begin
-        Gear^.dY.Round:= 2;
-        Gear^.dY.Frac:= 0
-        end;
-{$ENDIF}
+        begin
+        Gear^.dX:= Gear^.dX * _0_999;
+        Gear^.dY:= Gear^.dY * _0_999
+        end;
+
     Gear^.State := Gear^.State and (not gstCollision);
     collV := 0;
     collH := 0;
@@ -409,12 +398,6 @@
        (((Gear^.AdvBounce=1) and ((collV=-1) or ((tdX.QWordValue + tdY.QWordValue) > _0_2.QWordValue)))) then
  //or ((xland or land) and lfBouncy <> 0)) then
         begin
-<<<<<<< HEAD
-        Gear^.dX := tdY*Gear^.Elasticity*Gear^.Friction;
-        Gear^.dY := tdX*Gear^.Elasticity;
-        //*Gear^.Friction;
-        Gear^.dY.isNegative := (not tdY.isNegative);
-=======
         if (xland or land) and lfBouncy = 0 then
             begin
             Gear^.dX := tdY*Gear^.Elasticity*Gear^.Friction;
@@ -428,7 +411,6 @@
             end;
 
         Gear^.dY.isNegative := not tdY.isNegative;
->>>>>>> 127f6c64
         isFalling := false;
         Gear^.AdvBounce := 10;
         end;
@@ -950,15 +932,9 @@
         if TestCollisionY(Gear, -1) <> 0 then
             Gear^.dY := _0;
 
-<<<<<<< HEAD
-    if (not Gear^.dY.isNegative) then
-        if TestCollisionY(Gear, 1) then
-        begin
-=======
     if not Gear^.dY.isNegative then
         if TestCollisionY(Gear, 1) <> 0 then
             begin
->>>>>>> 127f6c64
             Gear^.dY := - Gear^.dY * Gear^.Elasticity;
             if Gear^.dY > - _1div1024 then
                 begin
@@ -1072,16 +1048,6 @@
 
     if (Gear^.Timer > 0) then
         begin
-<<<<<<< HEAD
-        Gear^.State:= Gear^.State and (not gstSubmersible);
-        if nuw then
-           begin
-            StopSoundChan(Gear^.SoundChannel);
-            CheckGearDrowning(Gear);
-            end
-        else
-            doStepFallingGear(Gear);
-=======
         dec(Gear^.Timer);
         if Gear^.Timer = 0 then
             begin
@@ -1090,7 +1056,6 @@
             // bee can drown when timer reached 0
             Gear^.State:= Gear^.State and not gstSubmersible;
             end;
->>>>>>> 127f6c64
         end;
 end;
 
@@ -1270,7 +1235,7 @@
         if ((y and LAND_HEIGHT_MASK) = 0) and ((x and LAND_WIDTH_MASK) = 0) and (Land[y, x] <> 0) then
             inc(Gear^.Damage);
         // let's interrupt before a collision to give portals a chance to catch the bullet
-        if (Gear^.Damage = 1) and (Gear^.Tag = 0) and (not(CheckLandValue(x, y, lfLandMask))) then
+        if (Gear^.Damage = 1) and (Gear^.Tag = 0) and not(CheckLandValue(x, y, lfLandMask)) then
             begin
             Gear^.Tag := 1;
             Gear^.Damage := 0;
@@ -1297,7 +1262,7 @@
         dec(Gear^.Health, Gear^.Damage);
         Gear^.Damage := 0
         end;
-    if ((Gear^.State and gstDrowning) <> 0) and (Gear^.Damage < Gear^.Health) and (((not SuddenDeathDmg) and (WaterOpacity < $FF)) or (SuddenDeathDmg and (SDWaterOpacity < $FF))) then
+    if ((Gear^.State and gstDrowning) <> 0) and (Gear^.Damage < Gear^.Health) and ((not SuddenDeathDmg and (WaterOpacity < $FF)) or (SuddenDeathDmg and (SDWaterOpacity < $FF))) then
         begin
         for i:=(Gear^.Health - Gear^.Damage) * 4 downto 0 do
             begin
@@ -1483,7 +1448,7 @@
             Gear^.X := Gear^.X + Gear^.dX;
             Gear^.Y := Gear^.Y + _1_9;
             end;
-        SetAllHHToActive(true);
+        SetAllHHToActive;
         end;
     if TestCollisionYwithGear(Gear, 1) <> 0 then
         begin
@@ -1841,7 +1806,7 @@
     if (Gear^.dY.QWordValue = 0) and (Gear^.dY.QWordValue = 0) and (TestCollisionYwithGear(Gear, 1) = 0) then
         SetLittle(Gear^.dY);
     Gear^.State := Gear^.State or gstAnimation;
-    if Gear^.Health < cBarrelHealth then Gear^.State:= Gear^.State and (not gstFrozen);
+    if Gear^.Health < cBarrelHealth then Gear^.State:= Gear^.State and not gstFrozen;
 
     if ((Gear^.dX.QWordValue <> 0)
     or (Gear^.dY.QWordValue <> 0))  then
@@ -1889,7 +1854,7 @@
     if Gear^.dX.QWordValue = 0 then AddCI(Gear)
     end; *)
 
-    if (not Gear^.dY.isNegative) and (Gear^.dY < _0_001) and (TestCollisionYwithGear(Gear, 1) <> 0) then
+    if not Gear^.dY.isNegative and (Gear^.dY < _0_001) and (TestCollisionYwithGear(Gear, 1) <> 0) then
         Gear^.dY := _0;
     if hwAbs(Gear^.dX) < _0_001 then
         Gear^.dX := _0;
@@ -1927,7 +1892,7 @@
                 Gear^.Message := Gear^.Message and (not (gmLJump or gmHJump));
         exit
         end;
-    if (k = gtExplosives) and (Gear^.Health < cBarrelHealth) then Gear^.State:= Gear^.State and (not gstFrozen);
+    if (k = gtExplosives) and (Gear^.Health < cBarrelHealth) then Gear^.State:= Gear^.State and not gstFrozen;
 
     if ((k <> gtExplosives) and (Gear^.Damage > 0)) or ((k = gtExplosives) and (Gear^.Health<=0)) then
         begin
@@ -2156,7 +2121,7 @@
 begin
     WorldWrap(Gear);
     sticky:= (Gear^.State and gsttmpFlag) <> 0;
-    if (not sticky) then AllInactive := false;
+    if not sticky then AllInactive := false;
 
     landPixel:= TestCollisionYwithGear(Gear, 1);
     if landPixel = 0 then
@@ -2239,7 +2204,7 @@
             gX := hwRound(Gear^.X);
             gY := hwRound(Gear^.Y);
             // Standard fire
-            if (not sticky) then
+            if not sticky then
                 begin
                 if ((GameTicks and $1) = 0) then
                     begin
@@ -2289,7 +2254,7 @@
         begin
         gX := hwRound(Gear^.X);
         gY := hwRound(Gear^.Y);
-        if (not sticky) then
+        if not sticky then
             begin
             if ((GameTicks and $3) = 0) and (Random(1) = 0) then
                 for i:= Random(2) downto 0 do
@@ -2328,12 +2293,8 @@
         end;
 
     HHGear^.dY := HHGear^.dY + cGravity;
-<<<<<<< HEAD
-    if (not HHGear^.dY.isNegative) then
-=======
     if Gear^.Timer > 0 then dec(Gear^.Timer);
     if not (HHGear^.dY.isNegative) or (Gear^.Timer = 0) then
->>>>>>> 127f6c64
         begin
         HHGear^.State := HHGear^.State or gstMoving;
         DeleteGear(Gear);
@@ -2442,7 +2403,7 @@
     AllInactive := false;
     Gear^.X := Gear^.X + cAirPlaneSpeed * Gear^.Tag;
 
-    if (Gear^.Health > 0) and (not (Gear^.X < Gear^.dX)) and (Gear^.X < Gear^.dX + cAirPlaneSpeed) then
+    if (Gear^.Health > 0)and(not (Gear^.X < Gear^.dX))and(Gear^.X < Gear^.dX + cAirPlaneSpeed) then
         begin
         dec(Gear^.Health);
             case Gear^.State of
@@ -2510,11 +2471,9 @@
         begin
         doMakeExplosion(hwRound(Gear^.X), hwRound(Gear^.Y), 30, Gear^.Hedgehog, EXPLAutoSound);
         DeleteGear(Gear);
-        {$IFNDEF PAS2C}
         with mobileRecord do
             if (performRumble <> nil) and (not fastUntilLag) then
                 performRumble(kSystemSoundID_Vibrate);
-        {$ENDIF}
         exit
         end;
     if (GameTicks and $3F) = 0 then
@@ -2610,9 +2569,9 @@
     AllInactive := false;
 
     HHGear := Gear^.Hedgehog^.Gear;
-    if (not (TryPlaceOnLand(Gear^.Target.X - SpritesData[sprHHTelepMask].Width div 2,
+    if not TryPlaceOnLand(Gear^.Target.X - SpritesData[sprHHTelepMask].Width div 2,
         Gear^.Target.Y - SpritesData[sprHHTelepMask].Height div 2,
-        sprHHTelepMask, 0, false, false))) then
+        sprHHTelepMask, 0, false, false) then
         begin
         HHGear^.Message := HHGear^.Message and (not gmAttack);
         HHGear^.State := HHGear^.State and (not gstAttacking);
@@ -2624,7 +2583,7 @@
     else
         begin
         DeleteCI(HHGear);
-        SetAllHHToActive(true);
+        SetAllHHToActive;
         Gear^.doStep := @doStepTeleportAnim;
 
   // copy old HH position and direction to Gear (because we need them for drawing the vanishing hog)
@@ -3206,7 +3165,7 @@
     if (Gear^.Timer = 0) or ((t <> nil) and (t^.Count <> 0))
     or ( ((Gear^.State and gsttmpFlag) = 0) and (TestCollisionYWithGear(Gear, hwSign(Gear^.dY)) = 0) and (TestCollisionXWithGear(Gear, hwSign(Gear^.dX)) = 0))
 // CheckLandValue returns true if the type isn't matched
-    or (not (CheckLandValue(hwRound(Gear^.X), hwRound(Gear^.Y), lfIndestructible))) then
+    or (not CheckLandValue(hwRound(Gear^.X), hwRound(Gear^.Y), lfIndestructible)) then
         begin
         //out of time or exited ground
         StopSoundChan(Gear^.SoundChannel);
@@ -3218,11 +3177,7 @@
         exit
         end
 
-<<<<<<< HEAD
-    else if (TestCollisionYWithGear(Gear, hwSign(Gear^.dY)) = 0) and (not (TestCollisionXWithGear(Gear, hwSign(Gear^.dX)))) then
-=======
     else if (TestCollisionYWithGear(Gear, hwSign(Gear^.dY)) = 0) and (TestCollisionXWithGear(Gear, hwSign(Gear^.dX)) = 0) then
->>>>>>> 127f6c64
         begin
         StopSoundChan(Gear^.SoundChannel);
         Gear^.Tag := 1;
@@ -3600,7 +3555,7 @@
     Gear^.X := HHGear^.X;
     Gear^.Y := HHGear^.Y;
 
-    if (not isUnderWater) and hasBorder and ((HHGear^.X < _0)
+    if not isUnderWater and hasBorder and ((HHGear^.X < _0)
     or (hwRound(HHGear^.X) > LAND_WIDTH)) then
         HHGear^.dY.isNegative:= false;
 
@@ -3866,9 +3821,7 @@
     i: LongInt;
 begin
     AllInactive := false;
-    {$IFNDEF PAS2C}
     Gear^.dX := Gear^.dX;
-    {$ENDIF}
     doStepFallingGear(Gear);
     //    CheckGearDrowning(Gear); // already checked for in doStepFallingGear
     CalcRotationDirAngle(Gear);
@@ -4009,18 +3962,18 @@
         // won't port stuff that does not move towards the front/portal entrance
         if iscake then
             begin
-            if (not (((iterator^.X - Gear^.X)*ox + (iterator^.Y - Gear^.Y)*oy).isNegative)) then
+            if not (((iterator^.X - Gear^.X)*ox + (iterator^.Y - Gear^.Y)*oy).isNegative) then
                 continue;
             end
         else
-            if (not ((Gear^.dX*ox + Gear^.dY*oy).isNegative)) then
+            if not ((Gear^.dX*ox + Gear^.dY*oy).isNegative) then
                 continue;
 
         isbullet:= (iterator^.Kind in [gtShotgunShot, gtDEagleShot, gtSniperRifleShot, gtSineGunShot]);
 
         r:= int2hwFloat(iterator^.Radius);
 
-        if (not (isbullet or iscake)) then
+        if not (isbullet or iscake) then
             begin
             // wow! good candidate there, let's see if the distance and direction is okay!
             if hasdxy then
@@ -4052,7 +4005,7 @@
         oy := (iterator^.Y - Gear^.Y);
         poffs:= (Gear^.dX * ox + Gear^.dY * oy);
 
-        if (not isBullet) and poffs.isNegative then
+        if not isBullet and poffs.isNegative then
             continue;
 
         // only port bullets close to the portal
@@ -4079,7 +4032,7 @@
         if Gear^.Elasticity.isNegative then
             nx.isNegative := (not nx.isNegative)
         else
-            ny.isNegative := (not ny.isNegative);
+            ny.isNegative := not ny.isNegative;
 
         // calc gear offset in portal normal vector direction
         noffs:= (nx * ox + ny * oy);
@@ -4088,7 +4041,7 @@
             continue;
 
         // avoid gravity related loops of not really moving gear
-        if (not (iscake or isbullet))
+        if not (iscake or isbullet)
         and (Gear^.dY.isNegative)
         and (conPortal^.dY.isNegative)
         and ((iterator^.dX.QWordValue + iterator^.dY.QWordValue) < _0_08.QWordValue)
@@ -4113,7 +4066,7 @@
         if conPortal^.Elasticity.isNegative then
             nx.isNegative := (not nx.isNegative)
         else
-            ny.isNegative := (not ny.isNegative);
+            ny.isNegative := not ny.isNegative;
 
         // inverse cake's normal movement direction,
         // as if it just walked through a hole
@@ -4149,14 +4102,14 @@
         iterator^.X := conPortal^.X + poffs * conPortal^.dX + noffs * nx;
         iterator^.Y := conPortal^.Y + poffs * conPortal^.dY + noffs * ny;
 
-        if (not hasdxy) and (not (conPortal^.dY.isNegative)) then
+        if not hasdxy and (not (conPortal^.dY.isNegative)) then
             begin
             iterator^.dY:= iterator^.dY + hwAbs(cGravity * (iterator^.Y - conPortal^.Y))
             end;
 
         // see if the space on the exit side actually is enough
 
-        if (not (isBullet or isCake)) then
+        if not (isBullet or isCake) then
             begin
             // TestCollisionXwithXYShift requires a hwFloat for xShift
             ox.QWordValue := _1.QWordValue;
@@ -4171,7 +4124,7 @@
             // check front
             isCollision := (TestCollisionY(iterator, sy) <> 0) or (TestCollisionX(iterator, sx) <> 0);
 
-            if (not isCollision) then
+            if not isCollision then
                 begin
                 // check center area (with half the radius so that the
                 // the square check won't check more pixels than we want to)
@@ -4223,7 +4176,7 @@
             resetdy:=hwAbs(iterator^.dX*4);
             resetdy:= resetdy + hwPow(resetdy,3)/_6 + _3 * hwPow(resetdy,5) / _40 + _5 * hwPow(resetdy,7) / resety + resetx * hwPow(resetdy,9) / resetdx;
             iterator^.Angle:= hwRound(resetdy*_2048 / _PI);
-            if (not iterator^.dY.isNegative) then iterator^.Angle:= 2048-iterator^.Angle;
+            if not iterator^.dY.isNegative then iterator^.Angle:= 2048-iterator^.Angle;
             if iterator^.dX.isNegative then iterator^.Angle:= 4096-iterator^.Angle;
             end
         // VISUAL USE OF ANGLE ONLY
@@ -4241,7 +4194,7 @@
         and (CurAmmoGear^.Elasticity <> _0) then
                CurAmmoGear^.PortalCounter:= 1;
 
-        if (not isbullet) and (iterator^.State and gstInvisible = 0)
+        if not isbullet and (iterator^.State and gstInvisible = 0)
         and (iterator^.Kind <> gtFlake) then
             FollowGear := iterator;
 
@@ -4304,7 +4257,7 @@
         Gear^.State := Gear^.State and (not gstMoving);
 
         if (Land[y, x] and lfBouncy <> 0)
-        or (not (CalcSlopeTangent(Gear, x, y, tx, ty, 255)))
+        or (not CalcSlopeTangent(Gear, x, y, tx, ty, 255))
         or (DistanceI(tx,ty) < _12) then // reject shots at too irregular terrain
             begin
             loadNewPortalBall(Gear, true);
@@ -4317,7 +4270,7 @@
         Gear^.dY := -s * tx;
 
         Gear^.DirAngle := DxDy2Angle(-Gear^.dY,Gear^.dX);
-        if (not Gear^.dX.isNegative) then
+        if not Gear^.dX.isNegative then
             Gear^.DirAngle := 180-Gear^.DirAngle;
 
         if ((Gear^.LinkedGear = nil)
@@ -4407,7 +4360,7 @@
                 iterator:= GearsList;
                 while iterator <> nil do
                     begin
-                    if (not (iterator^.Kind in [gtPortal, gtAirAttack, gtKnife])) and ((iterator^.Hedgehog <> CurrentHedgehog)
+                    if not (iterator^.Kind in [gtPortal, gtAirAttack, gtKnife]) and ((iterator^.Hedgehog <> CurrentHedgehog)
                     or ((iterator^.Message and gmAllStoppable) = 0)) then
                             begin
                             iterator^.Active:= true;
@@ -4662,11 +4615,9 @@
     Gear^.dY.isNegative := not Gear^.dY.isNegative;
 
     Gear^.doStep := @doStepSineGunShotWork;
-    {$IFNDEF PAS2C}
     with mobileRecord do
         if (performRumble <> nil) and (not fastUntilLag) then
             performRumble(kSystemSoundID_Vibrate);
-    {$ENDIF}
 end;
 
 ////////////////////////////////////////////////////////////////////////////////
@@ -5530,11 +5481,7 @@
 
                 if (Timer = iceCollideWithGround) and ((GameTicks - Power) > groundFreezingTime) then
                     begin
-<<<<<<< HEAD
-                    FillRoundInLand2(target.x, target.y, iceRadius, icePixel);
-=======
                     FillRoundInLandFT(target.x, target.y, iceRadius, icePixel);
->>>>>>> 127f6c64
                     landRect.x := min(max(target.x - iceRadius, 0), LAND_WIDTH - 1);
                     landRect.y := min(max(target.y - iceRadius, 0), LAND_HEIGHT - 1);
                     landRect.w := min(2*iceRadius, LAND_WIDTH - landRect.x - 1);
@@ -5547,7 +5494,7 @@
                         begin
                         if (iter^.State and gstFrozen = 0) and
                            ((iter^.Kind = gtExplosives) or (iter^.Kind = gtCase) or (iter^.Kind = gtMine)) and 
-                           (Distance(iter^.X-int2hwFloat(target.x),iter^.Y-int2hwFloat(target.y))<int2hwFloat(iceRadius*2)) then
+                           (abs(iter^.X.Round-target.x)+abs(iter^.Y.Round-target.y)+2<2*iceRadius) and (Distance(iter^.X-int2hwFloat(target.x),iter^.Y-int2hwFloat(target.y))<int2hwFloat(iceRadius*2)) then
                             begin
                             for t:= 0 to 5 do
                                 begin
@@ -5589,7 +5536,7 @@
                         end;
 
                     // FillRoundInLandWithIce(Target.X, Target.Y, iceRadius);
-                    SetAllHHToActive(true);
+                    SetAllHHToActive;
                     Timer := iceWaitCollision;
                     end;
 
@@ -5597,7 +5544,7 @@
                     begin
                     PlaySound(sndHogFreeze);
                     DrawIceBreak(Target.X, cWaterLine - iceHeight, iceRadius, iceHeight);
-                    SetAllHHToActive(true);
+                    SetAllHHToActive;
                     Timer := iceWaitCollision;
                     end;
 (*
@@ -5674,7 +5621,7 @@
         begin
         with gi^ do CheckSum:= CheckSum xor X.round xor X.frac xor dX.round xor dX.frac xor Y.round xor Y.frac xor dY.round xor dY.frac;
         AddRandomness(CheckSum);
-        if gi^.Kind = gtGenericFaller then gi^.State:= gi^.State and (not gstTmpFlag);
+        if gi^.Kind = gtGenericFaller then gi^.State:= gi^.State and not gstTmpFlag;
         gi := gi^.NextGear
         end;
     AddPickup(Gear^.Hedgehog^, a, Gear^.Power, hwRound(Gear^.X), hwRound(Gear^.Y));
@@ -5740,7 +5687,8 @@
 
 // Search out a new target, as target seek time has expired, target is dead, target is out of range, or we did not have a target
 if (HHGear = nil) or (Gear^.Timer = 0) or
-   (Distance(HHGear^.X-Gear^.X,HHGear^.Y-Gear^.Y) > int2hwFloat(Gear^.Angle))
+   (((abs(HHGear^.X.Round-Gear^.X.Round) + abs(HHGear^.Y.Round-Gear^.Y.Round) + 2) >  Gear^.Angle) and
+        (Distance(HHGear^.X-Gear^.X,HHGear^.Y-Gear^.Y) > int2hwFloat(Gear^.Angle)))
     then
     begin
     hogs := GearsNear(Gear^.X, Gear^.Y, gtHedgehog, Gear^.Angle);
@@ -5773,11 +5721,7 @@
         begin
         tdX:= HHGear^.X-Gear^.X;
         dir:= hwSign(tdX);
-<<<<<<< HEAD
-        if (not TestCollisionX(Gear, dir)) then
-=======
         if TestCollisionX(Gear, dir) = 0 then
->>>>>>> 127f6c64
             Gear^.X:= Gear^.X + signAs(_1,tdX);
         if TestCollisionXwithXYShift(Gear, signAs(_10,tdX), 0, dir) <> 0 then
             begin
@@ -5849,15 +5793,9 @@
         end
     else if GameTicks and $3F = 0 then
         begin
-<<<<<<< HEAD
-        if  (TestCollisionYwithGear(Gear, -1) = 0)
-        and (not (TestCollisionXwithGear(Gear, 1)))
-        and (not (TestCollisionXwithGear(Gear, -1)))
-=======
         if  (TestCollisionYwithGear(Gear,-1) = 0)
         and (TestCollisionXwithGear(Gear, 1) = 0)
         and (TestCollisionXwithGear(Gear,-1) = 0)
->>>>>>> 127f6c64
         and (TestCollisionYwithGear(Gear, 1) = 0) then Gear^.State:= Gear^.State and (not gstCollision) or gstMoving;
         end
 end;
