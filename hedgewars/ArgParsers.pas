--- conflicted
+++ resolved
@@ -22,8 +22,6 @@
 interface
 
 procedure GetParams;
-{$IFDEF HWLIBRARY}
-<<<<<<< HEAD
 {$IFNDEF BSD}
 var operatingsystem_parameter_argc: NativeInt; external;
     operatingsystem_parameter_argv: pointer; external;
@@ -33,22 +31,14 @@
     operatingsystem_parameter_argv: pointer; export;
     operatingsystem_parameter_envp: pointer; export;
 {$ENDIF}
-=======
-var operatingsystem_parameter_argc: LongInt = 0; {$IFNDEF PAS2C}cdecl; export;{$ENDIF}
-    operatingsystem_parameter_argv: pointer = nil; {$IFNDEF PAS2C}cdecl; export;{$ENDIF}
-    operatingsystem_parameter_envp: pointer = nil; {$IFNDEF PAS2C}cdecl; export;{$ENDIF}
-
->>>>>>> 99c643a3
+
 function ParamCount: LongInt;
 function ParamStr(i: LongInt): shortstring;
-{$ENDIF}
 
 implementation
 uses uVariables, uTypes, uUtils, uSound, uConsts;
 var isInternal: Boolean;
 
-{$IFDEF HWLIBRARY}
-
 type PCharArray = array[0..255] of PChar;
      PPCharArray = ^PCharArray;
 
@@ -61,8 +51,6 @@
 begin
     ParamStr:= StrPas(PPCharArray(operatingsystem_parameter_argv)^[i])
 end;
-
-{$ENDIF}
 
 procedure GciEasterEgg;
 begin
