--- conflicted
+++ resolved
@@ -46,18 +46,9 @@
     else if (GameType = gmtSave) or (fastUntilLag and (GameType = gmtNet)) then
         Lag:= 2500;
 
-<<<<<<< HEAD
     if (GameType = gmtDemo) then 
         if isSpeed then
-            Lag:= Lag * 10
-        else
-            if cOnlyStats then
-                Lag:= High(LongInt);
-    end;
-=======
-if (GameType = gmtDemo) then 
-    if isSpeed then
-        begin
+        Lag:= Lag * 10
             i:= RealTicks-SpeedStart;
             if i < 2000 then Lag:= Lag*5
             else if i < 4000 then Lag:= Lag*10
@@ -65,10 +56,10 @@
             else if i < 8000 then Lag:= Lag*40
             else Lag:= Lag*80;
         end
-    else
-        if cOnlyStats then
-            Lag:= High(LongInt);
->>>>>>> 7c8b8434
+        else
+            if cOnlyStats then
+                Lag:= High(LongInt);
+    end;
 PlayNextVoice;
 i:= 1;
 while (GameState <> gsExit) and (i <= Lag) do
