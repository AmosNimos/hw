--- conflicted
+++ resolved
@@ -55,12 +55,7 @@
     isSpeed         : boolean;
     isFirstFrame    : boolean;
 
-<<<<<<< HEAD
-    //isStereoEnabled : boolean;
     cStereoMode     : TStereoMode;
-
-=======
->>>>>>> 520469de
     fastUntilLag    : boolean;
 
     GameState       : TGameState;
@@ -823,11 +818,7 @@
     Rewrite(f);
 {$ELSE}
     if (ParamStr(1) <> '') and (ParamStr(2) <> '') then
-<<<<<<< HEAD
-        if (ParamCount <> 3) and (ParamCount <> 19) then
-=======
         if (ParamCount <> 3) and (ParamCount <> cDefaultParamNum) then
->>>>>>> 520469de
         begin
             for i:= 0 to 7 do
             begin
