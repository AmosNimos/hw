--- conflicted
+++ resolved
@@ -23,128 +23,6 @@
 
 uses    SDLh, uConsts, GLunit, uTypes;
 
-
-<<<<<<< HEAD
-    isSEBackup      : boolean;
-    isInMultiShoot  : boolean;
-    isSpeed         : boolean;
-    isFirstFrame    : boolean;
-
-    cStereoMode     : TStereoMode;
-    fastUntilLag    : boolean;
-
-    GameState       : TGameState;
-    GameType        : TGameType;
-    GameFlags       : Longword;
-    TrainingFlags   : Longword;
-    TurnTimeLeft    : Longword;
-    ReadyTimeLeft   : Longword;
-    cSuddenDTurns   : LongInt;
-    cDamagePercent  : LongInt;
-    cMineDudPercent : LongWord;
-    cTemplateFilter : LongInt;
-    cMapGen         : LongInt;
-    cMazeSize       : LongInt;
-
-    cHedgehogTurnTime: Longword;
-    cMinesTime       : LongInt;
-    cMaxAIThinkTime  : Longword;
-
-    cHealthCaseProb  : LongInt;
-    cHealthCaseAmount: LongInt;
-    cWaterRise       : LongInt;
-    cHealthDecrease  : LongInt;
-
-    cCloudsNumber    : LongInt;
-
-    cTagsMask        : byte;
-    zoom             : GLfloat;
-    ZoomValue        : GLfloat;
-
-    cWaterLine       : LongInt;
-    cGearScrEdgesDist: LongInt;
-
-    GameTicks   : LongWord;
-    TrainingTimeInc : Longword;
-    TrainingTimeInD : Longword;
-    TrainingTimeInM : Longword;
-    TrainingTimeMax : Longword;
-
-    TimeTrialStartTime: Longword;
-    TimeTrialStopTime : Longword;
-
-    // originally from uConsts
-    Pathz: array[TPathType] of shortstring;
-    CountTexz: array[1..Pred(AMMO_INFINITE)] of PTexture;
-    LAND_WIDTH       : LongInt;
-    LAND_HEIGHT      : LongInt;
-    LAND_WIDTH_MASK  : LongWord;
-    LAND_HEIGHT_MASK : LongWord;
-    cMaxCaptions     : LongInt;
-
-    cLeftScreenBorder     : LongInt;
-    cRightScreenBorder    : LongInt;
-    cScreenSpace          : LongInt;
-
-    cCaseFactor     : Longword;
-    cLandMines      : Longword;
-    cExplosives     : Longword;
-
-    cSeed           : shortstring;
-    cVolumeDelta    : LongInt;
-    cHasFocus       : boolean;
-    cInactDelay     : Longword;
-
-    bBetweenTurns   : boolean;
-    bWaterRising    : boolean;
-
-    ShowCrosshair   : boolean;
-    CursorMovementX : LongInt;
-    CursorMovementY : LongInt;
-    cDrownSpeed     : hwFloat;
-    cDrownSpeedf    : float;
-    cMaxWindSpeed   : hwFloat;
-    cWindSpeed      : hwFloat;
-    cWindSpeedf     : float;
-    cGravity        : hwFloat;
-    cGravityf       : float;
-    cDamageModifier : hwFloat;
-    cLaserSighting  : boolean;
-    cVampiric       : boolean;
-    cArtillery      : boolean;
-    WeaponTooltipTex : PTexture;
-
-    flagMakeCapture : boolean;
-
-    InitStepsFlags  : Longword;
-    RealTicks       : Longword;
-    AttackBar       : LongInt;
-
-    WaterColorArray : array[0..3] of HwColor4f;
-
-    CursorPoint     : TPoint;
-    TargetPoint     : TPoint;
-
-    TextureList     : PTexture;
-
-    ScreenFade      : TScreenFade;
-    ScreenFadeValue : LongInt;
-    ScreenFadeSpeed : LongInt;
-
-{$IFDEF SDL13}
-    SDLwindow       : PSDL_Window;
-{$ENDIF}
-
-procedure initModule;
-procedure freeModule;
-procedure SplitBySpace(var a, b: shortstring);
-procedure SplitByChar(var a, b: ansistring; c: char);
-function  EnumToStr(const en : TGearType) : shortstring; overload;
-function  EnumToStr(const en : TSound) : shortstring; overload;
-function  EnumToStr(const en : TAmmoType) : shortstring; overload;
-function  EnumToStr(const en : THogEffect) : shortstring; overload;
-=======
->>>>>>> de0aeaee
 procedure movecursor(dx, dy: LongInt);
 function  doSurfaceConversion(tmpsurf: PSDL_Surface): PSDL_Surface;
 procedure MakeScreenshot(filename: shortstring);
@@ -262,155 +140,6 @@
 
 procedure initModule;
 begin
-<<<<<<< HEAD
-    Pathz:= cPathz;
-        {*  REFERENCE
-      4096 -> $FFFFF000
-      2048 -> $FFFFF800
-      1024 -> $FFFFFC00
-       512 -> $FFFFFE00  *}
-    if (cReducedQuality and rqLowRes) <> 0 then
-    begin
-        LAND_WIDTH:= 2048;
-        LAND_HEIGHT:= 1024;
-        LAND_WIDTH_MASK:= $FFFFF800;
-        LAND_HEIGHT_MASK:= $FFFFFC00;
-    end
-    else
-    begin
-        LAND_WIDTH:= 4096;
-        LAND_HEIGHT:= 2048;
-        LAND_WIDTH_MASK:= $FFFFF000;
-        LAND_HEIGHT_MASK:= $FFFFF800
-    end;
-
-    cDrownSpeed.QWordValue  := 257698038;       // 0.06
-    cDrownSpeedf            := 0.06;
-    cMaxWindSpeed.QWordValue:= 1073742;     // 0.00025
-    cWindSpeed.QWordValue   := 429496;      // 0.0001
-    cWindSpeedf             := 0.0001;
-    cGravity                := cMaxWindSpeed * 2;
-    cGravityf               := 0.00025 * 2;
-    cDamageModifier         := _1;
-    TargetPoint             := cTargetPointRef;
-    TextureList             := nil;
-
-    // int, longint longword and byte
-    CursorMovementX     := 0;
-    CursorMovementY     := 0;
-    GameTicks           := 0;
-    TrainingTimeInc     := 10000;
-    TrainingTimeInD     := 500;
-    TrainingTimeInM     := 5000;
-    TrainingTimeMax     := 60000;
-    TimeTrialStartTime  := 0;
-    TimeTrialStopTime   := 0;
-    cWaterLine          := LAND_HEIGHT;
-    cGearScrEdgesDist   := 240;
-
-    GameFlags           := 0;
-    TrainingFlags       := 0;
-    TurnTimeLeft        := 0;
-    cSuddenDTurns       := 15;
-    cDamagePercent      := 100;
-    cMineDudPercent     := 0;
-    cTemplateFilter     := 0;
-    cMapGen             := 0;   // MAPGEN_REGULAR
-    cMazeSize           := 0;
-    cHedgehogTurnTime   := 45000;
-    cMinesTime          := 3;
-    cMaxAIThinkTime     := 9000;
-    cCloudsNumber       := 9;
-    cHealthCaseProb     := 35;
-    cHealthCaseAmount   := 25;
-    cWaterRise          := 47;
-    cHealthDecrease     := 5;
-
-    cTagsMask       := 0;
-    KBnum           := 0;
-    InitStepsFlags  := 0;
-    RealTicks       := 0;
-    AttackBar       := 0; // 0 - none, 1 - just bar at the right-down corner, 2 - from weapon
-    cCaseFactor     := 5;  {0..9}
-    cLandMines      := 4;
-    cExplosives     := 2;
-
-    GameState       := Low(TGameState);
-    GameType        := gmtLocal;
-    zoom            := cDefaultZoomLevel;
-    ZoomValue       := cDefaultZoomLevel;
-    WeaponTooltipTex:= nil;
-    cLaserSighting  := false;
-    cVampiric       := false;
-    cArtillery      := false;
-    flagMakeCapture := false;
-    bBetweenTurns   := false;
-    bWaterRising    := false;
-    isCursorVisible := false;
-    isTerminated    := false;
-    isInLag         := false;
-    isPaused        := false;
-    isInMultiShoot  := false;
-    isSpeed         := false;
-    fastUntilLag    := false;
-    isFirstFrame    := true;
-    isSEBackup      := true;
-    cSeed           := '';
-    cVolumeDelta    := 0;
-    cHasFocus       := true;
-    cInactDelay     := 1250;
-    ReadyTimeLeft   := 0;
-
-    ScreenFade      := sfNone;
-
-{$IFDEF SDL13}
-    SDLwindow       := nil;
-{$ENDIF}
-
-    // those values still aren't perfect
-    cLeftScreenBorder:= round(-cMinZoomLevel * cScreenWidth);
-    cRightScreenBorder:= round(cMinZoomLevel * cScreenWidth + LAND_WIDTH);
-    cScreenSpace:= cRightScreenBorder - cLeftScreenBorder;
-
-    if isPhone() then
-        cMaxCaptions:= 3
-    else
-        cMaxCaptions:= 4;
-
-{$IFDEF DEBUGFILE}
-{$I-}
-{$IFDEF IPHONEOS}
-    Assign(f,'../Documents/hw-' + cLogfileBase + '.log');
-    Rewrite(f);
-{$ELSE}
-    if (ParamStr(1) <> '') and (ParamStr(2) <> '') then
-        if (ParamCount <> 3) and (ParamCount <> cDefaultParamNum) then
-        begin
-            for i:= 0 to 7 do
-            begin
-                assign(f, ExtractFileDir(ParamStr(2)) + '/' + cLogfileBase + inttostr(i) + '.log');
-                rewrite(f);
-                if IOResult = 0 then break;
-            end;
-            if IOResult <> 0 then f:= stderr; // if everything fails, write to stderr
-        end
-        else
-        begin
-            for i:= 0 to 7 do
-            begin
-                assign(f, ParamStr(1) + '/Logs/' + cLogfileBase + inttostr(i) + '.log');
-                rewrite(f);
-                if IOResult = 0 then break;
-            end;
-            if IOResult <> 0 then f:= stderr; // if everything fails, write to stderr
-        end
-    else
-        f:= stderr;
-{$ENDIF}
-{$I+}
-{$ENDIF}
-=======
->>>>>>> de0aeaee
 end;
 
 procedure freeModule;
