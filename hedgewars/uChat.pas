--- conflicted
+++ resolved
@@ -226,11 +226,7 @@
 else if (s[1] = '-') and (s[Length(s)] = '-') then
     x:= 3;
 
-<<<<<<< HEAD
 if (not CurrentTeam^.ExtDriven) and (x <> 0) then
-=======
-if not CurrentTeam^.ExtDriven and (x <> 0) then
->>>>>>> 542ccbf1
     for c:= 0 to Pred(TeamsCount) do
         if (TeamsArray[c] = CurrentTeam) then
             t:= c;
