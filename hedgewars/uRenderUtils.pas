(*
 * Hedgewars, a free turn based strategy game
 * Copyright (c) 2004-2015 Andrey Korotaev <unC0Rr@gmail.com>
 *
 * This program is free software; you can redistribute it and/or modify
 * it under the terms of the GNU General Public License as published by
 * the Free Software Foundation; version 2 of the License
 *
 * This program is distributed in the hope that it will be useful,
 * but WITHOUT ANY WARRANTY; without even the implied warranty of
 * MERCHANTABILITY or FITNESS FOR A PARTICULAR PURPOSE.  See the
 * GNU General Public License for more details.
 *
 * You should have received a copy of the GNU General Public License
 * along with this program; if not, write to the Free Software
 * Foundation, Inc., 51 Franklin St, Fifth Floor, Boston, MA  02110-1301  USA
 *)

{$INCLUDE "options.inc"}

unit uRenderUtils;

interface
uses SDLh, uTypes;

procedure flipSurface(Surface: PSDL_Surface; Vertical: Boolean);

procedure copyRotatedSurface(src, dest: PSDL_Surface); // this is necessary since width/height are read only in SDL
procedure copyToXY(src, dest: PSDL_Surface; destX, destY: LongInt); inline;
procedure copyToXYFromRect(src, dest: PSDL_Surface; srcX, srcY, srcW, srcH, destX, destY: LongInt);

procedure DrawSprite2Surf(sprite: TSprite; dest: PSDL_Surface; x,y: LongInt); inline;
procedure DrawSpriteFrame2Surf(sprite: TSprite; dest: PSDL_Surface; x,y: LongInt; frame: LongInt);
procedure DrawLine2Surf(dest: PSDL_Surface; x0,y0,x1,y1:LongInt; r,g,b: byte);
procedure DrawRoundRect(rect: PSDL_Rect; BorderColor, FillColor: Longword; Surface: PSDL_Surface; Clear: boolean);

function  RenderStringTex(s: ansistring; Color: Longword; font: THWFont): PTexture;
function  RenderStringTexLim(s: ansistring; Color: Longword; font: THWFont; maxLength: LongWord): PTexture;
function  RenderSpeechBubbleTex(s: ansistring; SpeechType: Longword; font: THWFont): PTexture;

implementation
uses uUtils, uVariables, uConsts, uTextures, SysUtils, uDebug;

procedure DrawRoundRect(rect: PSDL_Rect; BorderColor, FillColor: Longword; Surface: PSDL_Surface; Clear: boolean);
var r: TSDL_Rect;
begin
    r:= rect^;
    if Clear then
        SDL_FillRect(Surface, @r, 0);

    BorderColor:= SDL_MapRGB(Surface^.format, BorderColor shr 16, BorderColor shr 8, BorderColor and $FF);
    FillColor:= SDL_MapRGB(Surface^.format, FillColor shr 16, FillColor shr 8, FillColor and $FF);

    r.y:= rect^.y + 1;
    r.h:= rect^.h - 2;
    SDL_FillRect(Surface, @r, BorderColor);
    r.x:= rect^.x + 1;
    r.w:= rect^.w - 2;
    r.y:= rect^.y;
    r.h:= rect^.h;
    SDL_FillRect(Surface, @r, BorderColor);
    r.x:= rect^.x + 2;
    r.y:= rect^.y + 1;
    r.w:= rect^.w - 4;
    r.h:= rect^.h - 2;
    SDL_FillRect(Surface, @r, FillColor);
    r.x:= rect^.x + 1;
    r.y:= rect^.y + 2;
    r.w:= rect^.w - 2;
    r.h:= rect^.h - 4;
    SDL_FillRect(Surface, @r, FillColor);
end;
(*
function WriteInRoundRect(Surface: PSDL_Surface; X, Y: LongInt; Color: LongWord; Font: THWFont; s: ansistring): TSDL_Rect;
begin
    WriteInRoundRect:= WriteInRoundRect(Surface, X, Y, Color, Font, s, 0);
end;*)

function WriteInRoundRect(Surface: PSDL_Surface; X, Y: LongInt; Color: LongWord; Font: THWFont; s: ansistring; maxLength: LongWord): TSDL_Rect;
var w, h: Longword;
    tmpsurf: PSDL_Surface;
    clr: TSDL_Color;
    finalRect, textRect: TSDL_Rect;
begin
    TTF_SizeUTF8(Fontz[Font].Handle, PChar(s), @w, @h);
    if (maxLength > 0) and (w > maxLength) then w := maxLength;
    finalRect.x:= X;
    finalRect.y:= Y;
    finalRect.w:= w + cFontBorder * 2 + 4;
    finalRect.h:= h + cFontBorder * 2;
    textRect.x:= X;
    textRect.y:= Y;
    textRect.w:= w;
    textRect.h:= h;
    DrawRoundRect(@finalRect, cWhiteColor, cNearBlackColor, Surface, true);
    clr.r:= (Color shr 16) and $FF;
    clr.g:= (Color shr 8) and $FF;
    clr.b:= Color and $FF;
    tmpsurf:= TTF_RenderUTF8_Blended(Fontz[Font].Handle, PChar(s), clr);
    finalRect.x:= X + cFontBorder + 2;
    finalRect.y:= Y + cFontBorder;
    SDLTry(tmpsurf <> nil, 'TTF_RenderUTF8_Blended', true);
    SDL_UpperBlit(tmpsurf, @textRect, Surface, @finalRect);
    SDL_FreeSurface(tmpsurf);
    finalRect.x:= X;
    finalRect.y:= Y;
    finalRect.w:= w + cFontBorder * 2 + 4;
    finalRect.h:= h + cFontBorder * 2;
    WriteInRoundRect:= finalRect;
end;

procedure flipSurface(Surface: PSDL_Surface; Vertical: Boolean);
var y, x, i, j: LongInt;
    tmpPixel: Longword;
    pixels: PLongWordArray;
begin
    TryDo(Surface^.format^.BytesPerPixel = 4, 'flipSurface failed, expecting 32 bit surface', true);
    SDL_LockSurface(Surface);
    pixels:= Surface^.pixels;
    if Vertical then
    for y := 0 to (Surface^.h div 2) - 1 do
        for x := 0 to Surface^.w - 1 do
            begin
            i:= y * Surface^.w + x;
            j:= (Surface^.h - y - 1) * Surface^.w + x;
            tmpPixel:= pixels^[i];
            pixels^[i]:= pixels^[j];
            pixels^[j]:= tmpPixel;
            end
    else
    for x := 0 to (Surface^.w div 2) - 1 do
        for y := 0 to Surface^.h -1 do
            begin
            i:= y*Surface^.w + x;
            j:= y*Surface^.w + (Surface^.w - x - 1);
            tmpPixel:= pixels^[i];
            pixels^[i]:= pixels^[j];
            pixels^[j]:= tmpPixel;
            end;
    SDL_UnlockSurface(Surface);
end;

procedure copyToXY(src, dest: PSDL_Surface; destX, destY: LongInt); inline;
begin
    copyToXYFromRect(src, dest, 0, 0, src^.w, src^.h, destX, destY);
end;

procedure copyToXYFromRect(src, dest: PSDL_Surface; srcX, srcY, srcW, srcH, destX, destY: LongInt);
var i, j, maxDest, maxSrc, iX, iY: LongInt;
    srcPixels, destPixels: PLongWordArray;
    r0, g0, b0, a0, r1, g1, b1, a1: Byte;
begin
    maxDest:= (dest^.pitch div 4) * dest^.h;
    maxSrc:= (src^.pitch div 4) * src^.h;

    SDL_LockSurface(src);
    SDL_LockSurface(dest);

    srcPixels:= src^.pixels;
    destPixels:= dest^.pixels;

    for iX:= 0 to srcW - 1 do
    for iY:= 0 to srcH - 1 do
        begin
        i:= (destY + iY) * (dest^.pitch div 4) + (destX + iX);
        j:= (srcY  + iY) * (src^.pitch  div 4) + (srcX  + iX);
        if (i < maxDest) and (j < maxSrc) and (srcPixels^[j] and AMask <> 0) then
            begin
            SDL_GetRGBA(destPixels^[i], dest^.format, @r0, @g0, @b0, @a0);
            SDL_GetRGBA(srcPixels^[j], src^.format, @r1, @g1, @b1, @a1);
            r0:= (r0 * (255 - LongInt(a1)) + r1 * LongInt(a1)) div 255;
            g0:= (g0 * (255 - LongInt(a1)) + g1 * LongInt(a1)) div 255;
            b0:= (b0 * (255 - LongInt(a1)) + b1 * LongInt(a1)) div 255;
            a0:= a0 + ((255 - LongInt(a0)) * a1 div 255);
            destPixels^[i]:= SDL_MapRGBA(dest^.format, r0, g0, b0, a0);
            end;
        end;

    SDL_UnlockSurface(src);
    SDL_UnlockSurface(dest);
end;

procedure DrawSprite2Surf(sprite: TSprite; dest: PSDL_Surface; x,y: LongInt); inline;
begin
    DrawSpriteFrame2Surf(sprite, dest, x, y, 0);
end;

procedure DrawSpriteFrame2Surf(sprite: TSprite; dest: PSDL_Surface; x,y,frame: LongInt);
var numFramesFirstCol, row, col: LongInt;
begin
    numFramesFirstCol:= SpritesData[sprite].imageHeight div SpritesData[sprite].Height;
    row:= Frame mod numFramesFirstCol;
    col:= Frame div numFramesFirstCol;

    copyToXYFromRect(SpritesData[sprite].Surface, dest,
             col*SpritesData[sprite].Width,
             row*SpritesData[sprite].Height,
             SpritesData[sprite].Width,
             spritesData[sprite].Height,
             x,y);
end;

procedure DrawLine2Surf(dest: PSDL_Surface; x0, y0,x1,y1: LongInt; r,g,b: byte);
var
    dx,dy,err,e2,sx,sy: LongInt;
    yMax: LongInt;
    destPixels: PLongwordArray;
begin
    //max:= (dest^.pitch div 4) * dest^.h;
    yMax:= dest^.pitch div 4;

    SDL_LockSurface(dest);

    destPixels:= dest^.pixels;

    dx:= abs(x1-x0);
    dy:= abs(y1-y0);
    if x0 < x1 then sx:= 1 else sx:= -1;
    if y0 < y1 then sy:= 1 else sy:= -1;
    err:= dx-dy;

    while(true) do
        begin
        destPixels^[(y0 * yMax) + x0]:= SDL_MapRGB(dest^.format, r,g,b); //But will it blend? no

        if (x0 = x1) and (y0 = y1) then break;

        e2:= 2*err;
        if e2 > -dy then
            begin
            err:= err - dy;
            x0 := x0 + sx;
            end;

        if e2 < dx then
            begin
            err:= err + dx;
            y0:=y0+sy
            end;
        end;
    SDL_UnlockSurface(dest);
end;

procedure copyRotatedSurface(src, dest: PSDL_Surface); // this is necessary since width/height are read only in SDL, apparently
var y, x, i, j: LongInt;
    srcPixels, destPixels: PLongWordArray;
begin
    TryDo(src^.format^.BytesPerPixel = 4, 'rotateSurface failed, expecting 32 bit surface', true);
    TryDo(dest^.format^.BytesPerPixel = 4, 'rotateSurface failed, expecting 32 bit surface', true);

    SDL_LockSurface(src);
    SDL_LockSurface(dest);

    srcPixels:= src^.pixels;
    destPixels:= dest^.pixels;

    j:= 0;
    for x := 0 to src^.w - 1 do
        for y := 0 to src^.h - 1 do
            begin
            i:= (src^.h - 1 - y) * (src^.pitch div 4) + x;
            destPixels^[j]:= srcPixels^[i];
            inc(j)
            end;

    SDL_UnlockSurface(src);
    SDL_UnlockSurface(dest);

end;

function RenderStringTex(s: ansistring; Color: Longword; font: THWFont): PTexture;
begin
    RenderStringTex:= RenderStringTexLim(s, Color, font, 0);
end;

function RenderStringTexLim(s: ansistring; Color: Longword; font: THWFont; maxLength: LongWord): PTexture;
var w, h: Longword;
    finalSurface: PSDL_Surface;
begin
    if cOnlyStats then
        begin
        RenderStringTexLim:= nil;
        end
    else
        begin
        if length(s) = 0 then s:= _S' ';
        font:= CheckCJKFont(s, font);
        w:= 0; h:= 0; // avoid compiler hints
        TTF_SizeUTF8(Fontz[font].Handle, PChar(s), @w, @h);
        if (maxLength > 0) and (w > maxLength) then w := maxLength;

        finalSurface:= SDL_CreateRGBSurface(SDL_SWSURFACE, w + cFontBorder * 2 + 4, h + cFontBorder * 2,
                32, RMask, GMask, BMask, AMask);

        TryDo(finalSurface <> nil, 'RenderString: fail to create surface', true);

        WriteInRoundRect(finalSurface, 0, 0, Color, font, s, maxLength);

        TryDo(SDL_SetColorKey(finalSurface, SDL_SRCCOLORKEY, 0) = 0, errmsgTransparentSet, true);

        RenderStringTexLim:= Surface2Tex(finalSurface, false);

        SDL_FreeSurface(finalSurface);
        end;
end;

function GetNextSpeechLine(s: ansistring; ldelim: char; var startFrom: LongInt; out substr: ansistring): boolean;
var p, l, m, r: Integer;
    newl, skip: boolean;
    c         : char;
begin
    m:= Length(s);

    substr:= '';

    SetLengthA(substr, m);

    // number of chars read
    r:= 0;

    // number of chars to be written
    l:= 0;

    newl:= true;

    for p:= max(1, startFrom) to m do
        begin

        inc(r);
        // read char from source string
        c:= s[p];

        // strip empty lines, spaces and newlines on beginnings of line
        skip:= ((newl or (p = m)) and ((c = ' ') or (c = ldelim)));

        if (not skip) then
            begin
            newl:= (c = ldelim);
            // stop if we went past the end of the line
            if newl then
                break;

            // copy current char to output substring
            inc(l);
            substr[l]:= c;
            end;

        end;

    inc(startFrom, r);

    SetLengthA(substr, l);

    GetNextSpeechLine:= (l > 0);
end;

function RenderSpeechBubbleTex(s: ansistring; SpeechType: Longword; font: THWFont): PTexture;
var textWidth, textHeight, x, y, w, h, i, j, pos, line, numLines, edgeWidth, edgeHeight, cornerWidth, cornerHeight: LongInt;
    finalSurface, tmpsurf, rotatedEdge: PSDL_Surface;
    rect: TSDL_Rect;
    {$IFNDEF PAS2C}
    chars: set of char = [#9,' ',';',':','?','!',','];
    {$ENDIF}
    substr: ansistring;
    edge, corner, tail: TSPrite;
begin
    if cOnlyStats then exit(nil);

    case SpeechType of
        1: begin
            edge:= sprSpeechEdge;
            corner:= sprSpeechCorner;
            tail:= sprSpeechTail;
            end;
        2: begin
            edge:= sprThoughtEdge;
            corner:= sprThoughtCorner;
            tail:= sprThoughtTail;
            end;
        3: begin
            edge:= sprShoutEdge;
            corner:= sprShoutCorner;
            tail:= sprShoutTail;
            end
        else
            exit(nil)
        end;
    edgeHeight:= SpritesData[edge].Height;
    edgeWidth:= SpritesData[edge].Width;
    cornerWidth:= SpritesData[corner].Width;
    cornerHeight:= SpritesData[corner].Height;
    // This one screws up WrapText
    //s:= 'This is the song that never ends.  ''cause it goes on and on my friends. Some people, started singing it not knowing what it was. And they''ll just go on singing it forever just because... This is the song that never ends...';
    // This one does not
    //s:= 'This is the song that never ends.  cause it goes on and on my friends. Some people, started singing it not knowing what it was. And they will go on singing it forever just because... This is the song that never ends... ';

    numLines:= 0;

    if length(s) = 0 then
        s:= '...';
    font:= CheckCJKFont(s, font);
    w:= 0; h:= 0; // avoid compiler hints
    TTF_SizeUTF8(Fontz[font].Handle, PChar(s), @w, @h);
    if w<8 then
        w:= 8;
    j:= 0;
    if (length(s) > 20) then
        begin
        w:= 0;
        i:= round(Sqrt(length(s)) * 2);
        {$IFNDEF PAS2C}
        s:= WrapText(s, #1, chars, i);
        {$ENDIF}
        pos:= 1; line:= 0;
    // Find the longest line for the purposes of centring the text.  Font dependant.
        while GetNextSpeechLine(s, #1, pos, substr) do
            begin
            inc(numLines);
            i:= 0; j:= 0;
            TTF_SizeUTF8(Fontz[font].Handle, PChar(substr), @i, @j);
            if i > w then
                w:= i;
            end;
        end
    else numLines := 1;

    if numLines < 1 then
        begin
        s:= '...';
        numLines:= 1;
        end;

    textWidth:=((w-(cornerWidth-edgeWidth)*2) div edgeWidth)*edgeWidth+edgeWidth;
    textHeight:=(((numlines * h + 2)-((cornerHeight-edgeWidth)*2)) div edgeWidth)*edgeWidth;

    textHeight:=max(textHeight,edgeWidth);
    //textWidth:=max(textWidth,SpritesData[tail].Width);
    rect.x:= 0;
    rect.y:= 0;
    rect.w:= textWidth + (cornerWidth * 2);
    rect.h:= textHeight + cornerHeight*2 - edgeHeight + SpritesData[tail].Height;
    //s:= inttostr(w) + ' ' + inttostr(numlines) + ' ' + inttostr(rect.x) + ' '+inttostr(rect.y) + ' ' + inttostr(rect.w) + ' ' + inttostr(rect.h);

    finalSurface:= SDL_CreateRGBSurface(SDL_SWSURFACE, rect.w, rect.h, 32, RMask, GMask, BMask, AMask);

    TryDo(finalSurface <> nil, 'RenderString: fail to create surface', true);

    //////////////////////////////// CORNERS ///////////////////////////////
    copyToXY(SpritesData[corner].Surface, finalSurface, 0, 0); /////////////////// NW

    flipSurface(SpritesData[corner].Surface, true); // store all 4 versions in memory to avoid repeated flips?
    x:= 0;
    y:= textHeight + cornerHeight -1;
    copyToXY(SpritesData[corner].Surface, finalSurface, x, y); /////////////////// SW

    flipSurface(SpritesData[corner].Surface, false);
    x:= rect.w-cornerWidth-1;
    y:= textHeight + cornerHeight -1;
    copyToXY(SpritesData[corner].Surface, finalSurface, x, y); /////////////////// SE

    flipSurface(SpritesData[corner].Surface, true);
    x:= rect.w-cornerWidth-1;
    y:= 0;
    copyToXY(SpritesData[corner].Surface, finalSurface, x, y); /////////////////// NE
    flipSurface(SpritesData[corner].Surface, false); // restore original position
    //////////////////////////////// END CORNERS ///////////////////////////////

    //////////////////////////////// EDGES //////////////////////////////////////
    x:= cornerWidth;
    y:= 0;
    while x < rect.w-cornerWidth-1 do
        begin
        copyToXY(SpritesData[edge].Surface, finalSurface, x, y); ///////////////// top edge
        inc(x,edgeWidth);
        end;
    flipSurface(SpritesData[edge].Surface, true);
    x:= cornerWidth;
    y:= textHeight + cornerHeight*2 - edgeHeight-1;
    while x < rect.w-cornerWidth-1 do
        begin
        copyToXY(SpritesData[edge].Surface, finalSurface, x, y); ///////////////// bottom edge
        inc(x,edgeWidth);
        end;
    flipSurface(SpritesData[edge].Surface, true); // restore original position

    rotatedEdge:= SDL_CreateRGBSurface(SDL_SWSURFACE, edgeHeight, edgeWidth, 32, RMask, GMask, BMask, AMask);
    x:= rect.w - edgeHeight - 1;
    y:= cornerHeight;
    //// initially was going to rotate in place, but the SDL spec claims width/height are read only
    copyRotatedSurface(SpritesData[edge].Surface,rotatedEdge);
    while y < textHeight + cornerHeight do
        begin
        copyToXY(rotatedEdge, finalSurface, x, y);
        inc(y,edgeWidth);
        end;
    flipSurface(rotatedEdge, false); // restore original position
    x:= 0;
    y:= cornerHeight;
    while y < textHeight + cornerHeight do
        begin
        copyToXY(rotatedEdge, finalSurface, x, y);
        inc(y,edgeWidth);
        end;
    //////////////////////////////// END EDGES //////////////////////////////////////

    x:= cornerWidth;
    y:= textHeight + cornerHeight * 2 - edgeHeight - 1;
    copyToXY(SpritesData[tail].Surface, finalSurface, x, y);

    rect.x:= edgeHeight;
    rect.y:= edgeHeight;
    rect.w:= rect.w - edgeHeight * 2;
    rect.h:= textHeight + cornerHeight * 2 - edgeHeight * 2;
    i:= rect.w;
    j:= rect.h;
    SDL_FillRect(finalSurface, @rect, cWhiteColor);

    pos:= 1; line:= 0;
    while GetNextSpeechLine(s, #1, pos, substr) do
        begin
<<<<<<< HEAD
        if (s[pos] = #1) or (pos = length(s)) then
            begin
            if s[pos] <> #1 then
                inc(pos);
            while s[prevpos+1] = ' 'do
                inc(prevpos);
            substr:= copy(s, prevpos+1, pos-prevpos-1);
            if Length(substr) <> 0 then
                begin
                tmpsurf:= TTF_RenderUTF8_Blended(Fontz[Font].Handle, Str2PChar(substr), cNearBlackColorChannels);
                rect.x:= edgeHeight + 1 + ((i - w) div 2);
                // trying to more evenly position the text, vertically
                rect.y:= edgeHeight + ((j-(numLines*h)) div 2) + line * h;
                SDLTry(tmpsurf <> nil, 'TTF_RenderUTF8_Blended', true);
                SDL_UpperBlit(tmpsurf, nil, finalSurface, @rect);
                SDL_FreeSurface(tmpsurf);
                inc(line);
                prevpos:= pos;
                end;
                end;
        inc(pos);
=======
        tmpsurf:= TTF_RenderUTF8_Blended(Fontz[Font].Handle, PChar(substr), cNearBlackColorChannels);
        rect.x:= edgeHeight + 1 + ((i - w) div 2);
        // trying to more evenly position the text, vertically
        rect.y:= edgeHeight + ((j-(numLines*h)) div 2) + line * h;
        SDLTry(tmpsurf <> nil, true);
        SDL_UpperBlit(tmpsurf, nil, finalSurface, @rect);
        SDL_FreeSurface(tmpsurf);
        inc(line);
>>>>>>> d69af000
        end;

    RenderSpeechBubbleTex:= Surface2Tex(finalSurface, true);

    SDL_FreeSurface(rotatedEdge);
    SDL_FreeSurface(finalSurface);

end;

end.<|MERGE_RESOLUTION|>--- conflicted
+++ resolved
@@ -518,38 +518,14 @@
     pos:= 1; line:= 0;
     while GetNextSpeechLine(s, #1, pos, substr) do
         begin
-<<<<<<< HEAD
-        if (s[pos] = #1) or (pos = length(s)) then
-            begin
-            if s[pos] <> #1 then
-                inc(pos);
-            while s[prevpos+1] = ' 'do
-                inc(prevpos);
-            substr:= copy(s, prevpos+1, pos-prevpos-1);
-            if Length(substr) <> 0 then
-                begin
-                tmpsurf:= TTF_RenderUTF8_Blended(Fontz[Font].Handle, Str2PChar(substr), cNearBlackColorChannels);
-                rect.x:= edgeHeight + 1 + ((i - w) div 2);
-                // trying to more evenly position the text, vertically
-                rect.y:= edgeHeight + ((j-(numLines*h)) div 2) + line * h;
-                SDLTry(tmpsurf <> nil, 'TTF_RenderUTF8_Blended', true);
-                SDL_UpperBlit(tmpsurf, nil, finalSurface, @rect);
-                SDL_FreeSurface(tmpsurf);
-                inc(line);
-                prevpos:= pos;
-                end;
-                end;
-        inc(pos);
-=======
         tmpsurf:= TTF_RenderUTF8_Blended(Fontz[Font].Handle, PChar(substr), cNearBlackColorChannels);
         rect.x:= edgeHeight + 1 + ((i - w) div 2);
         // trying to more evenly position the text, vertically
         rect.y:= edgeHeight + ((j-(numLines*h)) div 2) + line * h;
-        SDLTry(tmpsurf <> nil, true);
+        SDLTry(tmpsurf <> nil, 'TTF_Init', true);
         SDL_UpperBlit(tmpsurf, nil, finalSurface, @rect);
         SDL_FreeSurface(tmpsurf);
         inc(line);
->>>>>>> d69af000
         end;
 
     RenderSpeechBubbleTex:= Surface2Tex(finalSurface, true);
