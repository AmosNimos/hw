unit uPhysFSLayer;

interface
uses SDLh, LuaPas;

{$IFDEF ANDROID}
    {$linklib physfs}
{$ELSE}
    {$IFDEF DARWIN}
        {$LINKFRAMEWORK IOKit}
    {$ENDIF}
{$ENDIF}

const
{$IFDEF WIN32}
    PhysfsLibName = 'libphysfs';
{$ELSE}
    PhysfsLibName = 'physfs';
{$ENDIF}

procedure initModule;
procedure freeModule;

type PFSFile = pointer;

function rwopsOpenRead(fname: shortstring): PSDL_RWops;
function rwopsOpenWrite(fname: shortstring): PSDL_RWops;

function pfsOpenRead(fname: shortstring): PFSFile;
function pfsClose(f: PFSFile): boolean;

procedure pfsReadLn(f: PFSFile; var s: shortstring);
procedure pfsReadLnA(f: PFSFile; var s: ansistring);
function pfsBlockRead(f: PFSFile; buf: pointer; size: Int64): Int64;
function pfsEOF(f: PFSFile): boolean;

function pfsExists(fname: shortstring): boolean;

function  physfsReader(L: Plua_State; f: PFSFile; sz: Psize_t) : PChar; cdecl; external PhysfsLibName;
procedure physfsReaderSetBuffer(buf: pointer); cdecl; external PhysfsLibName;

{$IFNDEF PAS2C}
//apparently pas2c doesn't render the functions below if it finds 'implementation' first
implementation
<<<<<<< HEAD
uses uUtils, uVariables;
{$ENDIF}
=======
uses uUtils, uVariables, sysutils;
>>>>>>> a8687089

function PHYSFS_init(argv: PChar): LongInt; cdecl; external PhysfsLibName;
function PHYSFS_deinit: LongInt; cdecl; external PhysfsLibName;
function PHYSFSRWOPS_openRead(fname: PChar): PSDL_RWops; cdecl; external PhysfsLibName;
function PHYSFSRWOPS_openWrite(fname: PChar): PSDL_RWops; cdecl; external PhysfsLibName;

function PHYSFS_mount(newDir, mountPoint: PChar; appendToPath: LongBool) : LongInt; cdecl; external PhysfsLibName;
function PHYSFS_openRead(fname: PChar): PFSFile; cdecl; external PhysfsLibName;
function PHYSFS_eof(f: PFSFile): LongBool; cdecl; external PhysfsLibName;
function PHYSFS_readBytes(f: PFSFile; buffer: pointer; len: Int64): Int64; cdecl; external PhysfsLibName;
function PHYSFS_close(f: PFSFile): LongBool; cdecl; external PhysfsLibName;
function PHYSFS_exists(fname: PChar): LongBool; cdecl; external PhysfsLibName;

procedure hedgewarsMountPackages; cdecl; external PhysfsLibName;

{$IFDEF PAS2C}
implementation
uses uUtils, uVariables;
{$ENDIF}

(*****************************************************************)

function rwopsOpenRead(fname: shortstring): PSDL_RWops;
begin
    exit(PHYSFSRWOPS_openRead(Str2PChar(fname)));
end;

function rwopsOpenWrite(fname: shortstring): PSDL_RWops;
begin
    exit(PHYSFSRWOPS_openWrite(Str2PChar(fname)));
end;

function pfsOpenRead(fname: shortstring): PFSFile;
begin
    exit(PHYSFS_openRead(Str2PChar(fname)));
end;

function pfsEOF(f: PFSFile): boolean;
begin
    exit(PHYSFS_eof(f))
end;

function pfsClose(f: PFSFile): boolean;
begin
    exit(PHYSFS_close(f))
end;

function pfsExists(fname: shortstring): boolean;
begin
    exit(PHYSFS_exists(Str2PChar(fname)))
end;


procedure pfsReadLn(f: PFSFile; var s: shortstring);
var c: char;
begin
s[0]:= #0;

while (PHYSFS_readBytes(f, @c, 1) = 1) and (c <> #10) do
    if (c <> #13) and (s[0] < #255) then
        begin
        inc(s[0]);
        s[byte(s[0])]:= c
        end
end;

procedure pfsReadLnA(f: PFSFile; var s: ansistring);
var c: char;
    b: shortstring;
begin
s:= '';
b[0]:= #0;

while (PHYSFS_readBytes(f, @c, 1) = 1) and (c <> #10) do
    if (c <> #13) then
        begin
        inc(b[0]);
        b[byte(b[0])]:= c;
        if b[0] = #255 then
            begin
            s:= s + b;
            b[0]:= #0
            end
        end;
        
s:= s + b
end;

function pfsBlockRead(f: PFSFile; buf: pointer; size: Int64): Int64;
var r: Int64;
begin
    r:= PHYSFS_readBytes(f, buf, size);

    if r <= 0 then
        pfsBlockRead:= 0
    else
        pfsBlockRead:= r
end;

procedure initModule;
var i: LongInt;
    cPhysfsId: shortstring;
begin
{$IFDEF HWLIBRARY}
    //TODO: http://icculus.org/pipermail/physfs/2011-August/001006.html
    cPhysfsId:= GetCurrentDir() + {$IFDEF DARWIN}'/Hedgewars.app/Contents/MacOS/' + {$ENDIF} ' hedgewars';
{$ELSE}
    cPhysfsId:= ParamStr(0);
{$ENDIF}

    i:= PHYSFS_init(Str2PChar(cPhysfsId));
    AddFileLog('[PhysFS] init: ' + inttostr(i));

    i:= PHYSFS_mount(Str2PChar(PathPrefix), nil, true);
    AddFileLog('[PhysFS] mount ' + PathPrefix + ': ' + inttostr(i));
    i:= PHYSFS_mount(Str2PChar(UserPathPrefix + '/Data'), nil, true);
    AddFileLog('[PhysFS] mount ' + UserPathPrefix + '/Data: ' + inttostr(i));

    hedgewarsMountPackages;
end;

procedure freeModule;
begin
    PHYSFS_deinit;
end;

end.<|MERGE_RESOLUTION|>--- conflicted
+++ resolved
@@ -42,12 +42,8 @@
 {$IFNDEF PAS2C}
 //apparently pas2c doesn't render the functions below if it finds 'implementation' first
 implementation
-<<<<<<< HEAD
-uses uUtils, uVariables;
+uses uUtils, uVariables, sysutils;
 {$ENDIF}
-=======
-uses uUtils, uVariables, sysutils;
->>>>>>> a8687089
 
 function PHYSFS_init(argv: PChar): LongInt; cdecl; external PhysfsLibName;
 function PHYSFS_deinit: LongInt; cdecl; external PhysfsLibName;
@@ -132,7 +128,7 @@
             b[0]:= #0
             end
         end;
-        
+
 s:= s + b
 end;
 
