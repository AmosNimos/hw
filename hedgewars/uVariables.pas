--- conflicted
+++ resolved
@@ -21,11 +21,7 @@
 unit uVariables;
 interface
 
-<<<<<<< HEAD
 uses SDLh, uTypes, uFloat, GLunit, uConsts, Math, uUtils, uMatrix;
-=======
-uses SDLh, uTypes, uFloat, GLunit, uConsts, Math;
->>>>>>> 6b953f19
 
 var
 /////// init flags ///////
@@ -2392,8 +2388,12 @@
 
 procedure initModule;
 begin
+{$IFDEF PAS2C}
+    cLocale:= 'en';
+{$ELSE}
     // TODO: we could just have one cLocale variables and drop strutils
     cLocale:= ExtractDelimited(1, cLocaleFName, StdWordDelims);
+{$ENDIF}
 
     cFlattenFlakes      := false;
     cFlattenClouds      := false;
@@ -2562,7 +2562,6 @@
     cMapName:= '';
 
     LuaTemplateNumber:= 0;
-<<<<<<< HEAD
     cStereoDepth := 0;
 
 //    MatrixLoadIdentity(mModelview);
@@ -2570,21 +2569,6 @@
     aVertex:= 0;
     aTexCoord:= 1;
     aColor:= 2;
-
-    mobileRecord.getScreenDPI:= @getScreenDPI; //TODO: define external function.
-    {$IFDEF IPHONEOS}
-    mobileRecord.PerformRumble:= @AudioServicesPlaySystemSound;
-    mobileRecord.GameLoading:= @startLoadingIndicator;
-    mobileRecord.GameLoaded:= @stopLoadingIndicator;
-    mobileRecord.SaveLoadingEnded:= @saveFinishedSynching;
-    {$ELSE}
-    mobileRecord.PerformRumble:= nil;
-    mobileRecord.GameLoading:= nil;
-    mobileRecord.GameLoaded:= nil;
-    mobileRecord.SaveLoadingEnded:= nil;
-    {$ENDIF}
-=======
->>>>>>> 6b953f19
 end;
 
 procedure freeModule;
