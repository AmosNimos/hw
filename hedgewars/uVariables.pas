--- conflicted
+++ resolved
@@ -916,10 +916,7 @@
             Probability: 0;
             NumberInCase: 1;
             Ammo: (Propz: ammoprop_NoCrosshair or
-<<<<<<< HEAD
-=======
                           ammoprop_AttackInMove or
->>>>>>> 127f6c64
                           ammoprop_DontHold;
                 Count: AMMO_INFINITE;
                 NumPerTurn: 0;
@@ -2624,19 +2621,9 @@
     cMapName:= '';
 
     LuaTemplateNumber:= 0;
-<<<<<<< HEAD
-    cStereoDepth := 0;
-
-//    MatrixLoadIdentity(mModelview);
-//    MatrixLoadIdentity(mProjection);
-    aVertex:= 0;
-    aTexCoord:= 1;
-    aColor:= 2;
-=======
 
     UIDisplay:= uiAll;
     LocalMessage:= 0;
->>>>>>> 127f6c64
 end;
 
 procedure freeModule;
