(*
 * Hedgewars, a free turn based strategy game
 * Copyright (c) 2004-2014 Andrey Korotaev <unC0Rr@gmail.com>
 *
 * This program is free software; you can redistribute it and/or modify
 * it under the terms of the GNU General Public License as published by
 * the Free Software Foundation; version 2 of the License
 *
 * This program is distributed in the hope that it will be useful,
 * but WITHOUT ANY WARRANTY; without even the implied warranty of
 * MERCHANTABILITY or FITNESS FOR A PARTICULAR PURPOSE.  See the
 * GNU General Public License for more details.
 *
 * You should have received a copy of the GNU General Public License
 * along with this program; if not, write to the Free Software
 * Foundation, Inc., 59 Temple Place - Suite 330, Boston, MA 02111-1307, USA
 *)

{$INCLUDE "options.inc"}

unit uVariables;
interface

uses SDLh, uTypes, uFloat, GLunit, uConsts, Math, uUtils, uMatrix;

var
/////// init flags ///////
    cMinScreenWidth    : LongInt;
    cMinScreenHeight   : LongInt;
    cFullscreenWidth   : LongInt;
    cFullscreenHeight  : LongInt;
    cWindowedWidth     : LongInt;
    cWindowedHeight    : LongInt;
    cScreenWidth       : LongInt;
    cScreenHeight      : LongInt;
    cNewScreenWidth    : LongInt;
    cNewScreenHeight   : LongInt;
    cScreenResizeDelay : LongWord;
    ipcPort            : Word;
    cFullScreen        : boolean;
    cLocaleFName       : shortstring;
    cLocale            : shortstring;
    cTimerInterval     : LongInt;
    PathPrefix         : shortstring;
    UserPathPrefix     : shortstring;
    cShowFPS           : boolean;
    cFlattenFlakes     : boolean;
    cFlattenClouds     : boolean;
    cIce               : boolean;
    cSnow              : boolean;

    cAltDamage         : boolean;
    cReducedQuality    : LongWord;
    UserNick           : shortstring;
    recordFileName     : shortstring;
    cReadyDelay        : Longword;
    cStereoMode        : TStereoMode;
    cOnlyStats         : boolean;
{$IFDEF USE_VIDEO_RECORDING}
    RecPrefix          : shortstring;
    cAVFormat          : shortstring;
    cVideoCodec        : shortstring;
    cVideoFramerateNum : LongInt;
    cVideoFramerateDen : LongInt;
    cVideoQuality      : LongInt;
    cAudioCodec        : shortstring;
{$ENDIF}
//////////////////////////
    cMapName        : shortstring;
    isCursorVisible : boolean;
    isInLag         : boolean;
    isPaused        : boolean;
    isInMultiShoot  : boolean;
    isSpeed         : boolean;
    isAFK           : boolean;
    SpeedStart      : LongWord;

    fastUntilLag    : boolean;
    fastScrolling   : boolean;
    autoCameraOn    : boolean;

    CheckSum        : LongWord;
    CampaignVariable: shortstring;
    GameTicks       : LongInt; {xymeng:originally LongWord}
    GameState       : TGameState;
    GameType        : TGameType;
    InputMask       : LongWord;
    GameFlags       : Longword;
    WorldEdge       : TWorldEdge;
    LeftImpactTimer : LongWord;
    RightImpactTimer: LongWord;
    TurnTimeLeft    : Longword;
    TurnClockActive : boolean;
    TagTurnTimeLeft : Longword;
    ReadyTimeLeft   : Longword;
    cSuddenDTurns   : LongInt;
    cDamagePercent  : LongInt;
    cMineDudPercent : LongWord;
    cTemplateFilter : LongInt;
    cMapGen         : LongInt;
    cRopePercent    : LongWord;
    cGetAwayTime    : LongWord;

    cHedgehogTurnTime: Longword;
    cMinesTime       : LongInt;
    cMaxAIThinkTime  : Longword;

    cHealthCaseProb  : LongInt;
    cHealthCaseAmount: LongInt;
    cWaterRise       : LongInt;
    cHealthDecrease  : LongInt;

    cCloudsNumber    : LongWord;
    cSDCloudsNumber  : LongWord;

    cTagsMask        : byte;
    zoom             : GLfloat;
    ZoomValue        : GLfloat;

    cWaterLine       : LongInt;
    cGearScrEdgesDist: LongInt;
    isAudioMuted     : boolean;

    // originally typed consts
    ExplosionBorderColor: LongWord;
    IceColor            : LongWord;
    IceEdgeColor        : LongWord;
    WaterOpacity: byte;
    SDWaterOpacity: byte;
    GrayScale: Boolean;

    CountTexz: array[0..Pred(AMMO_INFINITE)] of PTexture;
    LAND_WIDTH       : LongInt;
    LAND_HEIGHT      : LongInt;
    LAND_WIDTH_MASK  : LongWord;
    LAND_HEIGHT_MASK : LongWord;

    CrosshairTexture : PTexture;
    GenericHealthTexture : PTexture;

    cLeftScreenBorder     : LongInt;
    cRightScreenBorder    : LongInt;
    cScreenSpace          : Longword;

    cCaseFactor     : Longword;
    cLandMines      : Longword;
    cExplosives     : Longword;

    cScriptName     : shortstring;
    cScriptParam    : shortstring;
    cSeed           : shortstring;
    cVolumeDelta    : LongInt;
    cHasFocus       : boolean;
    cInactDelay     : Longword;

    bBetweenTurns   : boolean;
    bWaterRising    : boolean;

    CrosshairX      : LongInt;
    CrosshairY      : LongInt;
    CursorMovementX : LongInt;
    CursorMovementY : LongInt;
    cDrownSpeed     : hwFloat;
    cDrownSpeedf    : real;
    cMaxWindSpeed   : hwFloat;
    cWindSpeed      : hwFloat;
    cWindSpeedf     : real;
    cElastic        : hwFloat;
    cGravity        : hwFloat;
    cGravityf       : real;
    cDamageModifier : hwFloat;
    cLaserSighting  : boolean;
    cVampiric       : boolean;
    cArtillery      : boolean;
    WeaponTooltipTex: PTexture;
    AmmoMenuInvalidated: boolean;
    AmmoRect        : TSDL_Rect;
    HHTexture       : PTexture;
    cMaxZoomLevel   : real;
    cMinZoomLevel   : real;
    cZoomDelta      : real;
    cMinMaxZoomLevelDelta : real;


    flagMakeCapture : boolean;

    InitStepsFlags  : Longword;
    RealTicks       : Longword;
    AttackBar       : LongInt;

    WaterColorArray : array[0..3] of HwColor4f;
    SDWaterColorArray : array[0..3] of HwColor4f;
    SDTint          : LongInt;

    TargetCursorPoint     : TPoint;
    CursorPoint           : TPoint;
    TargetPoint           : TPoint;

    ScreenFade      : TScreenFade;
    ScreenFadeValue : LongInt;
    ScreenFadeSpeed : LongInt;

    UIDisplay       : TUIDisplay;
    LocalMessage    : LongWord;

    Theme           : shortstring;
    disableLandBack : boolean;

    WorldDx: LongInt;
    WorldDy: LongInt;

    hiTicks: Word;

    LuaGoals        : shortstring;

    LuaTemplateNumber : LongInt; {org: LongWord}

    LastVoice : TVoice = ( snd: sndNone; voicepack: nil );

    mobileRecord: TMobileRecord;

/////////////////////////////////////
//Buttons
{$IFDEF USE_TOUCH_INTERFACE}
    buttonScale: GLFloat;

    arrowUp, arrowDown, arrowLeft, arrowRight : TOnScreenWidget;
    firebutton, jumpWidget, AMWidget          : TOnScreenWidget;
    pauseButton, utilityWidget                : TOnScreenWidget;
{$ENDIF}


var
    // these consts are here because they would cause circular dependencies in uConsts/uTypes
    cPathz: array[TPathType] of shortstring = (
        '',                              // ptNone
        '//',                            // ptData
        '/Graphics',                     // ptGraphics
        '/Themes',                       // ptThemes
        '/Themes/Bamboo',                // ptCurrTheme
        '/Teams',                        // ptTeams
        '/Maps',                         // ptMaps
        '',                              // ptMapCurrent
        '/Demos',                        // ptDemos
        '/Sounds',                       // ptSounds
        '/Graphics/Graves',              // ptGraves
        '/Fonts',                        // ptFonts
        '/Forts',                        // ptForts
        '/Locale',                       // ptLocale
        '/Graphics/AmmoMenu',            // ptAmmoMenu
        '/Graphics/Hedgehog',            // ptHedgehog
        '/Sounds/voices',                // ptVoices
        '/Graphics/Hats',                // ptHats
        '/Graphics/Flags',               // ptFlags
        '/Missions/Maps',                // ptMissionMaps
        '/Graphics/SuddenDeath',         // ptSuddenDeath
        '/Graphics/Buttons',             // ptButton
        '/Shaders'                       // ptShaders
    );

var
    Fontz: array[THWFont] of THHFont = (
            (Handle: nil;
            Height: 12;
            style: TTF_STYLE_NORMAL;
            Name: 'DejaVuSans-Bold.ttf'),
            (Handle: nil;
            Height: 24;
            style: TTF_STYLE_NORMAL;
            Name: 'DejaVuSans-Bold.ttf'),
            (Handle: nil;
            Height: 10;
            style: TTF_STYLE_NORMAL;
            Name: 'DejaVuSans-Bold.ttf')
            {$IFNDEF MOBILE}, // remove chinese fonts for now
            (Handle: nil;
            Height: 12;
            style: TTF_STYLE_NORMAL;
            Name: 'wqy-zenhei.ttc'),
            (Handle: nil;
            Height: 24;
            style: TTF_STYLE_NORMAL;
            Name: 'wqy-zenhei.ttc'),
            (Handle: nil;
            Height: 10;
            style: TTF_STYLE_NORMAL;
            Name: 'wqy-zenhei.ttc')
            {$ENDIF}
            );

var
    SpritesData: array[TSprite] of record
            FileName: string[15];
            Path, AltPath: TPathType;
            Texture: PTexture;
            Surface: PSDL_Surface;
            Width, Height, imageWidth, imageHeight: LongInt;
            saveSurf: boolean;
            priority: GLfloat;
            getDimensions, getImageDimensions: boolean;
            end = (
            (FileName:  'BlueWater'; Path: ptCurrTheme;AltPath: ptGraphics; Texture: nil; Surface: nil;
            Width:   0; Height:  0; imageWidth: 0; imageHeight: 0; saveSurf: false; priority: tpMedium; getDimensions: true; getImageDimensions: true),// sprWater
            (FileName:     'Clouds'; Path: ptCurrTheme;AltPath: ptGraphics; Texture: nil; Surface: nil;
            Width: 256; Height:128; imageWidth: 0; imageHeight: 0; saveSurf: false; priority: tpHigh; getDimensions: false; getImageDimensions: true),// sprCloud
            (FileName:       'Bomb'; Path: ptGraphics; AltPath: ptNone; Texture: nil; Surface: nil;
            Width:   8; Height:  8; imageWidth: 0; imageHeight: 0; saveSurf: false; priority: tpMedium; getDimensions: false; getImageDimensions: true),// sprBomb
            (FileName:  'BigDigits'; Path: ptGraphics; AltPath: ptNone; Texture: nil; Surface: nil;
            Width:  32; Height: 32; imageWidth: 0; imageHeight: 0; saveSurf: false; priority: tpMedium; getDimensions: false; getImageDimensions: true),// sprBigDigit
            (FileName:      'Frame'; Path: ptGraphics; AltPath: ptNone; Texture: nil; Surface: nil;
            Width:   4; Height: 32; imageWidth: 0; imageHeight: 0; saveSurf: false; priority: tpMedium; getDimensions: false; getImageDimensions: true),// sprFrame
            (FileName:        'Lag'; Path: ptGraphics; AltPath: ptNone; Texture: nil; Surface: nil;
            Width:  65; Height: 65; imageWidth: 0; imageHeight: 0; saveSurf: false; priority: tpLowest; getDimensions: false; getImageDimensions: true),// sprLag
            (FileName:      'Arrow'; Path: ptGraphics; AltPath: ptNone; Texture: nil; Surface: nil;
            Width:  16; Height: 16; imageWidth: 0; imageHeight: 0; saveSurf: false; priority: tpMedium; getDimensions: false; getImageDimensions: true),// sprCursor
            (FileName:'BazookaShell'; Path: ptGraphics; AltPath: ptNone; Texture: nil; Surface: nil;
            Width:  16; Height: 16; imageWidth: 0; imageHeight: 0; saveSurf: false; priority: tpMedium; getDimensions: false; getImageDimensions: true),// sprBazookaShell
            (FileName:    'Targetp'; Path: ptGraphics; AltPath: ptNone; Texture: nil; Surface: nil;
            Width:  32; Height: 32; imageWidth: 0; imageHeight: 0; saveSurf: false; priority: tpMedium; getDimensions: false; getImageDimensions: true),// sprTargetP
            (FileName:        'Bee'; Path: ptGraphics; AltPath: ptNone; Texture: nil; Surface: nil;
            Width:  32; Height: 32; imageWidth: 0; imageHeight: 0; saveSurf: false; priority: tpMedium; getDimensions: false; getImageDimensions: true),// sprBee
            (FileName: 'SmokeTrace'; Path: ptGraphics; AltPath: ptNone; Texture: nil; Surface: nil;
            Width:  32; Height: 32; imageWidth: 0; imageHeight: 0; saveSurf: false; priority: tpHighest; getDimensions: false; getImageDimensions: true),// sprSmokeTrace
            (FileName:   'RopeHook'; Path: ptGraphics; AltPath: ptNone; Texture: nil; Surface: nil;
            Width:  16; Height: 16; imageWidth: 0; imageHeight: 0; saveSurf: false; priority: tpMedium; getDimensions: false; getImageDimensions: true),// sprRopeHook
            (FileName:     'Expl50'; Path: ptGraphics; AltPath: ptNone; Texture: nil; Surface: nil;
            Width:  64; Height: 64; imageWidth: 0; imageHeight: 0; saveSurf: false; priority: tpHigh; getDimensions: false; getImageDimensions: true),// sprExplosion50
            (FileName:    'MineOff'; Path: ptGraphics; AltPath: ptNone; Texture: nil; Surface: nil;
            Width:   8; Height:  8; imageWidth: 0; imageHeight: 0; saveSurf: false; priority: tpMedium; getDimensions: false; getImageDimensions: true),// sprMineOff
            (FileName:     'MineOn'; Path: ptGraphics; AltPath: ptNone; Texture: nil; Surface: nil;
            Width:   8; Height:  8; imageWidth: 0; imageHeight: 0; saveSurf: false; priority: tpMedium; getDimensions: false; getImageDimensions: true),// sprMineOn
            (FileName:     'MineDead'; Path: ptGraphics; AltPath: ptNone; Texture: nil; Surface: nil;
            Width:   8; Height:  8; imageWidth: 0; imageHeight: 0; saveSurf: false; priority: tpMedium; getDimensions: false; getImageDimensions: true),// sprMineDead
            (FileName:       'Case'; Path: ptGraphics; AltPath: ptNone; Texture: nil; Surface: nil;
            Width:  48; Height: 48; imageWidth: 0; imageHeight: 0; saveSurf: false; priority: tpHigh; getDimensions: false; getImageDimensions: true),// sprCase
            (FileName:   'FirstAid'; Path: ptGraphics; AltPath: ptNone; Texture: nil; Surface: nil;
            Width:  48; Height: 48; imageWidth: 0; imageHeight: 0; saveSurf: false; priority: tpHigh; getDimensions: false; getImageDimensions: true),// sprFAid
            (FileName:   'dynamite'; Path: ptGraphics; AltPath: ptNone; Texture: nil; Surface: nil;
            Width:  32; Height: 32; imageWidth: 0; imageHeight: 0; saveSurf: false; priority: tpMedium; getDimensions: false; getImageDimensions: true),// sprDynamite
            (FileName:      'Power'; Path: ptGraphics; AltPath: ptNone; Texture: nil; Surface: nil;
            Width:  32; Height: 32; imageWidth: 0; imageHeight: 0; saveSurf: false; priority: tpHigh; getDimensions: false; getImageDimensions: true),// sprPower
            (FileName:     'ClBomb'; Path: ptGraphics; AltPath: ptNone; Texture: nil; Surface: nil;
            Width:  16; Height: 16; imageWidth: 0; imageHeight: 0; saveSurf: false; priority: tpMedium; getDimensions: false; getImageDimensions: true),// sprClusterBomb
            (FileName: 'ClParticle'; Path: ptGraphics; AltPath: ptNone; Texture: nil; Surface: nil;
            Width:  16; Height: 16; imageWidth: 0; imageHeight: 0; saveSurf: false; priority: tpMedium; getDimensions: false; getImageDimensions: true),// sprClusterParticle
            (FileName:      'Flame'; Path: ptGraphics; AltPath: ptNone; Texture: nil; Surface: nil;
            Width:  16; Height: 16; imageWidth: 0; imageHeight: 0; saveSurf: false; priority: tpHighest; getDimensions: false; getImageDimensions: true),// sprFlame
            (FileName:   'horizont'; Path: ptCurrTheme;AltPath: ptNone; Texture: nil; Surface: nil;
            Width:   0; Height:  0; imageWidth: 0; imageHeight: 0; saveSurf: false; priority: tpHigh; getDimensions: true; getImageDimensions: true),// sprHorizont
            (FileName:  'horizontL'; Path: ptCurrTheme;AltPath: ptNone; Texture: nil; Surface: nil;
            Width:   0; Height:  0; imageWidth: 0; imageHeight: 0; saveSurf: false; priority: tpHigh; getDimensions: true; getImageDimensions: true),// sprHorizont
            (FileName:  'horizontR'; Path: ptCurrTheme;AltPath: ptNone; Texture: nil; Surface: nil;
            Width:   0; Height:  0; imageWidth: 0; imageHeight: 0; saveSurf: false; priority: tpHigh; getDimensions: true; getImageDimensions: true),// sprHorizont
            (FileName:        'Sky'; Path: ptCurrTheme;AltPath: ptNone; Texture: nil; Surface: nil;
            Width:   0; Height:  0; imageWidth: 0; imageHeight: 0; saveSurf: false; priority: tpHigh; getDimensions: true; getImageDimensions: true),// sprSky
            (FileName:       'SkyL'; Path: ptCurrTheme;AltPath: ptNone; Texture: nil; Surface: nil;
            Width:   0; Height:  0; imageWidth: 0; imageHeight: 0; saveSurf: false; priority: tpHigh; getDimensions: true; getImageDimensions: true),// sprSky
            (FileName:       'SkyR'; Path: ptCurrTheme;AltPath: ptNone; Texture: nil; Surface: nil;
            Width:   0; Height:  0; imageWidth: 0; imageHeight: 0; saveSurf: false; priority: tpHigh; getDimensions: true; getImageDimensions: true),// sprSky
            (FileName:   'Slot'; Path: ptAmmoMenu; AltPath: ptNone; Texture: nil; Surface: nil;
            Width: 32; Height: 32; imageWidth: 0; imageHeight: 0; saveSurf: true; priority: tpMedium; getDimensions: false; getImageDimensions: true),// sprAMSlot
            (FileName:      'Ammos'; Path: ptAmmoMenu; AltPath: ptNone; Texture: nil; Surface: nil;
            Width:  32; Height: 32; imageWidth: 0; imageHeight: 0; saveSurf: true; priority: tpMedium; getDimensions: false; getImageDimensions: true),// sprAMAmmos
            (FileName:   'Ammos_bw'; Path: ptAmmoMenu; AltPath: ptNone; Texture: nil; Surface: nil;
            Width:  32; Height: 32; imageWidth: 0; imageHeight: 0; saveSurf: true; priority: tpHigh; getDimensions: false; getImageDimensions: true),// sprAMAmmosBW
            (FileName:   'SlotKeys'; Path: ptAmmoMenu; AltPath: ptNone; Texture: nil; Surface: nil;
            Width:  32; Height: 32; imageWidth: 0; imageHeight: 0; saveSurf: false; priority: tpMedium; getDimensions: false; getImageDimensions: true),// sprAMSlotKeys
            (FileName:  'Corners'; Path: ptAmmoMenu; AltPath: ptNone; Texture: nil; Surface: nil;
            Width:  2; Height: 2; imageWidth: 0; imageHeight: 0; saveSurf: true; priority: tpMedium; getDimensions: false; getImageDimensions: true),// sprAMCorners
            (FileName:     'Finger'; Path: ptGraphics; AltPath: ptNone; Texture: nil; Surface: nil;
            Width:  32; Height: 48; imageWidth: 0; imageHeight: 0; saveSurf: false; priority: tpMedium; getDimensions: false; getImageDimensions: true),// sprFinger
            (FileName:    'AirBomb'; Path: ptGraphics; AltPath: ptNone; Texture: nil; Surface: nil;
            Width:  16; Height: 16; imageWidth: 0; imageHeight: 0; saveSurf: false; priority: tpMedium; getDimensions: false; getImageDimensions: true),// sprAirBomb
            (FileName:   'Airplane'; Path: ptGraphics; AltPath: ptNone; Texture: nil; Surface: nil;
            Width: 256; Height: 128; imageWidth: 0; imageHeight: 0; saveSurf: false; priority: tpMedium; getDimensions: false; getImageDimensions: true),// sprAirplane
            (FileName: 'amAirplane'; Path: ptGraphics; AltPath: ptNone; Texture: nil; Surface: nil;
            Width:  64; Height: 32; imageWidth: 0; imageHeight: 0; saveSurf: false; priority: tpMedium; getDimensions: false; getImageDimensions: true),// sprAmAirplane
            (FileName:   'amGirder'; Path: ptCurrTheme; AltPath: ptGraphics; Texture: nil; Surface: nil;
            Width: 160; Height:160; imageWidth: 0; imageHeight: 0; saveSurf:  true; priority: tpMedium; getDimensions: false; getImageDimensions: true),// sprAmGirder
            (FileName:     'hhMask'; Path: ptGraphics; AltPath: ptNone; Texture: nil; Surface: nil;
            Width:  32; Height: 32; imageWidth: 0; imageHeight: 0; saveSurf:  true; priority: tpMedium; getDimensions: false; getImageDimensions: true),// sprHHTelepMask
            (FileName:     'Switch'; Path: ptGraphics; AltPath: ptNone; Texture: nil; Surface: nil;
            Width:  32; Height: 32; imageWidth: 0; imageHeight: 0; saveSurf: false; priority: tpMedium; getDimensions: false; getImageDimensions: true),// sprSwitch
            (FileName:  'Parachute'; Path: ptGraphics; AltPath: ptNone; Texture: nil; Surface: nil;
            Width:  48; Height: 48; imageWidth: 0; imageHeight: 0; saveSurf: false; priority: tpMedium; getDimensions: false; getImageDimensions: true),// sprParachute
            (FileName:     'Target'; Path: ptGraphics; AltPath: ptNone; Texture: nil; Surface: nil;
            Width:  32; Height: 32; imageWidth: 0; imageHeight: 0; saveSurf: false; priority: tpMedium; getDimensions: false; getImageDimensions: true),// sprTarget
            (FileName:   'RopeNode'; Path: ptGraphics; AltPath: ptNone; Texture: nil; Surface: nil;
            Width:   6; Height:  6; imageWidth: 0; imageHeight: 0; saveSurf: false; priority: tpHighest; getDimensions: false; getImageDimensions: true),// sprRopeNode
            (FileName:   'thinking'; Path: ptGraphics; AltPath: ptNone; Texture: nil; Surface: nil;
            Width:  32; Height: 32; imageWidth: 0; imageHeight: 0; saveSurf: false; priority: tpLowest; getDimensions: false; getImageDimensions: true),// sprQuestion
            (FileName:   'PowerBar'; Path: ptGraphics; AltPath: ptNone; Texture: nil; Surface: nil;
            Width: 256; Height: 32; imageWidth: 0; imageHeight: 0; saveSurf: false; priority: tpMedium; getDimensions: false; getImageDimensions: true),// sprPowerBar
            (FileName:    'WindBar'; Path: ptGraphics; AltPath: ptNone; Texture: nil; Surface: nil;
            Width: 151; Height: 17; imageWidth: 0; imageHeight: 0; saveSurf: false; priority: tpMedium; getDimensions: false; getImageDimensions: true),// sprWindBar
            (FileName:      'WindL'; Path: ptGraphics; AltPath: ptNone; Texture: nil; Surface: nil;
            Width:  80; Height: 13; imageWidth: 0; imageHeight: 0; saveSurf: false; priority: tpMedium; getDimensions: false; getImageDimensions: true),// sprWindL
            (FileName:      'WindR'; Path: ptGraphics; AltPath: ptNone; Texture: nil; Surface: nil;
            Width:  80; Height: 13; imageWidth: 0; imageHeight: 0; saveSurf: false; priority: tpMedium; getDimensions: false; getImageDimensions: true),// sprWindR
{$IFDEF USE_TOUCH_INTERFACE}
            (FileName: 'firebutton'; Path: ptButtons; AltPath: ptNone; Texture: nil; Surface: nil;
            Width: 128; Height: 128; imageWidth: 0; imageHeight: 0; saveSurf: false; priority: tpHigh; getDimensions: false; getImageDimensions: true), // sprFireButton
            (FileName: 'arrowUp'; Path: ptButtons; AltPath: ptNone; Texture: nil; Surface: nil;
            Width: 100; Height: 100; imageWidth: 0; imageHeight: 0; saveSurf: false; priority: tpHigh; getDimensions: false; getImageDimensions: true), // sprArrowUp
            (FileName: 'arrowDown'; Path: ptButtons; AltPath: ptNone; Texture: nil; Surface: nil;
            Width: 100; Height: 100; imageWidth: 0; imageHeight: 0; saveSurf: false; priority: tpHigh; getDimensions: false; getImageDimensions: true), // sprArrowDown
            (FileName: 'arrowLeft'; Path: ptButtons; AltPath: ptNone; Texture: nil; Surface: nil;
            Width: 100; Height: 100; imageWidth: 0; imageHeight: 0; saveSurf: false; priority: tpHigh; getDimensions: false; getImageDimensions: true), // sprArrowLeft
            (FileName: 'arrowRight'; Path: ptButtons; AltPath: ptNone; Texture: nil; Surface: nil;
            Width: 100; Height: 100; imageWidth: 0; imageHeight: 0; saveSurf: false; priority: tpHigh; getDimensions: false; getImageDimensions: true), // sprArrowRight
            (FileName: 'forwardjump'; Path: ptButtons; AltPath: ptNone; Texture: nil; Surface: nil;
            Width: 128; Height: 128; imageWidth: 0; imageHeight: 0; saveSurf: false; priority: tpHigh; getDimensions: false; getImageDimensions: true), // sprAMWidget
            (FileName: 'backjump'; Path: ptButtons; AltPath: ptNone; Texture: nil; Surface: nil;
            Width: 128; Height: 128; imageWidth: 0; imageHeight: 0; saveSurf: false; priority: tpHigh; getDimensions: false; getImageDimensions: true), // sprJumpWidget
            (FileName: 'pause'; Path: ptButtons; AltPath: ptNone; Texture: nil; Surface: nil;
            Width: 120; Height: 100; imageWidth: 0; imageHeight: 0; saveSurf: false; priority: tpHigh; getDimensions: false; getImageDimensions: true), // sprPauseButton
            (FileName: 'pause'; Path: ptButtons; AltPath: ptNone; Texture: nil; Surface: nil;//TODO correct image
            Width: 120; Height: 128; imageWidth: 0; imageHeight: 0; saveSurf: false; priority: tpHigh; getDimensions: false; getImageDimensions: true), // sprTimerButton
            (FileName: 'forwardjump'; Path: ptButtons; AltPath: ptNone; Texture: nil; Surface: nil;//TODO correct image
            Width: 120; Height: 128; imageWidth: 0; imageHeight: 0; saveSurf: false; priority: tpHigh; getDimensions: false; getImageDimensions: true), // sprTargetButton
{$ENDIF}
            (FileName:      'Flake'; Path:ptCurrTheme; AltPath: ptNone; Texture: nil; Surface: nil;
            Width:  64; Height: 64; imageWidth: 0; imageHeight: 0; saveSurf: false; priority: tpHighest; getDimensions: false; getImageDimensions: true),// sprFlake
            (FileName:     'amRope'; Path: ptHedgehog; AltPath: ptNone; Texture: nil; Surface: nil;
            Width:  32; Height: 32; imageWidth: 0; imageHeight: 0; saveSurf: false; priority: tpMedium; getDimensions: false; getImageDimensions: true),// sprHandRope
            (FileName:  'amBazooka'; Path: ptHedgehog; AltPath: ptNone; Texture: nil; Surface: nil;
            Width:  32; Height: 32; imageWidth: 0; imageHeight: 0; saveSurf: false; priority: tpMedium; getDimensions: false; getImageDimensions: true),// sprHandBazooka
            (FileName:  'amShotgun'; Path: ptHedgehog; AltPath: ptNone; Texture: nil; Surface: nil;
            Width:  64; Height: 64; imageWidth: 0; imageHeight: 0; saveSurf: false; priority: tpMedium; getDimensions: false; getImageDimensions: true),// sprHandShotgun
            (FileName:   'amDEagle'; Path: ptHedgehog; AltPath: ptNone; Texture: nil; Surface: nil;
            Width:  64; Height: 64; imageWidth: 0; imageHeight: 0; saveSurf: false; priority: tpMedium; getDimensions: false; getImageDimensions: true),// sprHandDEagle
            (FileName:'amAirAttack'; Path: ptHedgehog; AltPath: ptNone; Texture: nil; Surface: nil;
            Width:  32; Height: 32; imageWidth: 0; imageHeight: 0; saveSurf: false; priority: tpMedium; getDimensions: false; getImageDimensions: true),// sprHandAirAttack
            (FileName: 'amBaseball'; Path: ptHedgehog; AltPath: ptNone; Texture: nil; Surface: nil;
            Width:  32; Height: 32; imageWidth: 0; imageHeight: 0; saveSurf: false; priority: tpMedium; getDimensions: false; getImageDimensions: true),// sprHandBaseball
            (FileName:     'Hammer'; Path: ptGraphics; AltPath: ptNone; Texture: nil; Surface: nil;
            Width:  32; Height: 64; imageWidth: 0; imageHeight: 0; saveSurf: false; priority: tpMedium; getDimensions: false; getImageDimensions: true),// sprPHammer
            (FileName: 'amBTorch_i'; Path: ptHedgehog; AltPath: ptNone; Texture: nil; Surface: nil;
            Width:  32; Height: 32; imageWidth: 0; imageHeight: 0; saveSurf: false; priority: tpMedium; getDimensions: false; getImageDimensions: true),// sprHandBlowTorch
            (FileName: 'amBTorch_w'; Path: ptHedgehog; AltPath: ptNone; Texture: nil; Surface: nil;
            Width:  32; Height: 32; imageWidth: 0; imageHeight: 0; saveSurf: false; priority: tpMedium; getDimensions: false; getImageDimensions: true),// sprBlowTorch
            (FileName:   'Teleport'; Path: ptGraphics; AltPath: ptNone; Texture: nil; Surface: nil;
            Width:  64; Height: 32; imageWidth: 0; imageHeight: 0; saveSurf: false; priority: tpMedium; getDimensions: false; getImageDimensions: true),// sprTeleport
            (FileName:    'HHDeath'; Path: ptGraphics; AltPath: ptNone; Texture: nil; Surface: nil;
            Width:  32; Height: 64; imageWidth: 0; imageHeight: 0; saveSurf: false; priority: tpLowest; getDimensions: false; getImageDimensions: true),// sprHHDeath
            (FileName:'amShotgun_w'; Path: ptHedgehog; AltPath: ptNone; Texture: nil; Surface: nil;
            Width:  64; Height: 64; imageWidth: 0; imageHeight: 0; saveSurf: false; priority: tpMedium; getDimensions: false; getImageDimensions: true),// sprShotgun
            (FileName: 'amDEagle_w'; Path: ptHedgehog; AltPath: ptNone; Texture: nil; Surface: nil;
            Width:  64; Height: 64; imageWidth: 0; imageHeight: 0; saveSurf: false; priority: tpMedium; getDimensions: false; getImageDimensions: true),// sprDEagle
            (FileName:       'Idle'; Path: ptHedgehog; AltPath: ptNone; Texture: nil; Surface: nil;
            Width:  32; Height: 32; imageWidth: 0; imageHeight: 0; saveSurf: false; priority: tpHigh; getDimensions: false; getImageDimensions: true),// sprHHIdle
            (FileName:     'Mortar'; Path: ptGraphics; AltPath: ptNone; Texture: nil; Surface: nil;
            Width:  16; Height: 16; imageWidth: 0; imageHeight: 0; saveSurf: false; priority: tpMedium; getDimensions: false; getImageDimensions: true),// sprMortar
            (FileName:  'TurnsLeft'; Path: ptAmmoMenu; AltPath: ptNone; Texture: nil; Surface: nil;
            Width:  16; Height: 16; imageWidth: 0; imageHeight: 0; saveSurf: true; priority: tpMedium; getDimensions: false; getImageDimensions: true),// sprTurnsLeft
            (FileName: 'amKamikaze'; Path: ptHedgehog; AltPath: ptNone; Texture: nil; Surface: nil;
            Width: 128; Height: 32; imageWidth: 0; imageHeight: 0; saveSurf: false; priority: tpMedium; getDimensions: false; getImageDimensions: true),// sprKamikaze
            (FileName:     'amWhip'; Path: ptHedgehog; AltPath: ptNone; Texture: nil; Surface: nil;
            Width: 128; Height: 64; imageWidth: 0; imageHeight: 0; saveSurf: false; priority: tpMedium; getDimensions: false; getImageDimensions: true),// sprWhip
            (FileName:     'Kowtow'; Path: ptHedgehog; AltPath: ptNone; Texture: nil; Surface: nil;
            Width:  32; Height: 32; imageWidth: 0; imageHeight: 0; saveSurf: false; priority: tpLowest; getDimensions: false; getImageDimensions: true),// sprKowtow
            (FileName:        'Sad'; Path: ptHedgehog; AltPath: ptNone; Texture: nil; Surface: nil;
            Width:  32; Height: 32; imageWidth: 0; imageHeight: 0; saveSurf: false; priority: tpLowest; getDimensions: false; getImageDimensions: true),// sprSad
            (FileName:       'Wave'; Path: ptHedgehog; AltPath: ptNone; Texture: nil; Surface: nil;
            Width:  64; Height: 32; imageWidth: 0; imageHeight: 0; saveSurf: false; priority: tpLowest; getDimensions: false; getImageDimensions: true),// sprWave
            (FileName:     'Hurrah'; Path: ptHedgehog; AltPath: ptNone; Texture: nil; Surface: nil;
            Width:  32; Height: 32; imageWidth: 0; imageHeight: 0; saveSurf: false; priority: tpLowest; getDimensions: false; getImageDimensions: true),// sprHurrah
            (FileName:'ILoveLemonade';Path: ptHedgehog; AltPath: ptNone; Texture: nil; Surface: nil;
            Width: 128; Height: 32; imageWidth: 0; imageHeight: 0; saveSurf: false; priority: tpLowest; getDimensions: false; getImageDimensions: true),// sprLemonade
            (FileName:      'Shrug'; Path: ptHedgehog; AltPath: ptNone; Texture: nil; Surface: nil;
            Width: 32;  Height: 32; imageWidth: 0; imageHeight: 0; saveSurf: false; priority: tpLowest; getDimensions: false; getImageDimensions: true),// sprShrug
            (FileName:     'Juggle'; Path: ptHedgehog; AltPath: ptNone; Texture: nil; Surface: nil;
            Width: 32;  Height: 32; imageWidth: 0; imageHeight: 0; saveSurf: false; priority: tpLowest; getDimensions: false; getImageDimensions: true),// sprJuggle
            (FileName:   'ExplPart'; Path: ptGraphics; AltPath: ptNone; Texture: nil; Surface: nil;
            Width:  32; Height: 32; imageWidth: 0; imageHeight: 0; saveSurf: false; priority: tpHigh; getDimensions: false; getImageDimensions: true),// sprExplPart
            (FileName:  'ExplPart2'; Path: ptGraphics; AltPath: ptNone; Texture: nil; Surface: nil;
            Width:  32; Height: 32; imageWidth: 0; imageHeight: 0; saveSurf: false; priority: tpHigh; getDimensions: false; getImageDimensions: true),// sprExplPart2
            (FileName:  'Cake_walk'; Path: ptGraphics; AltPath: ptNone; Texture: nil; Surface: nil;
            Width:  64; Height: 64; imageWidth: 0; imageHeight: 0; saveSurf: false; priority: tpMedium; getDimensions: false; getImageDimensions: true),// sprCakeWalk
            (FileName:  'Cake_down'; Path: ptGraphics; AltPath: ptNone; Texture: nil; Surface: nil;
            Width:  64; Height: 64; imageWidth: 0; imageHeight: 0; saveSurf: false; priority: tpMedium; getDimensions: false; getImageDimensions: true),// sprCakeDown
            (FileName: 'Watermelon'; Path: ptGraphics; AltPath: ptNone; Texture: nil; Surface: nil;
            Width:  32; Height: 32; imageWidth: 0; imageHeight: 0; saveSurf: false; priority: tpMedium; getDimensions: false; getImageDimensions: true),// sprWatermelon
            (FileName:  'EvilTrace'; Path: ptGraphics; AltPath: ptNone; Texture: nil; Surface: nil;
            Width:  32; Height: 32; imageWidth: 0; imageHeight: 0; saveSurf: false; priority: tpHighest; getDimensions: false; getImageDimensions: true),// sprEvilTrace
            (FileName:'HellishBomb'; Path: ptGraphics; AltPath: ptNone; Texture: nil; Surface: nil;
            Width:  16; Height: 16; imageWidth: 0; imageHeight: 0; saveSurf: false; priority: tpMedium; getDimensions: false; getImageDimensions: true),// sprHellishBomb
            (FileName:  'Seduction'; Path: ptGraphics; AltPath: ptNone; Texture: nil; Surface: nil;
            Width:  32; Height: 32; imageWidth: 0; imageHeight: 0; saveSurf: false; priority: tpMedium; getDimensions: false; getImageDimensions: true),// sprSeduction
            (FileName:    'HHDress'; Path: ptGraphics; AltPath: ptNone; Texture: nil; Surface: nil;
            Width:  64; Height: 64; imageWidth: 0; imageHeight: 0; saveSurf: false; priority: tpLowest; getDimensions: false; getImageDimensions: true),// sprDress
            (FileName:   'Censored'; Path: ptGraphics; AltPath: ptNone; Texture: nil; Surface: nil;
            Width:  64; Height: 16; imageWidth: 0; imageHeight: 0; saveSurf: false; priority: tpLowest; getDimensions: false; getImageDimensions: true),// sprCensored
            (FileName:      'Drill'; Path: ptGraphics; AltPath: ptNone; Texture: nil; Surface: nil;
            Width:  16; Height: 16; imageWidth: 0; imageHeight: 0; saveSurf: false; priority: tpMedium; getDimensions: false; getImageDimensions: true),// sprDrill
            (FileName:    'amDrill'; Path: ptHedgehog; AltPath: ptNone; Texture: nil; Surface: nil;
            Width:  32; Height: 32; imageWidth: 0; imageHeight: 0; saveSurf: false; priority: tpMedium; getDimensions: false; getImageDimensions: true),// sprHandDrill
            (FileName:  'amBallgun'; Path: ptHedgehog; AltPath: ptNone; Texture: nil; Surface: nil;
            Width:  64; Height: 64; imageWidth: 0; imageHeight: 0; saveSurf: false; priority: tpMedium; getDimensions: false; getImageDimensions: true),// sprHandBallgun
            (FileName:      'Balls'; Path: ptGraphics; AltPath: ptNone; Texture: nil; Surface: nil;
            Width:  32; Height: 20; imageWidth: 0; imageHeight: 0; saveSurf: false; priority: tpHighest; getDimensions: false; getImageDimensions: true),// sprBalls
            (FileName:    'RCPlane'; Path: ptGraphics; AltPath: ptNone; Texture: nil; Surface: nil;
            Width:  64; Height: 64; imageWidth: 0; imageHeight: 0; saveSurf: false; priority: tpMedium; getDimensions: false; getImageDimensions: true),// sprPlane
            (FileName:  'amRCPlane'; Path: ptHedgehog; AltPath: ptNone; Texture: nil; Surface: nil;
            Width:  32; Height: 32; imageWidth: 0; imageHeight: 0; saveSurf: false; priority: tpMedium; getDimensions: false; getImageDimensions: true),// sprHandPlane
            (FileName:    'Utility'; Path: ptGraphics; AltPath: ptNone; Texture: nil; Surface: nil;
            Width:  48; Height: 48; imageWidth: 0; imageHeight: 0; saveSurf: false; priority: tpHigh; getDimensions: false; getImageDimensions: true),// sprUtility
            (FileName:'Invulnerable';Path: ptHedgehog; AltPath: ptNone; Texture: nil; Surface: nil;
            Width:  48; Height: 48; imageWidth: 0; imageHeight: 0; saveSurf: false; priority: tpHigh; getDimensions: false; getImageDimensions: true),// sprInvulnerable
            (FileName:   'Vampiric'; Path: ptHedgehog; AltPath: ptNone; Texture: nil; Surface: nil;
            Width:  48; Height: 48; imageWidth: 0; imageHeight: 0; saveSurf: false; priority: tpHigh; getDimensions: false; getImageDimensions: true),// sprVampiric
            (FileName:   'amGirder'; Path: ptHedgehog; AltPath: ptNone; Texture: nil; Surface: nil;
            Width: 512; Height:512; imageWidth: 0; imageHeight: 0; saveSurf: false; priority: tpMedium; getDimensions: false; getImageDimensions: true),// sprGirder
            (FileName:'SpeechCorner';Path: ptHedgehog; AltPath: ptNone; Texture: nil; Surface: nil;
            Width:  12; Height: 9; imageWidth: 0; imageHeight: 0; saveSurf:  true; priority: tpLowest; getDimensions: false; getImageDimensions: true),// sprSpeechCorner
            (FileName: 'SpeechEdge'; Path: ptHedgehog; AltPath: ptNone; Texture: nil; Surface: nil;
            Width:  25; Height: 9; imageWidth: 0; imageHeight: 0; saveSurf:  true; priority: tpLowest; getDimensions: false; getImageDimensions: true),// sprSpeechEdge
            (FileName: 'SpeechTail'; Path: ptHedgehog; AltPath: ptNone; Texture: nil; Surface: nil;
            Width:  25; Height: 26; imageWidth: 0; imageHeight: 0; saveSurf: true; priority: tpLowest; getDimensions: false; getImageDimensions: true),// sprSpeechTail
            (FileName:'ThoughtCorner';Path: ptHedgehog; AltPath: ptNone; Texture: nil; Surface: nil;
            Width:  49; Height: 37; imageWidth: 0; imageHeight: 0; saveSurf: true; priority: tpLowest; getDimensions: false; getImageDimensions: true),// sprThoughtCorner
            (FileName:'ThoughtEdge'; Path: ptHedgehog; AltPath: ptNone; Texture: nil; Surface: nil;
            Width:  23; Height: 16; imageWidth: 0; imageHeight: 0; saveSurf: true; priority: tpLowest; getDimensions: false; getImageDimensions: true),// sprThoughtEdge
            (FileName:'ThoughtTail'; Path: ptHedgehog; AltPath: ptNone; Texture: nil; Surface: nil;
            Width:  45; Height: 65; imageWidth: 0; imageHeight: 0; saveSurf: true; priority: tpLowest; getDimensions: false; getImageDimensions: true),// sprThoughtTail
            (FileName:'ShoutCorner'; Path: ptHedgehog; AltPath: ptNone; Texture: nil; Surface: nil;
            Width:  34; Height: 23; imageWidth: 0; imageHeight: 0; saveSurf: true; priority: tpLowest; getDimensions: false; getImageDimensions: true),// sprShoutCorner
            (FileName:  'ShoutEdge'; Path: ptHedgehog; AltPath: ptNone; Texture: nil; Surface: nil;
            Width:  30; Height: 20; imageWidth: 0; imageHeight: 0; saveSurf: true; priority: tpLowest; getDimensions: false; getImageDimensions: true),// sprShoutEdge
            (FileName:  'ShoutTail'; Path: ptHedgehog; AltPath: ptNone; Texture: nil; Surface: nil;
            Width:  30; Height: 37; imageWidth: 0; imageHeight: 0; saveSurf: true; priority: tpLowest; getDimensions: false; getImageDimensions: true),// sprShoutTail
            (FileName:'amSniperRifle';Path: ptHedgehog; AltPath: ptNone; Texture: nil; Surface: nil;
            Width: 128; Height: 32; imageWidth: 0; imageHeight: 0; saveSurf: false; priority: tpMedium; getDimensions: false; getImageDimensions: true),// sprSniperRifle
            (FileName:    'Bubbles'; Path: ptGraphics; AltPath: ptNone; Texture: nil; Surface: nil;
            Width:  16; Height: 16; imageWidth: 0; imageHeight: 0; saveSurf: false; priority: tpHighest; getDimensions: false; getImageDimensions: true),// sprBubbles
            (FileName:  'amJetpack'; Path: ptHedgehog; AltPath: ptNone; Texture: nil; Surface: nil;
            Width: 64; Height: 64; imageWidth: 0; imageHeight: 0; saveSurf: false; priority: tpMedium; getDimensions: false; getImageDimensions: true),// sprJetpack
            (FileName:  'Health'; Path: ptGraphics; AltPath: ptNone; Texture: nil; Surface: nil;
            Width: 16; Height: 16; imageWidth: 0; imageHeight: 0; saveSurf: false; priority: tpHigh; getDimensions: false; getImageDimensions: true),// sprHealth
            (FileName:  'amMolotov'; Path: ptHedgehog; AltPath: ptNone; Texture: nil; Surface: nil;
            Width: 32; Height: 32; imageWidth: 0; imageHeight: 0; saveSurf: false; priority: tpMedium; getDimensions: false; getImageDimensions: true),//sprHandMolotov
            (FileName:  'Molotov'; Path: ptGraphics; AltPath: ptNone; Texture: nil; Surface: nil;
            Width: 32; Height: 32; imageWidth: 0; imageHeight: 0; saveSurf: false; priority: tpMedium; getDimensions: false; getImageDimensions: true),// sprMolotov
            (FileName: 'Smoke'; Path: ptGraphics; AltPath: ptNone; Texture: nil; Surface: nil;
            Width:  22; Height: 22; imageWidth: 0; imageHeight: 0; saveSurf: false; priority: tpHighest; getDimensions: false; getImageDimensions: true),// sprSmoke
            (FileName: 'SmokeWhite'; Path: ptGraphics; AltPath: ptNone; Texture: nil; Surface: nil;
            Width:  22; Height: 22; imageWidth: 0; imageHeight: 0; saveSurf: false; priority: tpHighest; getDimensions: false; getImageDimensions: true),// sprSmokeWhite
            (FileName: 'Shells'; Path: ptGraphics; AltPath: ptNone; Texture: nil; Surface: nil;
            Width:  8; Height: 8; imageWidth: 0; imageHeight: 0; saveSurf: false; priority: tpLow; getDimensions: false; getImageDimensions: true),// sprShell
            (FileName: 'Dust'; Path: ptCurrTheme; AltPath: ptGraphics; Texture: nil; Surface: nil;
            Width:  22; Height: 22; imageWidth: 0; imageHeight: 0; saveSurf: false; priority: tpHighest; getDimensions: false; getImageDimensions: true),// sprDust
            (FileName: 'SnowDust'; Path: ptGraphics; AltPath: ptNone; Texture: nil; Surface: nil;
            Width:  22; Height: 22; imageWidth: 0; imageHeight: 0; saveSurf: false; priority: tpHighest; getDimensions: false; getImageDimensions: true),// sprSnowDust
            (FileName: 'Explosives'; Path: ptGraphics; AltPath: ptNone; Texture: nil; Surface: nil;
            Width:  48; Height: 48; imageWidth: 0; imageHeight: 0; saveSurf: false; priority: tpHigh; getDimensions: false; getImageDimensions: true),// sprExplosives
            (FileName: 'ExplosivesRoll'; Path: ptGraphics; AltPath: ptNone; Texture: nil; Surface: nil;
            Width:  48; Height: 48; imageWidth: 0; imageHeight: 0; saveSurf: false; priority: tpHigh; getDimensions: false; getImageDimensions: true),// sprExplosivesRoll
            (FileName: 'amTeleport'; Path: ptGraphics; AltPath: ptNone; Texture: nil; Surface: nil;
            Width:  64; Height: 32; imageWidth: 0; imageHeight: 0; saveSurf: false; priority: tpMedium; getDimensions: false; getImageDimensions: true),// sprAmTeleport
            (FileName: 'Splash'; Path: ptCurrTheme; AltPath: ptGraphics; Texture: nil; Surface: nil;
            Width:  80; Height: 50; imageWidth: 0; imageHeight: 0; saveSurf: false; priority: tpMedium; getDimensions: false; getImageDimensions: true),// sprSplash
            (FileName: 'Droplet'; Path: ptCurrTheme; AltPath: ptGraphics; Texture: nil; Surface: nil;
            Width:  16; Height: 16; imageWidth: 0; imageHeight: 0; saveSurf: false; priority: tpHighest; getDimensions: false; getImageDimensions: true),// sprDroplet
            (FileName: 'Birdy'; Path: ptGraphics; AltPath: ptNone; Texture: nil; Surface: nil;
            Width:  75; Height: 75; imageWidth: 0; imageHeight: 0; saveSurf: false; priority: tpMedium; getDimensions: false; getImageDimensions: true),// sprBirdy
            (FileName:  'amCake'; Path: ptHedgehog; AltPath: ptNone; Texture: nil; Surface: nil;
            Width:  64; Height: 64; imageWidth: 0; imageHeight: 0; saveSurf: false; priority: tpMedium; getDimensions: false; getImageDimensions: true),// sprHandCake
            (FileName:  'amConstruction'; Path: ptHedgehog; AltPath: ptNone; Texture: nil; Surface: nil;
            Width:  64; Height: 64; imageWidth: 0; imageHeight: 0; saveSurf: false; priority: tpMedium; getDimensions: false; getImageDimensions: true),// sprHandConstruction
            (FileName:  'amGrenade'; Path: ptHedgehog; AltPath: ptNone; Texture: nil; Surface: nil;
            Width:  64; Height: 64; imageWidth: 0; imageHeight: 0; saveSurf: false; priority: tpMedium; getDimensions: false; getImageDimensions: true),// sprHandGrenade
            (FileName:  'amMelon'; Path: ptHedgehog; AltPath: ptNone; Texture: nil; Surface: nil;
            Width:  64; Height: 64; imageWidth: 0; imageHeight: 0; saveSurf: false; priority: tpMedium; getDimensions: false; getImageDimensions: true),// sprHandMelon
            (FileName:  'amMortar'; Path: ptHedgehog; AltPath: ptNone; Texture: nil; Surface: nil;
            Width:  32; Height: 32; imageWidth: 0; imageHeight: 0; saveSurf: false; priority: tpMedium; getDimensions: false; getImageDimensions: true),// sprHandMortar
            (FileName:  'amSkip'; Path: ptHedgehog; AltPath: ptNone; Texture: nil; Surface: nil;
            Width:  64; Height: 64; imageWidth: 0; imageHeight: 0; saveSurf: false; priority: tpMedium; getDimensions: false; getImageDimensions: true),// sprHandSkip
            (FileName:  'amCluster'; Path: ptHedgehog; AltPath: ptNone; Texture: nil; Surface: nil;
            Width:  64; Height: 64; imageWidth: 0; imageHeight: 0; saveSurf: false; priority: tpMedium; getDimensions: false; getImageDimensions: true),// sprHandCluster
            (FileName:  'amDynamite'; Path: ptHedgehog; AltPath: ptNone; Texture: nil; Surface: nil;
            Width:  64; Height: 64; imageWidth: 0; imageHeight: 0; saveSurf: false; priority: tpMedium; getDimensions: false; getImageDimensions: true),// sprHandDynamite
            (FileName:  'amHellish'; Path: ptHedgehog; AltPath: ptNone; Texture: nil; Surface: nil;
            Width:  64; Height: 64; imageWidth: 0; imageHeight: 0; saveSurf: false; priority: tpMedium; getDimensions: false; getImageDimensions: true),// sprHandHellish
            (FileName:  'amMine'; Path: ptHedgehog; AltPath: ptNone; Texture: nil; Surface: nil;
            Width:  64; Height: 64; imageWidth: 0; imageHeight: 0; saveSurf: false; priority: tpMedium; getDimensions: false; getImageDimensions: true),// sprHandMine
            (FileName:  'amSeduction'; Path: ptHedgehog; AltPath: ptNone; Texture: nil; Surface: nil;
            Width:  64; Height: 64; imageWidth: 0; imageHeight: 0; saveSurf: false; priority: tpMedium; getDimensions: false; getImageDimensions: true),// sprHandSeduction
            (FileName:  'amVamp'; Path: ptHedgehog; AltPath: ptNone; Texture: nil; Surface: nil;
            Width:  128; Height: 128; imageWidth: 0; imageHeight: 0; saveSurf: false; priority: tpMedium; getDimensions: false; getImageDimensions: true),// sprHandVamp
            (FileName:  'BigExplosion'; Path: ptGraphics; AltPath: ptNone; Texture: nil; Surface: nil;
            Width:  385; Height: 385; imageWidth: 0; imageHeight: 0; saveSurf: false; priority: tpMedium; getDimensions: false; getImageDimensions: true),// sprBigExplosion
            (FileName:  'SmokeRing'; Path: ptGraphics; AltPath: ptNone; Texture: nil; Surface: nil;
            Width:  200; Height: 200; imageWidth: 0; imageHeight: 0; saveSurf: false; priority: tpMedium; getDimensions: false; getImageDimensions: true),// sprSmokeRing
            (FileName:  'BeeTrace'; Path: ptGraphics; AltPath: ptNone; Texture: nil; Surface: nil;
            Width:  16; Height: 16; imageWidth: 0; imageHeight: 0; saveSurf: false; priority: tpHigh; getDimensions: false; getImageDimensions: true),// sprBeeTrace
            (FileName:  'Egg'; Path: ptGraphics; AltPath: ptNone; Texture: nil; Surface: nil;
            Width:  16; Height: 16; imageWidth: 0; imageHeight: 0; saveSurf: false; priority: tpMedium; getDimensions: false; getImageDimensions: true),// sprEgg
            (FileName:  'TargetBee'; Path: ptGraphics; AltPath: ptNone; Texture: nil; Surface: nil;
            Width:  32; Height: 32; imageWidth: 0; imageHeight: 0; saveSurf: false; priority: tpMedium; getDimensions: false; getImageDimensions: true),// sprTargetBee
            (FileName:  'amBee'; Path: ptHedgehog; AltPath: ptNone; Texture: nil; Surface: nil;
            Width:  128; Height: 128; imageWidth: 0; imageHeight: 0; saveSurf: false; priority: tpMedium; getDimensions: false; getImageDimensions: true),// sprHandBee
            (FileName:  'Feather'; Path: ptGraphics; AltPath: ptNone; Texture: nil; Surface: nil;
            Width:  15; Height: 25; imageWidth: 0; imageHeight: 0; saveSurf: false; priority: tpHighest; getDimensions: false; getImageDimensions: true),// sprFeather
            (FileName:  'Piano'; Path: ptGraphics; AltPath: ptNone; Texture: nil; Surface: nil;
            Width:  128; Height: 128; imageWidth: 0; imageHeight: 0; saveSurf: false; priority: tpMedium; getDimensions: false; getImageDimensions: true),// sprPiano
            (FileName:  'amSineGun'; Path: ptHedgehog; AltPath: ptNone; Texture: nil; Surface: nil;
            Width:  128; Height: 64; imageWidth: 0; imageHeight: 0; saveSurf: false; priority: tpMedium; getDimensions: false; getImageDimensions: true),// sprHandSineGun
            (FileName:  'amPortalGun'; Path: ptHedgehog; AltPath: ptNone; Texture: nil; Surface: nil;
            Width: 128; Height: 32; imageWidth: 0; imageHeight: 0; saveSurf: false; priority: tpMedium; getDimensions: false; getImageDimensions: true),// sprPortalGun
            (FileName:  'Portal'; Path: ptGraphics; AltPath: ptNone; Texture: nil; Surface: nil;
            Width:  32; Height: 32; imageWidth: 0; imageHeight: 0; saveSurf: false; priority: tpMedium; getDimensions: false; getImageDimensions: true),// sprPortal
            (FileName:  'cheese'; Path: ptGraphics; AltPath: ptNone; Texture: nil; Surface: nil;
            Width:  16; Height: 16; imageWidth: 0; imageHeight: 0; saveSurf: false; priority: tpMedium; getDimensions: false; getImageDimensions: true),// sprCheese
            (FileName:  'amCheese'; Path: ptHedgehog; AltPath: ptNone; Texture: nil; Surface: nil;
            Width:  64; Height: 64; imageWidth: 0; imageHeight: 0; saveSurf: false; priority: tpMedium; getDimensions: false; getImageDimensions: true),// sprHandCheese
            (FileName:  'amFlamethrower'; Path: ptHedgehog; AltPath: ptNone; Texture: nil; Surface: nil;
            Width:  128; Height: 128; imageWidth: 0; imageHeight: 0; saveSurf: false; priority: tpMedium; getDimensions: false; getImageDimensions: true),// sprHandFlamethrower
            (FileName:  'Chunk'; Path: ptCurrTheme; AltPath: ptNone; Texture: nil; Surface: nil;
            Width:  32; Height: 32; imageWidth: 0; imageHeight: 0; saveSurf: false; priority: tpMedium; getDimensions: false; getImageDimensions: true),// sprChunk
            (FileName:  'Note'; Path: ptGraphics; AltPath: ptNone; Texture: nil; Surface: nil;
            Width:  32; Height: 32; imageWidth: 0; imageHeight: 0; saveSurf: false; priority: tpMedium; getDimensions: false; getImageDimensions: true),// sprNote
            (FileName:   'SMineOff'; Path: ptGraphics; AltPath: ptNone; Texture: nil; Surface: nil;
            Width:   8; Height:  8; imageWidth: 0; imageHeight: 0; saveSurf: false; priority: tpMedium; getDimensions: false; getImageDimensions: true),// sprSMineOff
            (FileName:    'SMineOn'; Path: ptGraphics; AltPath: ptNone; Texture: nil; Surface: nil;
            Width:   8; Height:  8; imageWidth: 0; imageHeight: 0; saveSurf: false; priority: tpMedium; getDimensions: false; getImageDimensions: true),// sprSMineOn
            (FileName:   'amSMine'; Path: ptHedgehog; AltPath: ptNone; Texture: nil; Surface: nil;
            Width:  64; Height: 64; imageWidth: 0; imageHeight: 0; saveSurf: false; priority: tpMedium; getDimensions: false; getImageDimensions: true),// sprHandSMine
            (FileName:  'amHammer'; Path: ptHedgehog; AltPath: ptNone; Texture: nil; Surface: nil;
            Width: 128; Height: 64; imageWidth: 0; imageHeight: 0; saveSurf: false; priority: tpMedium; getDimensions: false; getImageDimensions: true), // sprHammer
            (FileName: 'amResurrector'; Path: ptHedgehog; AltPath: ptNone;
                Texture: nil; Surface: nil; Width: 32; Height: 32;
                imageWidth: 0; imageHeight: 0; saveSurf: false; priority:
                tpMedium; getDimensions: false; getImageDimensions: true),
            //sprHandResurrector
            (FileName: 'Cross'; Path: ptGraphics; AltPath: ptNone;
                Texture: nil; Surface: nil; Width: 108; Height: 138;
                imageWidth: 0; imageHeight: 0; saveSurf: false; priority:
                tpMedium; getDimensions: false; getImageDimensions: true),
            //sprCross
            (FileName:  'AirDrill'; Path: ptGraphics; AltPath: ptNone;
                Texture: nil; Surface: nil; Width:  16; Height: 16;
                imageWidth: 0; imageHeight: 0; saveSurf: false; priority:
                tpMedium; getDimensions: false; getImageDimensions: true),
            // sprAirDrill
            (FileName:  'NapalmBomb'; Path: ptGraphics; AltPath: ptNone;
                Texture: nil; Surface: nil; Width:  16; Height: 16;
                imageWidth: 0; imageHeight: 0; saveSurf: false; priority:
                tpMedium; getDimensions: false; getImageDimensions: true),
            // sprNapalmBomb
            (FileName:  'BulletHit'; Path: ptGraphics; AltPath: ptNone;
                Texture: nil; Surface: nil; Width:  32; Height: 32;
                imageWidth: 0; imageHeight: 0; saveSurf: false; priority:
                tpMedium; getDimensions: false; getImageDimensions: true),
            // sprNapalmBomb
            (FileName:  'Snowball'; Path: ptCurrTheme; AltPath: ptGraphics; Texture: nil; Surface: nil;
            Width:  16; Height: 16; imageWidth: 0; imageHeight: 0; saveSurf: false; priority: tpMedium; getDimensions: false; getImageDimensions: true),// sprSnowball
            (FileName:  'amSnowball'; Path: ptCurrTheme; AltPath: ptHedgehog; Texture: nil; Surface: nil;
            Width:  64; Height: 64; imageWidth: 0; imageHeight: 0; saveSurf: false; priority: tpMedium; getDimensions: false; getImageDimensions: true),// sprHandSnowball
            (FileName:  'Snow'; Path: ptCurrTheme; AltPath: ptGraphics; Texture: nil; Surface: nil;
            Width:  4; Height: 4; imageWidth: 0; imageHeight: 0; saveSurf: true; priority: tpMedium; getDimensions: false; getImageDimensions: true),// sprSnow
            (FileName:    'SDFlake'; Path: ptCurrTheme; AltPath: ptSuddenDeath; Texture: nil; Surface: nil;
            Width:  64; Height: 64; imageWidth: 0; imageHeight: 0; saveSurf: false; priority: tpHighest; getDimensions: false; getImageDimensions: true),// sprSDFlake
            (FileName:    'SDWater'; Path: ptCurrTheme; AltPath: ptSuddenDeath; Texture: nil; Surface: nil;
            Width:   0; Height:  0; imageWidth: 0; imageHeight: 0; saveSurf: false; priority: tpMedium; getDimensions: true; getImageDimensions: true),// sprSDWater
            (FileName:   'SDClouds'; Path: ptCurrTheme; AltPath: ptSuddenDeath; Texture: nil; Surface: nil;
            Width: 256; Height:128; imageWidth: 0; imageHeight: 0; saveSurf: false; priority: tpHigh; getDimensions: false; getImageDimensions: true),// sprSDCloud
            (FileName:   'SDSplash'; Path: ptCurrTheme; AltPath: ptSuddenDeath; Texture: nil; Surface: nil;
            Width:  80; Height: 50; imageWidth: 0; imageHeight: 0; saveSurf: false; priority: tpMedium; getDimensions: false; getImageDimensions: true),// sprSDSplash
            (FileName:  'SDDroplet'; Path: ptCurrTheme; AltPath: ptSuddenDeath; Texture: nil; Surface: nil;
            Width:  16; Height: 16; imageWidth: 0; imageHeight: 0; saveSurf: false; priority: tpHighest; getDimensions: false; getImageDimensions: true),// sprSDDroplet
            (FileName:  'TARDIS'; Path: ptGraphics; AltPath: ptNone; Texture: nil; Surface: nil;
            Width:  48; Height: 79; imageWidth: 0; imageHeight: 0; saveSurf: false; priority: tpHighest; getDimensions: false; getImageDimensions: true),// sprTardis
            (FileName:  'slider'; Path: ptGraphics; AltPath: ptNone; Texture: nil; Surface: nil;
            Width: 3; Height: 17; imageWidth: 3; imageHeight: 17; saveSurf: false; priority: tpLow; getDimensions: false; getImageDimensions: false), // sprSlider
            (FileName:  'botlevels'; Path: ptGraphics; AltPath: ptNone; Texture: nil; Surface: nil;
            Width: 22; Height: 15; imageWidth: 22; imageHeight: 15; saveSurf: true; priority: tpLow; getDimensions: false; getImageDimensions: false), // sprBotlevels
            (FileName:  'amCleaver'; Path: ptHedgehog; AltPath: ptNone; Texture: nil; Surface: nil;
            Width:  64; Height: 64; imageWidth: 64; imageHeight: 64; saveSurf: false; priority: tpMedium; getDimensions: false; getImageDimensions: false),// sprHandKnife
            (FileName:  'cleaver'; Path: ptGraphics; AltPath: ptNone; Texture: nil; Surface: nil;
            Width: 64; Height: 64; imageWidth: 64; imageHeight: 128; saveSurf: false; priority: tpLow; getDimensions: false; getImageDimensions: false), // sprKnife
            (FileName:  'star'; Path: ptGraphics; AltPath: ptNone; Texture: nil; Surface: nil;
            Width: 12; Height: 12; imageWidth: 12; imageHeight: 12; saveSurf: false; priority: tpLow; getDimensions: false; getImageDimensions: false), // sprStar
            (FileName:  'icetexture'; Path: ptGraphics; AltPath: ptNone; Texture: nil; Surface: nil;
            Width: 128; Height: 128; imageWidth: 128; imageHeight: 128; saveSurf: true; priority: tpLow; getDimensions: false; getImageDimensions: true), // sprIceTexture
            (FileName:  'amIceGun'; Path: ptHedgehog; AltPath: ptNone; Texture: nil; Surface: nil;
            Width: 32; Height: 32; imageWidth: 32; imageHeight: 32; saveSurf: false; priority: tpLow; getDimensions: false; getImageDimensions: false), // sprIceGun
            (FileName:  'amFrozenHog'; Path: ptHedgehog; AltPath: ptNone; Texture: nil; Surface: nil;
            Width: 64; Height: 64; imageWidth: 64; imageHeight: 64; saveSurf: false; priority: tpLow; getDimensions: false; getImageDimensions: false), // sprFrozenHog
            (FileName:   'amRubber'; Path: ptCurrTheme; AltPath: ptGraphics; Texture: nil; Surface: nil;
            Width: 160; Height:160; imageWidth: 0; imageHeight: 0; saveSurf:  true; priority: tpMedium; getDimensions: false; getImageDimensions: true), // sprAmRubber
            (FileName:  'boing'; Path: ptGraphics; AltPath: ptNone; Texture: nil; Surface: nil;
            Width: 101; Height: 97; imageWidth: 0; imageHeight: 0; saveSurf: false; priority: tpLow; getDimensions: false; getImageDimensions: false) // sprBoing
            );

const
    Wavez: array [TWave] of record
            Sprite: TSprite;
            FramesCount: Longword;
            Interval: Longword;
            cmd: string[31];
            Voice: TSound;
            VoiceDelay: LongWord;
            end = (
            (Sprite:   sprKowtow; FramesCount: 12; Interval: 125; cmd: '/rollup'; Voice: sndNone; VoiceDelay: 0),
            (Sprite:      sprSad; FramesCount: 14; Interval: 125; cmd: '/sad'; Voice: sndNone; VoiceDelay: 0),
            (Sprite:     sprWave; FramesCount: 16; Interval: 125; cmd: '/wave'; Voice: sndHello; VoiceDelay: 5),
            (Sprite:   sprHurrah; FramesCount: 14; Interval: 125; cmd: '/hurrah'; Voice: sndNone; VoiceDelay: 0),
            (Sprite: sprLemonade; FramesCount: 24; Interval: 125; cmd: '/ilovelotsoflemonade'; Voice: sndNone; VoiceDelay: 0),
            (Sprite:    sprShrug; FramesCount: 24; Interval: 125; cmd: '/shrug'; Voice: sndNone; VoiceDelay: 0),
            (Sprite:   sprJuggle; FramesCount: 49; Interval:  38; cmd: '/juggle'; Voice: sndNone; VoiceDelay: 0)
            );

var
    Ammoz: array [TAmmoType] of record
            NameId: TAmmoStrId;
            NameTex: PTexture;
            Probability, NumberInCase: Longword;
            Ammo: TAmmo;
            Slot: 0..cMaxSlotIndex;
            TimeAfterTurn: Longword;
            minAngle, maxAngle: Longword;
            isDamaging: boolean;
            SkipTurns: LongInt; {xymeng, orinally: LongWord}
            PosCount: Longword;
            PosSprite: TSprite;
            ejectX, ejectY: Longint;
            end = (
            (NameId: sidNothing;
            NameTex: nil;
            Probability: 0;
            NumberInCase: 0;
            Ammo: (Propz: ammoprop_NoCrosshair or ammoprop_DontHold or ammoprop_Effect;
                Count: AMMO_INFINITE;
                NumPerTurn: 0;
                Timer: 0;
                Pos: 0;
                AmmoType: amNothing;
                AttackVoice: sndNone;
                Bounciness: 1000);
            Slot: 0;
            TimeAfterTurn: 0;
            minAngle: 0;
            maxAngle: 0;
            isDamaging: false;
            SkipTurns: 9999;
            PosCount: 1;
            PosSprite: sprWater;
            ejectX: 0;
            ejectY: 0),

// Grenade
            (NameId: sidGrenade;
            NameTex: nil;
            Probability: 0;
            NumberInCase: 1;
            Ammo: (Propz: ammoprop_Timerable or
                          ammoprop_Power or
                          ammoprop_AltUse or
                          ammoprop_SetBounce or
                          ammoprop_NeedUpDown;
                Count: AMMO_INFINITE;
                NumPerTurn: 0;
                Timer: 3000;
                Pos: 0;
                AmmoType: amGrenade;
                AttackVoice: sndCover;
                Bounciness: 1000);
            Slot: 1;
            TimeAfterTurn: 3000;
            minAngle: 0;
            maxAngle: 0;
            isDamaging: true;
            SkipTurns: 0;
            PosCount: 1;
            PosSprite: sprWater;
            ejectX: 0;
            ejectY: 0),

// ClusterBomb
            (NameId: sidClusterBomb;
            NameTex: nil;
            Probability: 100;
            NumberInCase: 3;
            Ammo: (Propz: ammoprop_Timerable or
                          ammoprop_Power or
                          ammoprop_AltUse or
                          ammoprop_SetBounce or
                          ammoprop_NeedUpDown;
                Count: 5;
                NumPerTurn: 0;
                Timer: 3000;
                Pos: 0;
                AmmoType: amClusterBomb;
                AttackVoice: sndCover;
                Bounciness: 1000);
            Slot: 1;
            TimeAfterTurn: 3000;
            minAngle: 0;
            maxAngle: 0;
            isDamaging: true;
            SkipTurns: 0;
            PosCount: 1;
            PosSprite: sprWater;
            ejectX: 0;
            ejectY: 0),

// Bazooka
            (NameId: sidBazooka;
            NameTex: nil;
            Probability: 0;
            NumberInCase: 1;
            Ammo: (Propz: ammoprop_Power or
                          ammoprop_AltUse or
                          ammoprop_NeedUpDown;
                Count: AMMO_INFINITE;
                NumPerTurn: 0;
                Timer: 0;
                Pos: 0;
                AmmoType: amBazooka;
                AttackVoice: sndNone;
                Bounciness: 1000);
            Slot: 0;
            TimeAfterTurn: 3000;
            minAngle: 0;
            maxAngle: 0;
            isDamaging: true;
            SkipTurns: 0;
            PosCount: 1;
            PosSprite: sprWater;
            ejectX: 0; //20;
            ejectY: -6),

// Bee
            (NameId: sidBee;
            NameTex: nil;
            Probability: 100;
            NumberInCase: 1;
            Ammo: (Propz: ammoprop_Power or
                          ammoprop_NeedTarget or
                          ammoprop_DontHold or
                          ammoprop_NeedUpDown;
                Count: 2;
                NumPerTurn: 0;
                Timer: 0;
                Pos: 0;
                AmmoType: amBee;
                AttackVoice: sndNone;
                Bounciness: 1000);
            Slot: 0;
            TimeAfterTurn: 3000;
            minAngle: 0;
            maxAngle: 0;
            isDamaging: true;
            SkipTurns: 0;
            PosCount: 2;
            PosSprite: sprTargetBee;
            ejectX: 0; //16;
            ejectY: 0),

// Shotgun
            (NameId: sidShotgun;
            NameTex: nil;
            Probability: 0;
            NumberInCase: 1;
            Ammo: (Propz: ammoprop_ForwMsgs or
                          ammoprop_NeedUpDown or
                          ammoprop_DoesntStopTimerInMultiShoot;
                Count: AMMO_INFINITE;
                NumPerTurn: 1;
                Timer: 0;
                Pos: 0;
                AmmoType: amShotgun;
                AttackVoice: sndNone;
                Bounciness: 1000);
            Slot: 2;
            TimeAfterTurn: 3000;
            minAngle: 0;
            maxAngle: 0;
            isDamaging: true;
            SkipTurns: 0;
            PosCount: 1;
            PosSprite: sprWater;
            ejectX: 0; //26;
            ejectY: -6),

// PickHammer
            (NameId: sidPickHammer;
            NameTex: nil;
            Probability: 0;
            NumberInCase: 1;
            Ammo: (Propz: ammoprop_ForwMsgs or
                          ammoprop_AttackInMove or
                          ammoprop_NoCrosshair or
                          ammoprop_DontHold;
                Count: 2;
                NumPerTurn: 0;
                Timer: 0;
                Pos: 0;
                AmmoType: amPickHammer;
                AttackVoice: sndNone;
                Bounciness: 1000);
            Slot: 6;
            TimeAfterTurn: 0;
            minAngle: 0;
            maxAngle: 0;
            isDamaging: false;
            SkipTurns: 0;
            PosCount: 1;
            PosSprite: sprWater;
            ejectX: 0;
            ejectY: 0),

// Skip
            (NameId: sidSkip;
            NameTex: nil;
            Probability: 0;
            NumberInCase: 1;
            Ammo: (Propz: ammoprop_NoCrosshair or
                          ammoprop_AttackInMove or
                          ammoprop_DontHold;
                Count: AMMO_INFINITE;
                NumPerTurn: 0;
                Timer: 0;
                Pos: 0;
                AmmoType: amSkip;
                AttackVoice: sndNone;
                Bounciness: 1000);
            Slot: 9;
            TimeAfterTurn: 0;
            minAngle: 0;
            maxAngle: 0;
            isDamaging: false;
            SkipTurns: 0;
            PosCount: 1;
            PosSprite: sprWater;
            ejectX: 0;
            ejectY: 0),

// Rope
            (NameId: sidRope;
            NameTex: nil;
            Probability: 100;
            NumberInCase: 3;
            Ammo: (Propz: ammoprop_NoRoundEnd or
                          ammoprop_ForwMsgs or
                          ammoprop_AttackInMove or
                          ammoprop_Utility or
                          ammoprop_AltAttack or
                          ammoprop_NeedUpDown or
                          ammoprop_DoesntStopTimerWhileAttacking;
                    Count: 5;
                    NumPerTurn: 0;
                    Timer: 0;
                    Pos: 0;
                    AmmoType: amRope;
                    AttackVoice: sndNone;
                Bounciness: 1000);
            Slot: 7;
            TimeAfterTurn: 0;
            minAngle: 0;
            maxAngle: cMaxAngle div 2;
            isDamaging: false;
            SkipTurns: 0;
            PosCount: 1;
            PosSprite: sprWater;
            ejectX: 0;
            ejectY: 0),

// Mine
            (NameId: sidMine;
            NameTex: nil;
            Probability: 100;
            NumberInCase: 1;
            Ammo: (Propz: ammoprop_NoCrosshair or
                          ammoprop_AttackInMove or
                          ammoprop_DontHold or
                          ammoprop_AltUse or
                          ammoprop_SetBounce;
                Count: 2;
                NumPerTurn: 0;
                Timer: 0;
                Pos: 0;
                AmmoType: amMine;
                AttackVoice: sndLaugh;
                Bounciness: 1000);
            Slot: 4;
            TimeAfterTurn: 5000;
            minAngle: 0;
            maxAngle: 0;
            isDamaging: true;
            SkipTurns: 0;
            PosCount: 1;
            PosSprite: sprWater;
            ejectX: 0;
            ejectY: 0),

// DEagle
            (NameId: sidDEagle;
            NameTex: nil;
            Probability: 20;
            NumberInCase: 2;
            Ammo: (Propz: ammoprop_NeedUpDown or ammoprop_DoesntStopTimerInMultiShoot;
                Count: 3;
                NumPerTurn: 3;
                Timer: 0;
                Pos: 0;
                AmmoType: amDEagle;
                AttackVoice: sndNone;
                Bounciness: 1000);
            Slot: 2;
            TimeAfterTurn: 3000;
            minAngle: 0;
            maxAngle: 0;
            isDamaging: true;
            SkipTurns: 0;
            PosCount: 1;
            PosSprite: sprWater;
            ejectX: 0; //23;
            ejectY: -6),

// Dynamite
            (NameId: sidDynamite;
            NameTex: nil;
            Probability: 100;
            NumberInCase: 1;
            Ammo: (Propz: ammoprop_NoCrosshair or
                          ammoprop_AttackInMove or
                          ammoprop_DontHold or
                          ammoprop_AltUse;
                Count: 1;
                NumPerTurn: 0;
                Timer: 0;
                Pos: 0;
                AmmoType: amDynamite;
                AttackVoice: sndLaugh;
                Bounciness: 1000);
            Slot: 4;
            TimeAfterTurn: 5000;
            minAngle: 0;
            maxAngle: 0;
            isDamaging: true;
            SkipTurns: 0;
            PosCount: 1;
            PosSprite: sprWater;
            ejectX: 0;
            ejectY: 0),

// FirePunch
            (NameId: sidFirePunch;
            NameTex: nil;
            Probability: 0;
            NumberInCase: 1;
            Ammo: (Propz: ammoprop_NoCrosshair or
                          ammoprop_ForwMsgs or
                          ammoprop_AttackInMove;
                Count: AMMO_INFINITE;
                NumPerTurn: 0;
                Timer: 0;
                Pos: 0;
                AmmoType: amFirePunch;
                AttackVoice: sndNone;
                Bounciness: 1000);
            Slot: 3;
            TimeAfterTurn: 3000;
            minAngle: 0;
            maxAngle: 0;
            isDamaging: true;
            SkipTurns: 0;
            PosCount: 1;
            PosSprite: sprWater;
            ejectX: 0;
            ejectY: 0),

// Whip
            (NameId: sidWhip;
            NameTex: nil;
            Probability: 0;
            NumberInCase: 1;
            Ammo: (Propz: ammoprop_NoCrosshair;
                Count: AMMO_INFINITE;
                NumPerTurn: 0;
                Timer: 0;
                Pos: 0;
                AmmoType: amWhip;
                AttackVoice: sndNone;
                Bounciness: 1000);
            Slot: 3;
            TimeAfterTurn: 3000;
            minAngle: 0;
            maxAngle: 0;
            isDamaging: true;
            SkipTurns: 0;
            PosCount: 1;
            PosSprite: sprWater;
            ejectX: 0;
            ejectY: 0),

// BaseballBat
            (NameId: sidBaseballBat;
            NameTex: nil;
            Probability: 100;
            NumberInCase: 1;
            Ammo: (Propz: ammoprop_DontHold or
                          ammoprop_NeedUpDown;
                Count: 1;
                NumPerTurn: 0;
                Timer: 0;
                Pos: 0;
                AmmoType: amBaseballBat;
                AttackVoice: sndNone;
                Bounciness: 1000);
            Slot: 3;
            TimeAfterTurn: 5000;
            minAngle: 0;
            maxAngle: cMaxAngle div 2;
            isDamaging: true;
            SkipTurns: 2;
            PosCount: 1;
            PosSprite: sprWater;
            ejectX: 0;
            ejectY: 0),

// Parachute
            (NameId: sidParachute;
            NameTex: nil;
            Probability: 100;
            NumberInCase: 1;
            Ammo: (Propz: ammoprop_NoRoundEnd or
                          ammoprop_ForwMsgs or
                          ammoprop_AttackInMove or
                          ammoprop_NoCrosshair or
                          ammoprop_DontHold or
                          ammoprop_Utility or
                          ammoprop_AltAttack or
                          ammoprop_NeedUpDown;
                Count: 2;
                NumPerTurn: 0;
                Timer: 0;
                Pos: 0;
                AmmoType: amParachute;
                AttackVoice: sndNone;
                Bounciness: 1000);
            Slot: 7;
            TimeAfterTurn: 0;
            minAngle: 0;
            maxAngle: 0;
            isDamaging: false;
            SkipTurns: 0;
            PosCount: 1;
            PosSprite: sprWater;
            ejectX: 0;
            ejectY: 0),

// AirAttack
            (NameId: sidAirAttack;
            NameTex: nil;
            Probability: 100;
            NumberInCase: 1;
            Ammo: (Propz: ammoprop_NoCrosshair or
                          ammoprop_NeedTarget or
                          ammoprop_AttackingPut or
                          ammoprop_DontHold or
                          ammoprop_NotBorder;
                Count: 1;
                NumPerTurn: 0;
                Timer: 0;
                Pos: 0;
                AmmoType: amAirAttack;
                AttackVoice: sndIncoming;
                Bounciness: 1000);
            Slot: 5;
            TimeAfterTurn: 0;
            minAngle: 0;
            maxAngle: 0;
            isDamaging: true;
            SkipTurns: 5;
            PosCount: 2;
            PosSprite: sprAmAirplane;
            ejectX: 0;
            ejectY: 0),

// MineStrike
            (NameId: sidMineStrike;
            NameTex: nil;
            Probability: 200;
            NumberInCase: 1;
            Ammo: (Propz: ammoprop_NoCrosshair or
                          ammoprop_NeedTarget or
                          ammoprop_AttackingPut or
                          ammoprop_DontHold or
                          ammoprop_NotBorder;
                Count: 1;
                NumPerTurn: 0;
                Timer: 0;
                Pos: 0;
                AmmoType: amMineStrike;
                AttackVoice: sndIncoming;
                Bounciness: 1000);
            Slot: 5;
            TimeAfterTurn: 0;
            minAngle: 0;
            maxAngle: 0;
            isDamaging: true;
            SkipTurns: 5;
            PosCount: 2;
            PosSprite: sprAmAirplane;
            ejectX: 0;
            ejectY: 0),

// BlowTorch
            (NameId: sidBlowTorch;
            NameTex: nil;
            Probability: 100;
            NumberInCase: 2;
            Ammo: (Propz: ammoprop_ForwMsgs or
                          ammoprop_NeedUpDown;
                Count: 1;
                NumPerTurn: 0;
                Timer: 0;
                Pos: 0;
                AmmoType: amBlowTorch;
                AttackVoice: sndNone;
                Bounciness: 1000);
            Slot: 6;
            TimeAfterTurn: 3000;
            minAngle: 804;
            maxAngle: 1327;
            isDamaging: false;
            SkipTurns: 0;
            PosCount: 1;
            PosSprite: sprWater;
            ejectX: 0;
            ejectY: 0),

// Girder
            (NameId: sidGirder;
            NameTex: nil;
            Probability: 150;
            NumberInCase: 3;
            Ammo: (Propz: ammoprop_NoRoundEnd or
                          ammoprop_NoCrosshair or
                          ammoprop_NeedTarget or
                          ammoprop_Utility or
                          ammoprop_AttackingPut;
                    Count: 1;
                    NumPerTurn: 0;
                    Timer: 0;
                    Pos: 0;
                    AmmoType: amGirder;
                    AttackVoice: sndNone;
                Bounciness: 1000);
            Slot: 6;
            TimeAfterTurn: 3000;
            minAngle: 0;
            maxAngle: 0;
            isDamaging: false;
            SkipTurns: 0;
            PosCount: 8;
            PosSprite: sprAmGirder;
            ejectX: 0;
            ejectY: 0),

// Teleport
            (NameId: sidTeleport;
            NameTex: nil;
            Probability: 200;
            NumberInCase: 1;
            Ammo: (Propz: ammoprop_ForwMsgs or
                          ammoprop_NoCrosshair or
                          ammoprop_NeedTarget or
                          ammoprop_AttackingPut or
                          ammoprop_Utility or
                          ammoprop_DontHold;
                Count: 2;
                NumPerTurn: 0;
                Timer: 0;
                Pos: 0;
                AmmoType: amTeleport;
                AttackVoice: sndNone;
                Bounciness: 1000);
            Slot: 7;
            TimeAfterTurn: 0;
            minAngle: 0;
            maxAngle: 0;
            isDamaging: false;
            SkipTurns: 0;
            PosCount: 2;
            PosSprite: sprAmTeleport;
            ejectX: 0;
            ejectY: 0),

// Switch
            (NameId: sidSwitch;
            NameTex: nil;
            Probability: 100;
            NumberInCase: 1;
            Ammo: (Propz: ammoprop_NoRoundEnd or
                          ammoprop_ForwMsgs or
                          ammoprop_NoCrosshair or
                          ammoprop_Utility or
                          ammoprop_DontHold;
                    Count: 3;
                    NumPerTurn: 0;
                    Timer: 0;
                    Pos: 0;
                    AmmoType: amSwitch;
                    AttackVoice: sndNone;
                Bounciness: 1000);
            Slot: 9;
            TimeAfterTurn: 0;
            minAngle: 0;
            maxAngle: 0;
            isDamaging: false;
            SkipTurns: 0;
            PosCount: 1;
            PosSprite: sprWater;
            ejectX: 0;
            ejectY: 0),

// Mortar
            (NameId: sidMortar;
            NameTex: nil;
            Probability: 100;
            NumberInCase: 4;
            Ammo: (Propz: 0;
                Count: 4;
                NumPerTurn: 0;
                Timer: 0;
                Pos: 0;
                AmmoType: amMortar;
                AttackVoice: sndNone;
                Bounciness: 1000);
            Slot: 0;
            TimeAfterTurn: 3000;
            minAngle: 0;
            maxAngle: 0;
            isDamaging: true;
            SkipTurns: 0;
            PosCount: 1;
            PosSprite: sprWater;
            ejectX: 0; //20;
            ejectY: -6),

// Kamikaze
            (NameId: sidKamikaze;
            NameTex: nil;
            Probability: 100;
            NumberInCase: 1;
            Ammo: (Propz: ammoprop_ForwMsgs or
                          ammoprop_DontHold or
                          ammoprop_NeedUpDown or
                          ammoprop_AttackInMove;
                Count: 1;
                NumPerTurn: 0;
                Timer: 0;
                Pos: 0;
                AmmoType: amKamikaze;
                AttackVoice: sndNone;
                Bounciness: 1000);
            Slot: 3;
            TimeAfterTurn: 0;
            minAngle: 0;
            maxAngle: 0;
            isDamaging: true;
            SkipTurns: 0;
            PosCount: 1;
            PosSprite: sprWater;
            ejectX: 0;
            ejectY: 0),

// Cake
            (NameId: sidCake;
            NameTex: nil;
            Probability: 100;
            NumberInCase: 1;
            Ammo: (Propz: ammoprop_ForwMsgs or
                          ammoprop_NoCrosshair or
                          ammoprop_DontHold or
                          ammoprop_Track;
                Count: 1;
                NumPerTurn: 0;
                Timer: 0;
                Pos: 0;
                AmmoType: amCake;
                AttackVoice: sndLaugh;
                Bounciness: 1000);
            Slot: 4;
            TimeAfterTurn: 0;
            minAngle: 0;
            maxAngle: 0;
            isDamaging: true;
            SkipTurns: 4;
            PosCount: 1;
            PosSprite: sprWater;
            ejectX: 0;
            ejectY: 0),

// Seduction
            (NameId: sidSeduction;
            NameTex: nil;
            Probability: 100;
            NumberInCase: 1;
            Ammo: (Propz: ammoprop_ForwMsgs or
                          ammoprop_DontHold or
                          ammoprop_NoCrosshair;
                Count: 1;
                NumPerTurn: 0;
                Timer: 0;
                Pos: 0;
                AmmoType: amSeduction;
                AttackVoice: sndNone;
                Bounciness: 1000);
            Slot: 3;
            TimeAfterTurn: 0;
            minAngle: 0;
            maxAngle: 0;
            isDamaging: false;
            SkipTurns: 0;
            PosCount: 1;
            PosSprite: sprWater;
            ejectX: 0;
            ejectY: 0),

// Watermelon
            (NameId: sidWatermelon;
            NameTex: nil;
            Probability: 400;
            NumberInCase: 1;
            Ammo: (Propz: ammoprop_Timerable or
                          ammoprop_Power or
                          ammoprop_NeedUpDown or
                          ammoprop_AltUse;
                Count: 0;
                NumPerTurn: 0;
                Timer: 3000;
                Pos: 0;
                AmmoType: amWatermelon;
                AttackVoice: sndMelon;
                Bounciness: 1000);
            Slot: 1;
            TimeAfterTurn: 3000;
            minAngle: 0;
            maxAngle: 0;
            isDamaging: true;
            SkipTurns: 0;
            PosCount: 1;
            PosSprite: sprWater;
            ejectX: 0;
            ejectY: 0),

// HellishBomb ("Hellish Hand-Grenade")
            (NameId: sidHellishBomb;
            NameTex: nil;
            Probability: 400;
            NumberInCase: 1;
            Ammo: (Propz: ammoprop_Power or
                          ammoprop_NeedUpDown or
                          ammoprop_AltUse;
                Count: 0;
                NumPerTurn: 0;
                Timer: 5000;
                Pos: 0;
                AmmoType: amHellishBomb;
                AttackVoice: sndNone;
                Bounciness: 1000);
            Slot: 1;
            TimeAfterTurn: 3000;
            minAngle: 0;
            maxAngle: 0;
            isDamaging: true;
            SkipTurns: 0;
            PosCount: 1;
            PosSprite: sprWater;
            ejectX: 0;
            ejectY: 0),

// Napalm
            (NameId: sidNapalm;
            NameTex: nil;
            Probability: 100;
            NumberInCase: 1;
            Ammo: (Propz: ammoprop_NoCrosshair or
                          ammoprop_NeedTarget or
                          ammoprop_AttackingPut or
                          ammoprop_DontHold or
                          ammoprop_NotBorder;
                Count: 1;
                NumPerTurn: 0;
                Timer: 0;
                Pos: 0;
                AmmoType: amNapalm;
                AttackVoice: sndIncoming;
                Bounciness: 1000);
            Slot: 5;
            TimeAfterTurn: 0;
            minAngle: 0;
            maxAngle: 0;
            isDamaging: true;
            SkipTurns: 7;
            PosCount: 2;
            PosSprite: sprAmAirplane;
            ejectX: 0;
            ejectY: 0),

// Drill ("Drill Rocket")
            (NameId: sidDrill;
            NameTex: nil;
            Probability: 300;
            NumberInCase: 1;
            Ammo: (Propz: ammoprop_Power or
                          ammoprop_NeedUpDown or
                          ammoprop_AltUse;
                Count: AMMO_INFINITE;
                NumPerTurn: 0;
                Timer: 0;
                Pos: 0;
                AmmoType: amDrill;
                AttackVoice: sndNone;
                Bounciness: 1000);
            Slot: 0;
            TimeAfterTurn: 3000;
            minAngle: 0;
            maxAngle: 0;
            isDamaging: true;
            SkipTurns: 0;
            PosCount: 1;
            PosSprite: sprDrill;
            ejectX: 0; //20;
            ejectY: -6),

// Ballgun
            (NameId: sidBallgun;
            NameTex: nil;
            Probability: 400;
            NumberInCase: 1;
            Ammo: (Propz: ammoprop_ForwMsgs or
                          ammoprop_NeedUpDown or
                          ammoprop_DontHold;
                Count: AMMO_INFINITE;
                NumPerTurn: 0;
                Timer: 5001;
                Pos: 0;
                AmmoType: amBallgun;
                AttackVoice: sndNone;
                Bounciness: 1000);
            Slot: 4;
            TimeAfterTurn: 0;
            minAngle: 0;
            maxAngle: 0;
            isDamaging: true;
            SkipTurns: 0;
            PosCount: 1;
            PosSprite: sprWater;
            ejectX: 0; //20;
            ejectY: -3),

// RC-Plane
            (NameId: sidRCPlane;
            NameTex: nil;
            Probability: 200;
            NumberInCase: 1;
            Ammo: (Propz: ammoprop_ForwMsgs or
                          ammoprop_NeedUpDown{ or
                          ammoprop_DontHold or
                          ammoprop_AltAttack};
                Count: 1;
                NumPerTurn: 0;
                Timer: 0;
                Pos: 0;
                AmmoType: amRCPlane;
                AttackVoice: sndNone;
                Bounciness: 1000);
            Slot: 4;
            TimeAfterTurn: 0;
            minAngle: 0;
            maxAngle: 0;
            isDamaging: true;
            SkipTurns: 4;
            PosCount: 1;
            PosSprite: sprWater;
            ejectX: 0;
            ejectY: 0),

// LowGravity
            (NameId: sidLowGravity;
            NameTex: nil;
            Probability: 20;
            NumberInCase: 1;
            Ammo: (Propz: ammoprop_NoRoundEnd or
                          ammoprop_NoCrosshair or
                          ammoprop_DontHold or
                          ammoprop_AltUse or
                          ammoprop_Utility or
                          ammoprop_Effect;
                    Count: 1;
                    NumPerTurn: 0;
                    Timer: 0;
                    Pos: 0;
                    AmmoType: amLowGravity;
                    AttackVoice: sndNone;
                Bounciness: 1000);
            Slot: 9;
            TimeAfterTurn: 0;
            minAngle: 0;
            maxAngle: 0;
            isDamaging: false;
            SkipTurns: 0;
            PosCount: 1;
            PosSprite: sprWater;
            ejectX: 0;
            ejectY: 0),

// ExtraDamage
            (NameId: sidExtraDamage;
            NameTex: nil;
            Probability: 15;
            NumberInCase: 1;
            Ammo: (Propz: ammoprop_NoRoundEnd or
                          ammoprop_NoCrosshair or
                          ammoprop_DontHold or
                          ammoprop_AltUse or
                          ammoprop_Utility or
                          ammoprop_Effect;
                    Count: 1;
                    NumPerTurn: 0;
                    Timer: 0;
                    Pos: 0;
                    AmmoType: amExtraDamage;
                    AttackVoice: sndNone;
                Bounciness: 1000);
            Slot: 9;
            TimeAfterTurn: 0;
            minAngle: 0;
            maxAngle: 0;
            isDamaging: false;
            SkipTurns: 0;
            PosCount: 1;
            PosSprite: sprWater;
            ejectX: 0;
            ejectY: 0),

// Invulnerable
            (NameId: sidInvulnerable;
            NameTex: nil;
            Probability: 20;
            NumberInCase: 1;
            Ammo: (Propz: ammoprop_NoRoundEnd or
                          ammoprop_NoCrosshair or
                          ammoprop_DontHold or
                          ammoprop_AltUse or
                          ammoprop_Utility or
                          ammoprop_Effect;
                    Count: 1;
                    NumPerTurn: 0;
                    Timer: 0;
                    Pos: 0;
                    AmmoType: amInvulnerable;
                    AttackVoice: sndNone;
                Bounciness: 1000);
            Slot: 8;
            TimeAfterTurn: 0;
            minAngle: 0;
            maxAngle: 0;
            isDamaging: false;
            SkipTurns: 0;
            PosCount: 1;
            PosSprite: sprWater;
            ejectX: 0;
            ejectY: 0),

// ExtraTime
            (NameId: sidExtraTime;
            NameTex: nil;
            Probability: 30;
            NumberInCase: 1;
            Ammo: (Propz: ammoprop_NoRoundEnd or
                          ammoprop_NoCrosshair or
                          ammoprop_DontHold or
                          ammoprop_AltUse or
                          ammoprop_Utility or
                          ammoprop_Effect;
                    Count: 1;
                    NumPerTurn: 0;
                    Timer: 0;
                    Pos: 0;
                    AmmoType: amExtraTime;
                    AttackVoice: sndNone;
                Bounciness: 1000);
            Slot: 9;
            TimeAfterTurn: 0;
            minAngle: 0;
            maxAngle: 0;
            isDamaging: false;
            SkipTurns: 0;
            PosCount: 1;
            PosSprite: sprWater;
            ejectX: 0;
            ejectY: 0),

// LaserSight
            (NameId: sidLaserSight;
            NameTex: nil;
            Probability: 15;
            NumberInCase: 1;
            Ammo: (Propz: ammoprop_NoRoundEnd or
                          ammoprop_NoCrosshair or
                          ammoprop_DontHold or
                          ammoprop_AltUse or
                          ammoprop_Utility or
                          ammoprop_NeedUpDown or
                          ammoprop_Effect;
                    Count: 1;
                    NumPerTurn: 0;
                    Timer: 0;
                    Pos: 0;
                    AmmoType: amLaserSight;
                    AttackVoice: sndNone;
                Bounciness: 1000);
            Slot: 8;
            TimeAfterTurn: 0;
            minAngle: 0;
            maxAngle: 0;
            isDamaging: false;
            SkipTurns: 0;
            PosCount: 1;
            PosSprite: sprWater;
            ejectX: 0;
            ejectY: 0),

// Vampiric
            (NameId: sidVampiric;
            NameTex: nil;
            Probability: 15;
            NumberInCase: 1;
            Ammo: (Propz: ammoprop_NoRoundEnd or
                          ammoprop_NoCrosshair or
                          ammoprop_DontHold or
                          ammoprop_AltUse or
                          ammoprop_Utility or
                          ammoprop_Effect;
                    Count: 1;
                    NumPerTurn: 0;
                    Timer: 0;
                    Pos: 0;
                    AmmoType: amVampiric;
                    AttackVoice: sndNone;
                Bounciness: 1000);
            Slot: 8;
            TimeAfterTurn: 0;
            minAngle: 0;
            maxAngle: 0;
            isDamaging: false;
            SkipTurns: 0;
            PosCount: 1;
            PosSprite: sprWater;
            ejectX: 0;
            ejectY: 0),

// SniperRifle
            (NameId: sidSniperRifle;
            NameTex: nil;
            Probability: 20;
            NumberInCase: 2;
            Ammo: (Propz: ammoprop_NeedUpDown or
                    ammoprop_OscAim or
                    ammoprop_NoMoveAfter or
                    ammoprop_DoesntStopTimerInMultiShoot;
                Count: 2;
                NumPerTurn: 1;
                Timer: 0;
                Pos: 0;
                AmmoType: amSniperRifle;
                AttackVoice: sndNone;
                Bounciness: 1000);
            Slot: 2;
            TimeAfterTurn: 3000;
            minAngle: 0;
            maxAngle: 0;
            isDamaging: true;
            SkipTurns: 0;
            PosCount: 1;
            PosSprite: sprWater;
            ejectX: 0; //40;
            ejectY: -5),

// Jetpack ("Flying Saucer")
            (NameId: sidJetpack;
            NameTex: nil;
            Probability: 20;
            NumberInCase: 1;
            Ammo: (Propz: ammoprop_NoRoundEnd or
                          ammoprop_ForwMsgs or
                          ammoprop_AttackInMove or
                          ammoprop_DontHold or
                          ammoprop_Utility or
                          ammoprop_NeedUpDown or
                          ammoprop_AltAttack;
                Count: 1;
                NumPerTurn: 0;
                Timer: 0;
                Pos: 0;
                AmmoType: amJetpack;
                AttackVoice: sndNone;
                Bounciness: 1000);
            Slot: 7;
            TimeAfterTurn: 3000;
            minAngle: 0;
            maxAngle: 0;
            isDamaging: false;
            SkipTurns: 0;
            PosCount: 1;
            PosSprite: sprWater;
            ejectX: 0;
            ejectY: 0),

// Molotov
            (NameId: sidMolotov;
            NameTex: nil;
            Probability: 0;
            NumberInCase: 1;
            Ammo: (Propz: ammoprop_Power or
                          ammoprop_NeedUpDown or
                          ammoprop_AltUse;
                Count: AMMO_INFINITE;
                NumPerTurn: 0;
                Timer: 3000;
                Pos: 0;
                AmmoType: amMolotov;
                AttackVoice: sndNone;
                Bounciness: 1000);
            Slot: 1;
            TimeAfterTurn: 3000;
            minAngle: 0;
            maxAngle: 0;
            isDamaging: true;
            SkipTurns: 0;
            PosCount: 1;
            PosSprite: sprWater;
            ejectX: 0;
            ejectY: 0),

// Birdy
            (NameId: sidBirdy;
            NameTex: nil;
            Probability: 20;
            NumberInCase: 1;
            Ammo: (Propz: ammoprop_ForwMsgs or
                          ammoprop_NoCrosshair or
                          ammoprop_NeedUpDown or
                          ammoprop_DontHold;
                Count: 1;
                NumPerTurn: 0;
                Timer: 0;
                Pos: 0;
                AmmoType: amBirdy;
                AttackVoice: sndNone;
                Bounciness: 1000);
            Slot: 7;
            TimeAfterTurn: 3000;
            minAngle: 0;
            maxAngle: 0;
            isDamaging: true;
            SkipTurns: 0;
            PosCount: 1;
            PosSprite: sprWater;
            ejectX: 0;
            ejectY: 0),

// PortalGun
            (NameId: sidPortalGun;
            NameTex: nil;
            Probability: 20;
            NumberInCase: 1;
            Ammo: (Propz: ammoprop_NoRoundEnd or
                          ammoprop_AttackInMove or
                          ammoprop_DontHold or
                          ammoprop_NeedUpDown or
                          ammoprop_Utility;
                Count: 1;
                NumPerTurn: 3;
                Timer: 0;
                Pos: 0;
                AmmoType: amPortalGun;
                AttackVoice: sndNone;
                Bounciness: 1000);
            Slot: 7;
            TimeAfterTurn: 0;
            minAngle: 0;
            maxAngle: 0;
            isDamaging: false;
            SkipTurns: 0;
            PosCount: 1;
            PosSprite: sprWater;
            ejectX: -5; //29;
            ejectY: -7),

// Piano
            (NameId: sidPiano;
            NameTex: nil;
            Probability: 100;
            NumberInCase: 1;
            Ammo: (Propz: ammoprop_NoCrosshair or
                            ammoprop_NeedTarget or
                            ammoprop_AttackingPut or
                            ammoprop_DontHold or
                            ammoprop_NotBorder;
                Count: 1;
                NumPerTurn: 0;
                Timer: 0;
                Pos: 0;
                AmmoType: amPiano;
                AttackVoice: sndIncoming;
                Bounciness: 1000);
            Slot: 5;
            TimeAfterTurn: 0;
            minAngle: 0;
            maxAngle: 0;
            isDamaging: true;
            SkipTurns: 7;
            PosCount: 1;
            PosSprite: sprWater;
            ejectX: 0;
            ejectY: 0),

// GasBomb
            (NameId: sidGasBomb;
            NameTex: nil;
            Probability: 0;
            NumberInCase: 1;
            Ammo: (Propz: ammoprop_Timerable or
                          ammoprop_Power or
                          ammoprop_AltUse or
                          ammoprop_NeedUpDown or
                          ammoprop_SetBounce;
                Count: AMMO_INFINITE;
                NumPerTurn: 0;
                Timer: 3000;
                Pos: 0;
                AmmoType: amGasBomb;
                AttackVoice: sndCover;
                Bounciness: 1000);
            Slot: 1;
            TimeAfterTurn: 3000;
            minAngle: 0;
            maxAngle: 0;
            isDamaging: true;
            SkipTurns: 0;
            PosCount: 1;
            PosSprite: sprWater;
            ejectX: 0;
            ejectY: 0),

// SineGun
            (NameId: sidSineGun;
            NameTex: nil;
            Probability: 20;
            NumberInCase: 2;
            Ammo: (Propz: ammoprop_AttackInMove or
                          ammoprop_NeedUpDown;
                Count: 1;
                NumPerTurn: 0;
                Timer: 0;
                Pos: 0;
                AmmoType: amSineGun;
                AttackVoice: sndNone;
                Bounciness: 1000);
            Slot: 2;
            TimeAfterTurn: 0;
            minAngle: 0;
            maxAngle: 0;
            isDamaging: true;
            SkipTurns: 0;
            PosCount: 1;
            PosSprite: sprWater;
            ejectX: 0;
            ejectY: 0),

// Flamethrower
            (NameId: sidFlamethrower;
            NameTex: nil;
            Probability: 20;
            NumberInCase: 1;
            Ammo: (Propz: ammoprop_ForwMsgs or
                          ammoprop_NeedUpDown or
                          ammoprop_DontHold;
                Count: 1;
                NumPerTurn: 0;
                Timer: 5001;
                Pos: 0;
                AmmoType: amFlamethrower;
                AttackVoice: sndNone;
                Bounciness: 1000);
            Slot: 2;
            TimeAfterTurn: 0;
            minAngle: 0;
            maxAngle: 0;
            isDamaging: true;
            SkipTurns: 0;
            PosCount: 1;
            PosSprite: sprWater;
            ejectX: 0; //20;
            ejectY: -3),

// Sticky Mine
            (NameId: sidSMine;
            NameTex: nil;
            Probability: 100;
            NumberInCase: 1;
            Ammo: (Propz: ammoprop_Power or
                          ammoprop_AltUse or
                          ammoprop_NeedUpDown;
                Count: 1;
                NumPerTurn: 1;
                Timer: 0;
                Pos: 0;
                AmmoType: amSMine;
                AttackVoice: sndLaugh;
                Bounciness: 1000);
            Slot: 4;
            TimeAfterTurn: 5000;
            minAngle: 0;
            maxAngle: 0;
            isDamaging: true;
            SkipTurns: 0;
            PosCount: 1;
            PosSprite: sprWater;
            ejectX: 0;
            ejectY: 0),

// Hammer
            (NameId: sidHammer;
            NameTex: nil;
            Probability: 0;
            NumberInCase: 1;
            Ammo: (Propz: ammoprop_NoCrosshair;
                Count: 1;
                NumPerTurn: 0;
                Timer: 0;
                Pos: 0;
                AmmoType: amHammer;
                AttackVoice: sndNone;
                Bounciness: 1000);
            Slot: 3;
            TimeAfterTurn: 3000;
            minAngle: 0;
            maxAngle: 0;
            isDamaging: true;
            SkipTurns: 0;
            PosCount: 1;
            PosSprite: sprWater;
            ejectX: 0;
            ejectY: 0),

// Resurrector
        (NameId: sidResurrector;
            NameTex: nil;
            Probability: 0;
            NumberInCase: 1;
            Ammo: (Propz: ammoprop_NoCrosshair or
                          ammoprop_Utility or
                          ammoprop_NoRoundEnd;
                Count: 1;
                NumPerTurn: 0;
                Timer: 0;
                Pos: 0;
                AmmoType: amResurrector;
                AttackVoice: sndNone;
                Bounciness: 1000);
            Slot: 8;
            TimeAfterTurn: 3000;
            minAngle: 0;
            maxAngle: 0;
            isDamaging: true;
            SkipTurns: 0;
            PosCount: 1;
            PosSprite: sprWater;
            ejectX: 0;
            ejectY: 0),

// DrillStrike
            (NameId: sidDrillStrike;
            NameTex: nil;
            Probability: 200;
            NumberInCase: 1;
            Ammo: (Propz: ammoprop_NoCrosshair or
                            ammoprop_NeedTarget or
                            ammoprop_AttackingPut or
                            ammoprop_DontHold or
                            ammoprop_Timerable or
                            ammoprop_NotBorder;
                Count: 1;
                NumPerTurn: 0;
                Timer: 5000;
                Pos: 0;
                AmmoType: amDrillStrike;
                AttackVoice: sndIncoming;
                Bounciness: 1000);
            Slot: 5;
            TimeAfterTurn: 0;
            minAngle: 0;
            maxAngle: 0;
            isDamaging: true;
            SkipTurns: 6;
            PosCount: 2;
            PosSprite: sprAmAirplane;
            ejectX: 0;
            ejectY: 0),

// Snowball/Mudball
            (NameId: sidSnowball;
            NameTex: nil;
            Probability: 0;
            NumberInCase: 1;
            Ammo: (Propz: ammoprop_Power or
                          ammoprop_AltUse or
                          ammoprop_NoRoundEnd;
                Count: 2;
                NumPerTurn: 0;
                Timer: 0;
                Pos: 0;
                AmmoType: amSnowball;
                AttackVoice: sndNone;
                Bounciness: 1000);
            Slot: 0;
            TimeAfterTurn: 3000;
            minAngle: 0;
            maxAngle: 0;
            isDamaging: false;
            SkipTurns: 0;
            PosCount: 1;
            PosSprite: sprWater;
            ejectX: 0;
            ejectY: 0),

// Tardis
            (NameId: sidTardis;
            NameTex: nil;
            Probability: 200;
            NumberInCase: 1;
            Ammo: (Propz: ammoprop_ForwMsgs or
                          ammoprop_NoCrosshair or
                          ammoprop_Utility or
                          ammoprop_DontHold;
                Count: 2;
                NumPerTurn: 0;
                Timer: 0;
                Pos: 0;
                AmmoType: amTardis;
                AttackVoice: sndNone;
                Bounciness: 1000);
            Slot: 8;
            TimeAfterTurn: 0;
            minAngle: 0;
            maxAngle: 0;
            isDamaging: false;
            SkipTurns: 0;
            PosCount: 2;
            PosSprite: sprAmTeleport;
            ejectX: 0;
            ejectY: 0),

// Structure
{
            (NameId: sidStructure;
            NameTex: nil;
            Probability: 0;
            NumberInCase: 1;
            Ammo: (Propz: ammoprop_ForwMsgs or
                          ammoprop_NoCrosshair or
                          ammoprop_Utility or
                          ammoprop_DontHold;
                Count: 1;
                NumPerTurn: 0;
                Timer: 0;
                Pos: 0;
                AmmoType: amStructure;
                AttackVoice: sndNone;
                Bounciness: 1000);
            Slot: 6;
            TimeAfterTurn: 0;
            minAngle: 0;
            maxAngle: 0;
            isDamaging: false;
            SkipTurns: 0;
            PosCount: 1;
            PosSprite: sprWater;
            ejectX: 0;
            ejectY: 0),
}

// Land Gun
            (NameId: sidLandGun;
            NameTex: nil;
            Probability: 20;
            NumberInCase: 1;
            Ammo: (Propz: ammoprop_NoRoundEnd or
                          ammoprop_Utility;
                Count: 1;
                NumPerTurn: 0;
                Timer: 5001;
                Pos: 0;
                AmmoType: amLandGun;
                AttackVoice: sndNone;
                Bounciness: 1000);
            Slot: 6;
            TimeAfterTurn: 0;
            minAngle: 0;
            maxAngle: 0;
            isDamaging: true;
            SkipTurns: 0;
            PosCount: 1;
            PosSprite: sprWater;
            ejectX: 0; //20;
            ejectY: -3),
// Freezer
            (NameId: sidIceGun;
            NameTex: nil;
            Probability: 20;
            NumberInCase: 1;
            Ammo: (Propz: ammoprop_ForwMsgs or
                          ammoprop_NeedUpDown or
                          ammoprop_DontHold;
                Count: 1;
                NumPerTurn: 0;
                Timer: 5001;
                Pos: 0;
                AmmoType: amIceGun;
                AttackVoice: sndNone;
                Bounciness: 1000);
            Slot: 2;
            TimeAfterTurn: 0;
            minAngle: 0;
            maxAngle: 0;
            isDamaging: false;
            SkipTurns: 0;
            PosCount: 1;
            PosSprite: sprWater;
            ejectX: 0; //20;
            ejectY: -3),
// Knife
            (NameId: sidKnife;
            NameTex: nil;
            Probability: 100;
            NumberInCase: 1;
            Ammo: (Propz: ammoprop_Power or
                          ammoprop_AltUse or
                          ammoprop_NeedUpDown;
                Count: 1;
                NumPerTurn: 1;
                Timer: 0;
                Pos: 0;
                AmmoType: amKnife;
                AttackVoice: sndNone;
                Bounciness: 1000);
            Slot: 6;
            TimeAfterTurn: 3000;
            minAngle: 0;
            maxAngle: 0;
            isDamaging: true;
            SkipTurns: 0;
            PosCount: 1;
            PosSprite: sprWater;
            ejectX: 0;
            ejectY: 0),
// Rubber
            (NameId: sidRubber;
            NameTex: nil;
            Probability: 150;
            NumberInCase: 1;
            Ammo: (Propz: ammoprop_NoRoundEnd or
                          ammoprop_NoCrosshair or
                          ammoprop_NeedTarget or
                          ammoprop_Utility or
                          ammoprop_AttackingPut;
                    Count: 1;
                    NumPerTurn: 0;
                    Timer: 0;
                    Pos: 0;
                    AmmoType: amRubber;
                    AttackVoice: sndNone;
                Bounciness: 1000);
            Slot: 6;
            TimeAfterTurn: 3000;
            minAngle: 0;
            maxAngle: 0;
            isDamaging: false;
            SkipTurns: 0;
            PosCount: 4;
            PosSprite: sprAmRubber;
            ejectX: 0;
            ejectY: 0)
        );

var
    Land: TCollisionArray;
    LandPixels: TLandArray;
    LandDirty: TDirtyTag;
    hasBorder: boolean;
    hasGirders: boolean;
    playHeight, playWidth, leftX, rightX, topY, MaxHedgehogs: Longword;  // idea is that a template can specify height/width.  Or, a map, a height/width by the dimensions of the image.  If the map has pixels near top of image, it triggers border.
    LandBackSurface: PSDL_Surface;
    CurAmmoGear: PGear;
    lastGearByUID: PGear;
    GearsList: PGear;
    AllInactive: boolean;
    PrvInactive: boolean;
    KilledHHs: Longword;
    SuddenDeath: Boolean;
    SuddenDeathDmg: Boolean;
    SpeechType: Longword;
    SpeechText: shortstring;
    PlacingHogs: boolean; // a convenience flag to indicate placement of hogs is still in progress
    StepSoundTimer: LongInt;
    StepSoundChannel: LongInt;

    CurrentTeam: PTeam;
    PreviousTeam: PTeam;
    CurrentHedgehog: PHedgehog;
    TeamsArray: array[0..Pred(cMaxTeams)] of PTeam;
    TeamsCount: Longword;
    ClansArray: array[0..Pred(cMaxTeams)] of PClan;
    ClansCount: Longword;
    LocalClan: LongInt;  // last non-bot, non-extdriven clan
    LocalTeam: LongInt;  // last non-bot, non-extdriven clan first team
    LocalAmmo: LongInt;  // last non-bot, non-extdriven clan's first team's ammo index, updated to next upcoming hog for per-hog-ammo
    CurMinAngle, CurMaxAngle: Longword;

    FollowGear: PGear;
    WindBarWidth: LongInt;
    bShowAmmoMenu: boolean;
    bSelected: boolean;
    bShowFinger: boolean;
    Frames: Longword;
    WaterColor, DeepWaterColor: TSDL_Color;
    SkyColor, RQSkyColor, SDSkyColor: TSDL_Color;
    SkyOffset: LongInt;
{$IFDEF COUNTTICKS}
    cntTicks: LongWord;
{$ENDIF}


    PauseTexture,
    AFKTexture,
    SyncTexture,
    ConfirmTexture: PTexture;
    cScaleFactor: GLfloat;
    cStereoDepth: GLfloat;
    SupportNPOTT: Boolean;
    Step: LongInt;
    MissionIcons: PSDL_Surface;
    ropeIconTex: PTexture;

    // stereoscopic framebuffer and textures
    framel, framer, depthl, depthr: GLuint;
    texl, texr: GLuint;

    // video recorder framebuffer and texture
    defaultFrame, depthv: GLuint;
    texv: GLuint;

    lastVisualGearByUID: PVisualGear;
    vobFrameTicks, vobFramesCount, vobCount: Longword;
    vobVelocity, vobFallSpeed: LongInt;
    vobSDFrameTicks, vobSDFramesCount, vobSDCount: Longword;
    vobSDVelocity, vobSDFallSpeed: LongInt;

    DefaultBinds : TBinds;

    lastTurnChecksum : Longword;

<<<<<<< HEAD
    cTestLua : Boolean;

var trammo:  array[TAmmoStrId] of PChar;   // name of the weapon
    trammoc: array[TAmmoStrId] of PChar;   // caption of the weapon
    trammod: array[TAmmoStrId] of PChar;   // description of the weapon
    trmsg:   array[TMsgStrId]  of PChar;   // message of the event
    trgoal:  array[TGoalStrId] of PChar;   // message of the goal
=======
    mModelview: TMatrix4x4f;
    mProjection: TMatrix4x4f;
    vBuffer: GLuint; // vertex buffer
    tBuffer: GLuint; // texture coords buffer
    cBuffer: GLuint; // color buffer

    uCurrentMVPLocation: GLint;

    uMainMVPLocation: GLint;
    uMainTintLocation: GLint;

    uWaterMVPLocation: GLint;

    aVertex: GLint;
    aTexCoord: GLint;
    aColor: GLint;

var trammo:  array[TAmmoStrId] of ansistring;   // name of the weapon
    trammoc: array[TAmmoStrId] of ansistring;   // caption of the weapon
    trammod: array[TAmmoStrId] of ansistring;   // description of the weapon
    trmsg:   array[TMsgStrId]  of ansistring;   // message of the event
    trgoal:  array[TGoalStrId] of ansistring;   // message of the goal
>>>>>>> 3e46e557

procedure preInitModule;
procedure initModule;
procedure freeModule;

implementation
<<<<<<< HEAD
uses strutils, sysutils;
=======
{$IFNDEF PAS2C}
uses strutils;
{$ENDIF}
>>>>>>> 3e46e557

procedure preInitModule;
begin
    // initialisation flags - they are going to be overwritten by program args

    cFullscreenWidth  := 0;
    cFullscreenHeight := 0;
    cWindowedWidth    := 1024;
    cWindowedHeight   := 768;
    cScreenWidth      := cWindowedWidth;
    cScreenHeight     := cWindowedHeight;

    cShowFPS        := false;
    cAltDamage      := true;
    cTimerInterval  := 8;
    cReducedQuality := rqNone;
    cLocaleFName    := 'en.txt';
    cFullScreen     := false;

    UserPathPrefix  := '';
    ipcPort         := 0;
    recordFileName  := '';
    UserNick        := '';
    cStereoMode     := smNone;
    GrayScale       := false;
    PathPrefix      := './';
    GameType        := gmtLocal;
    cOnlyStats      := False;
    cScriptName     := '';
    cScriptParam    := '';
    cTestLua        := False;

{$IFDEF USE_VIDEO_RECORDING}
    RecPrefix          := '';
    cAVFormat          := '';
    cVideoCodec        := '';
    cVideoFramerateNum := 0;
    cVideoFramerateDen := 0;
    cVideoQuality      := 0;
    cAudioCodec        := '';
{$ENDIF}
end;

procedure initModule;
var asid: TAmmoStrId;
    msid: TMsgStrId;
    gsid: TGoalStrId;
begin
<<<<<<< HEAD
    for asid:= Low(TAmmoStrId) to High(TAmmoStrId) do
        begin
        trammo[asid]:= nil;
        trammoc[asid]:= nil;
        trammod[asid]:= nil;
        end;
    for msid:= Low(TMsgStrId) to High(TMsgStrId) do
        trmsg[msid]:= nil;
    for gsid:= Low(TGoalStrId) to High(TGoalStrId) do
        trgoal[gsid]:= nil;
        
=======
{$IFDEF PAS2C}
    cLocale:= 'en';
{$ELSE}
>>>>>>> 3e46e557
    // TODO: we could just have one cLocale variables and drop strutils
    cLocale:= ExtractDelimited(1, cLocaleFName, StdWordDelims);
{$ENDIF}

    cFlattenFlakes      := false;
    cFlattenClouds      := false;
    cIce                := false;
    cSnow               := false;
    lastVisualGearByUID := nil;
    lastGearByUID       := nil;
    cReadyDelay         := 5000;

        {*  REFERENCE
      4096 -> $FFFFF000
      2048 -> $FFFFF800
      1024 -> $FFFFFC00
       512 -> $FFFFFE00  *}
    if (cReducedQuality and rqLowRes) <> 0 then
        begin
        LAND_WIDTH:= 2048;
        LAND_HEIGHT:= 1024;
        LAND_WIDTH_MASK:= $FFFFF800;
        LAND_HEIGHT_MASK:= $FFFFFC00;
        end
    else
        begin
        LAND_WIDTH:= 4096;
        LAND_HEIGHT:= 2048;
        LAND_WIDTH_MASK:= $FFFFF000;
        LAND_HEIGHT_MASK:= $FFFFF800
        end;

    SDWaterColorArray[0].r := 182;
    SDWaterColorArray[0].g := 144;
    SDWaterColorArray[0].b := 201;
    SDWaterColorArray[0].a := 255;
    SDWaterColorArray[2].r := 150;
    SDWaterColorArray[2].g := 112;
    SDWaterColorArray[2].b := 169;
    SDWaterColorArray[2].a := 255;
    SDWaterColorArray[1]:= SDWaterColorArray[0];
    SDWaterColorArray[3]:= SDWaterColorArray[2];
    SDWaterOpacity:= $80;
    SDTint:= $80;
    ExplosionBorderColor:= $FF808080;
    IceColor:= ($44 shl RShift) or ($97 shl GShift) or ($A9 shl BShift) or ($A0 shl AShift);
    IceEdgeColor:= ($8A shl RShift) or ($AF shl GShift) or ($B2 shl BShift) or ($FF shl AShift);

    WaterOpacity:= $80;

    cDrownSpeed.QWordValue  := 257698038;   // 0.06
    cDrownSpeedf            := 0.06;
    cMaxWindSpeed.QWordValue:= 1073742;     // 0.00025
    cWindSpeed.QWordValue   := 0;           // 0.0
    cWindSpeedf             := 0.0;
    cElastic                := _0_9;
    cGravity                := cMaxWindSpeed * 2;
    cGravityf               := 0.00025 * 2;
    cDamageModifier         := _1;
    TargetPoint             := cTargetPointRef;

{$IFDEF MOBILE}
    cMaxZoomLevel:= 0.5;
    cMinZoomLevel:= 3.5;
    cZoomDelta:= 0.20;
{$ELSE}
    cMaxZoomLevel:= 1.0;
    cMinZoomLevel:= 3.0;
    cZoomDelta:= 0.25;
{$ENDIF}

    cMinMaxZoomLevelDelta:= cMaxZoomLevel - cMinZoomLevel;

    // int, longint longword and byte
    CursorMovementX     := 0;
    CursorMovementY     := 0;
    GameTicks           := 0;
    CheckSum            := 0;
    cWaterLine          := LAND_HEIGHT;
    cGearScrEdgesDist   := 240;

    InputMask           := $FFFFFFFF;
    GameFlags           := 0;
    WorldEdge           := weNone;
    LeftImpactTimer     := 0;
    RightImpactTimer    := 0;
    TurnTimeLeft        := 0;
    TurnClockActive     := true;
    TagTurnTimeLeft     := 0;
    cSuddenDTurns       := 15;
    cDamagePercent      := 100;
    cRopePercent        := 100;
    cGetAwayTime        := 100;
    cMineDudPercent     := 0;
    cTemplateFilter     := 0;
    cMapGen             := 0;   // MAPGEN_REGULAR
    cHedgehogTurnTime   := 45000;
    cMinesTime          := 3000;
    cMaxAIThinkTime     := 9000;
    cCloudsNumber       := 9;
    cSDCloudsNumber     := 9;
    cHealthCaseProb     := 35;
    cHealthCaseAmount   := 25;
    cWaterRise          := 47;
    cHealthDecrease     := 5;

    InitStepsFlags  := 0;
    RealTicks       := 0;
    AttackBar       := 0; // 0 - none, 1 - just bar at the right-down corner, 2 - from weapon
    cCaseFactor     := 5;  {0..9}
    cLandMines      := 4;
    cExplosives     := 2;

    GameState       := Low(TGameState);
    zoom            := cDefaultZoomLevel;
    ZoomValue       := cDefaultZoomLevel;
    WeaponTooltipTex:= nil;
    cLaserSighting  := false;
    cVampiric       := false;
    cArtillery      := false;
    flagMakeCapture := false;
    bBetweenTurns   := false;
    bWaterRising    := false;
    isCursorVisible := false;
    isInLag         := false;
    isPaused        := false;
    isInMultiShoot  := false;
    isSpeed         := false;
    isAFK           := false;
    SpeedStart      := 0;
    fastUntilLag    := false;
    fastScrolling   := false;
    autoCameraOn    := true;
    cSeed           := '';
    cVolumeDelta    := 0;
    cHasFocus       := true;
    cInactDelay     := 100;
    ReadyTimeLeft   := 0;

    disableLandBack := false;
    ScreenFade      := sfNone;

    // those values still are not perfect
    cLeftScreenBorder:= round(-cMinZoomLevel * cScreenWidth);
    cRightScreenBorder:= round(cMinZoomLevel * cScreenWidth + LAND_WIDTH);
    cScreenSpace:= cRightScreenBorder - cLeftScreenBorder;

    vobFrameTicks:= 99999;
    vobFramesCount:= 4;
    vobCount:= 0;
    vobVelocity:= 10;
    vobFallSpeed:= 100;

    vobSDFrameTicks:= 99999;
    vobSDFramesCount:= 4;
    vobSDCount:= 30 * cScreenSpace div LAND_WIDTH;
    vobSDVelocity:= 15;
    vobSDFallSpeed:= 250;

    cMinScreenWidth  := min(cScreenWidth, 640);
    cMinScreenHeight := min(cScreenHeight, 480);

    cNewScreenWidth    := cScreenWidth;
    cNewScreenHeight   := cScreenHeight;
    cScreenResizeDelay := 0;

    // make sure fullscreen resolution is always initialised somehow
    if cFullscreenWidth = 0 then
        cFullscreenWidth:= min(cWindowedWidth, 640);
    if cFullscreenHeight = 0 then
        cFullscreenHeight:= min(cWindowedHeight, 480);


    LuaGoals:= '';
    cMapName:= '';

    LuaTemplateNumber:= 0;

    UIDisplay:= uiAll;
    LocalMessage:= 0;
end;

procedure freeModule;
var asid: TAmmoStrId;
    msid: TMsgStrId;
    gsid: TGoalStrId;
begin
    for asid:= Low(TAmmoStrId) to High(TAmmoStrId) do
        begin
        if trammo[asid] <> nil then StrDispose(trammo[asid]);
        if trammoc[asid] <> nil then StrDispose(trammoc[asid]);
        if trammod[asid] <> nil then StrDispose(trammod[asid]);
        end;
    for msid:= Low(TMsgStrId) to High(TMsgStrId) do
        if trmsg[msid] <> nil then StrDispose(trmsg[msid]);
    for gsid:= Low(TGoalStrId) to High(TGoalStrId) do
        if trgoal[gsid] <> nil then StrDispose(trgoal[gsid]);
end;

end.<|MERGE_RESOLUTION|>--- conflicted
+++ resolved
@@ -81,7 +81,7 @@
 
     CheckSum        : LongWord;
     CampaignVariable: shortstring;
-    GameTicks       : LongInt; {xymeng:originally LongWord}
+    GameTicks       : LongWord;
     GameState       : TGameState;
     GameType        : TGameType;
     InputMask       : LongWord;
@@ -213,7 +213,7 @@
 
     LuaGoals        : shortstring;
 
-    LuaTemplateNumber : LongInt; {org: LongWord}
+    LuaTemplateNumber : LongWord;
 
     LastVoice : TVoice = ( snd: sndNone; voicepack: nil );
 
@@ -720,7 +720,7 @@
             TimeAfterTurn: Longword;
             minAngle, maxAngle: Longword;
             isDamaging: boolean;
-            SkipTurns: LongInt; {xymeng, orinally: LongWord}
+            SkipTurns: LongWord;
             PosCount: Longword;
             PosSprite: TSprite;
             ejectX, ejectY: Longint;
@@ -2368,51 +2368,36 @@
 
     lastTurnChecksum : Longword;
 
-<<<<<<< HEAD
-    cTestLua : Boolean;
+    mModelview: TMatrix4x4f;
+    mProjection: TMatrix4x4f;
+    vBuffer: GLuint; // vertex buffer
+    tBuffer: GLuint; // texture coords buffer
+    cBuffer: GLuint; // color buffer
+
+    uCurrentMVPLocation: GLint;
+
+    uMainMVPLocation: GLint;
+    uMainTintLocation: GLint;
+
+    uWaterMVPLocation: GLint;
+
+    aVertex: GLint;
+    aTexCoord: GLint;
+    aColor: GLint;
 
 var trammo:  array[TAmmoStrId] of PChar;   // name of the weapon
     trammoc: array[TAmmoStrId] of PChar;   // caption of the weapon
     trammod: array[TAmmoStrId] of PChar;   // description of the weapon
     trmsg:   array[TMsgStrId]  of PChar;   // message of the event
     trgoal:  array[TGoalStrId] of PChar;   // message of the goal
-=======
-    mModelview: TMatrix4x4f;
-    mProjection: TMatrix4x4f;
-    vBuffer: GLuint; // vertex buffer
-    tBuffer: GLuint; // texture coords buffer
-    cBuffer: GLuint; // color buffer
-
-    uCurrentMVPLocation: GLint;
-
-    uMainMVPLocation: GLint;
-    uMainTintLocation: GLint;
-
-    uWaterMVPLocation: GLint;
-
-    aVertex: GLint;
-    aTexCoord: GLint;
-    aColor: GLint;
-
-var trammo:  array[TAmmoStrId] of ansistring;   // name of the weapon
-    trammoc: array[TAmmoStrId] of ansistring;   // caption of the weapon
-    trammod: array[TAmmoStrId] of ansistring;   // description of the weapon
-    trmsg:   array[TMsgStrId]  of ansistring;   // message of the event
-    trgoal:  array[TGoalStrId] of ansistring;   // message of the goal
->>>>>>> 3e46e557
+    cTestLua : Boolean;
 
 procedure preInitModule;
 procedure initModule;
 procedure freeModule;
 
 implementation
-<<<<<<< HEAD
 uses strutils, sysutils;
-=======
-{$IFNDEF PAS2C}
-uses strutils;
-{$ENDIF}
->>>>>>> 3e46e557
 
 procedure preInitModule;
 begin
@@ -2461,7 +2446,6 @@
     msid: TMsgStrId;
     gsid: TGoalStrId;
 begin
-<<<<<<< HEAD
     for asid:= Low(TAmmoStrId) to High(TAmmoStrId) do
         begin
         trammo[asid]:= nil;
@@ -2472,12 +2456,11 @@
         trmsg[msid]:= nil;
     for gsid:= Low(TGoalStrId) to High(TGoalStrId) do
         trgoal[gsid]:= nil;
-        
-=======
+
+// TODO: fixme
 {$IFDEF PAS2C}
     cLocale:= 'en';
 {$ELSE}
->>>>>>> 3e46e557
     // TODO: we could just have one cLocale variables and drop strutils
     cLocale:= ExtractDelimited(1, cLocaleFName, StdWordDelims);
 {$ENDIF}
