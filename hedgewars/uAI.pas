(*
 * Hedgewars, a free turn based strategy game
 * Copyright (c) 2004-2013 Andrey Korotaev <unC0Rr@gmail.com>
 *
 * This program is free software; you can redistribute it and/or modify
 * it under the terms of the GNU General Public License as published by
 * the Free Software Foundation; version 2 of the License
 *
 * This program is distributed in the hope that it will be useful,
 * but WITHOUT ANY WARRANTY; without even the implied warranty of
 * MERCHANTABILITY or FITNESS FOR A PARTICULAR PURPOSE.  See the
 * GNU General Public License for more details.
 *
 * You should have received a copy of the GNU General Public License
 * along with this program; if not, write to the Free Software
 * Foundation, Inc., 59 Temple Place - Suite 330, Boston, MA 02111-1307, USA
 *)

{$INCLUDE "options.inc"}

unit uAI;
interface
uses uFloat;

procedure initModule;
procedure freeModule;

procedure ProcessBot;
procedure FreeActionsList;

implementation
uses uConsts, SDLh, uAIMisc, uAIAmmoTests, uAIActions,
    uAmmos, SysUtils, uTypes,
    uVariables, uCommands, uUtils, uDebug, uAILandMarks;

{$IFDEF AI_MAINTHREAD}
const
    mainThreadMaxThinkTime:Integer = 1500;
{$ENDIF}

var BestActions: TActions;
    CanUseAmmo: array [TAmmoType] of boolean;
    StopThinking: boolean;
<<<<<<< HEAD
{$IFDEF USE_SDLTHREADS} 
    ThinkThread: PSDL_Thread = nil;
{$ELSE}
    ThinkThread: TThreadID;
{$ENDIF}
    hasThread: LongInt;
    StartTicks: LongInt;
=======
    StartTicks: Longword;
    ThinkThread: PSDL_Thread;
    ThreadLock: PSDL_Mutex;
>>>>>>> f8c42129

procedure FreeActionsList;
begin
    AddFileLog('FreeActionsList called');
    if (ThinkThread <> nil) then
        begin
        StopThinking:= true;
        SDL_WaitThread(ThinkThread, nil);
        end;
    SDL_LockMutex(ThreadLock);
    ThinkThread:= nil;
    SDL_UnlockMutex(ThreadLock);

    with CurrentHedgehog^ do
        if Gear <> nil then
            if BotLevel <> 0 then
                StopMessages(Gear^.Message);

    BestActions.Count:= 0;
    BestActions.Pos:= 0
end;


const cBranchStackSize = 12;
type TStackEntry = record
                   WastedTicks: Longword;
                   MadeActions: TActions;
                   Hedgehog: TGear;
                   end;

var Stack: record
           Count: Longword;
           States: array[0..Pred(cBranchStackSize)] of TStackEntry;
           end;

function Push(Ticks: Longword; const Actions: TActions; const Me: TGear; Dir: integer): boolean;
var bRes: boolean;
begin
    bRes:= (Stack.Count < cBranchStackSize) and (Actions.Count < MAXACTIONS - 5);
    if bRes then
        with Stack.States[Stack.Count] do
            begin
            WastedTicks:= Ticks;
            MadeActions:= Actions;
            Hedgehog:= Me;
            Hedgehog.Message:= Dir;
            inc(Stack.Count)
            end;
    Push:= bRes
end;

procedure Pop(var Ticks: Longword; var Actions: TActions; var Me: TGear);
begin
    dec(Stack.Count);
    with Stack.States[Stack.Count] do
        begin
        Ticks:= WastedTicks;
        Actions:= MadeActions;
        Me:= Hedgehog
        end
end;



procedure TestAmmos(var Actions: TActions; Me: PGear; rareChecks: boolean);
var BotLevel: Byte;
    ap: TAttackParams;
    Score, i, dAngle: LongInt;
    a, aa: TAmmoType;
begin
BotLevel:= Me^.Hedgehog^.BotLevel;
windSpeed:= hwFloat2Float(cWindSpeed);

for i:= 0 to Pred(Targets.Count) do
    if (Targets.ar[i].Score >= 0) and (not StopThinking) then
        begin
        with Me^.Hedgehog^ do
            a:= CurAmmoType;
        aa:= a;
        SDL_delay(0); // hint to let the context switch run
        repeat
        if (CanUseAmmo[a])
            and ((not rareChecks) or ((AmmoTests[a].flags and amtest_Rare) = 0))
            and ((i = 0) or ((AmmoTests[a].flags and amtest_NoTarget) = 0))
            then
            begin
{$HINTS OFF}
            Score:= AmmoTests[a].proc(Me, Targets.ar[i], BotLevel, ap);
{$HINTS ON}
            if Actions.Score + Score > BestActions.Score then
                if (BestActions.Score < 0) or (Actions.Score + Score > BestActions.Score + Byte(BotLevel - 1) * 2048) then
                    begin
                    BestActions:= Actions;
                    inc(BestActions.Score, Score);
                    BestActions.isWalkingToABetterPlace:= false;

                    AddAction(BestActions, aia_Weapon, Longword(a), 300 + random(400), 0, 0);

                    if (ap.Angle > 0) then
                        AddAction(BestActions, aia_LookRight, 0, 200, 0, 0)
                    else if (ap.Angle < 0) then
                        AddAction(BestActions, aia_LookLeft, 0, 200, 0, 0);

                    if (Ammoz[a].Ammo.Propz and ammoprop_Timerable) <> 0 then
                        AddAction(BestActions, aia_Timer, ap.Time div 1000, 400, 0, 0);

                    if (Ammoz[a].Ammo.Propz and ammoprop_NoCrosshair) = 0 then
                        begin
                        dAngle:= LongInt(Me^.Angle) - Abs(ap.Angle);
                        if dAngle > 0 then
                            begin
                            AddAction(BestActions, aia_Up, aim_push, 300 + random(250), 0, 0);
                            AddAction(BestActions, aia_Up, aim_release, dAngle, 0, 0)
                            end
                        else if dAngle < 0 then
                            begin
                            AddAction(BestActions, aia_Down, aim_push, 300 + random(250), 0, 0);
                            AddAction(BestActions, aia_Down, aim_release, -dAngle, 0, 0)
                            end
                        end;

                    if (Ammoz[a].Ammo.Propz and ammoprop_NeedTarget) <> 0 then
                        begin
                        AddAction(BestActions, aia_Put, 0, 1, ap.AttackPutX, ap.AttackPutY)
                        end;

                    if (Ammoz[a].Ammo.Propz and ammoprop_OscAim) <> 0 then
                        begin
                        AddAction(BestActions, aia_attack, aim_push, 350 + random(200), 0, 0);
                        AddAction(BestActions, aia_attack, aim_release, 1, 0, 0);

                        if abs(ap.Angle) > 32 then
                           begin
                           AddAction(BestActions, aia_Down, aim_push, 100 + random(150), 0, 0);
                           AddAction(BestActions, aia_Down, aim_release, 32, 0, 0);
                           end;

                        AddAction(BestActions, aia_waitAngle, ap.Angle, 250, 0, 0);
                        AddAction(BestActions, aia_attack, aim_push, 1, 0, 0);
                        AddAction(BestActions, aia_attack, aim_release, 1, 0, 0);
                        end else
                        if (Ammoz[a].Ammo.Propz and ammoprop_AttackingPut) = 0 then
                            begin
                            AddAction(BestActions, aia_attack, aim_push, 650 + random(300), 0, 0);
                            AddAction(BestActions, aia_attack, aim_release, ap.Power, 0, 0);
                            end;

                    if (Ammoz[a].Ammo.Propz and ammoprop_Track) <> 0 then
                        begin
                        AddAction(BestActions, aia_waitAmmoXY, 0, 12, ap.ExplX, ap.ExplY);
                        AddAction(BestActions, aia_attack, aim_push, 1, 0, 0);
                        AddAction(BestActions, aia_attack, aim_release, 7, 0, 0);
                        end;

                    if ap.ExplR > 0 then
                        AddAction(BestActions, aia_AwareExpl, ap.ExplR, 10, ap.ExplX, ap.ExplY);
                    end
            end;
        if a = High(TAmmoType) then
            a:= Low(TAmmoType)
        else inc(a)
        until (a = aa) or (CurrentHedgehog^.MultiShootAttacks > 0) {shooting same weapon}
            or StopThinking
        end
end;

procedure Walk(Me: PGear; var Actions: TActions);
const FallPixForBranching = cHHRadius;
var
    ticks, maxticks, oldticks, steps, tmp: Longword;
    BaseRate, BestRate, Rate: integer;
    GoInfo: TGoInfo;
    CanGo: boolean;
    AltMe: TGear;
    BotLevel: Byte;
    a: TAmmoType;
begin
ticks:= 0;
oldticks:= 0; // avoid compiler hint
Stack.Count:= 0;

clearAllMarks;

for a:= Low(TAmmoType) to High(TAmmoType) do
    CanUseAmmo[a]:= Assigned(AmmoTests[a].proc) and (HHHasAmmo(Me^.Hedgehog^, a) > 0);

BotLevel:= Me^.Hedgehog^.BotLevel;

if (Me^.State and gstAttacked) = 0 then
    maxticks:= Max(0, TurnTimeLeft - 5000 - LongWord(4000 * BotLevel))
else
    maxticks:= TurnTimeLeft;

if (Me^.State and gstAttacked) = 0 then
    TestAmmos(Actions, Me, false);

BestRate:= RatePlace(Me);
BaseRate:= Max(BestRate, 0);

// switch to 'skip' if we cannot move because of mouse cursor being shown
if (Ammoz[Me^.Hedgehog^.CurAmmoType].Ammo.Propz and ammoprop_NeedTarget) <> 0 then
    AddAction(Actions, aia_Weapon, Longword(amSkip), 100 + random(200), 0, 0);

if ((CurrentHedgehog^.MultiShootAttacks = 0) or ((Ammoz[Me^.Hedgehog^.CurAmmoType].Ammo.Propz and ammoprop_NoMoveAfter) = 0))
    and (GameFlags and gfArtillery = 0) then
    begin
    tmp:= random(2) + 1;
    Push(0, Actions, Me^, tmp);
    Push(0, Actions, Me^, tmp xor 3);

    while (Stack.Count > 0) and (not StopThinking) do
        begin
        Pop(ticks, Actions, Me^);

        AddAction(Actions, Me^.Message, aim_push, 250, 0, 0);
        if (Me^.Message and gmLeft) <> 0 then
            AddAction(Actions, aia_WaitXL, hwRound(Me^.X), 0, 0, 0)
        else
            AddAction(Actions, aia_WaitXR, hwRound(Me^.X), 0, 0, 0);

        steps:= 0;

        while (not StopThinking) do
            begin
    {$HINTS OFF}
            CanGo:= HHGo(Me, @AltMe, GoInfo);
    {$HINTS ON}
            oldticks:= ticks;
            inc(ticks, GoInfo.Ticks);
            if ticks > maxticks then
                break;

            if (BotLevel < 5)
                and (GoInfo.JumpType = jmpHJump)
                and (not checkMark(hwRound(Me^.X), hwRound(Me^.Y), markHJumped))
                then // hjump support
                begin
                // check if we could go backwards and maybe ljump over a gap after this hjump
                addMark(hwRound(Me^.X), hwRound(Me^.Y), markHJumped);
                if Push(ticks, Actions, AltMe, Me^.Message xor 3) then
                    begin
                    with Stack.States[Pred(Stack.Count)] do
                        begin
                        if (Me^.Message and gmLeft) <> 0 then
                            AddAction(MadeActions, aia_LookRight, 0, 200, 0, 0)
                        else
                            AddAction(MadeActions, aia_LookLeft, 0, 200, 0, 0);

                        AddAction(MadeActions, aia_HJump, 0, 305 + random(50), 0, 0);
                        AddAction(MadeActions, aia_HJump, 0, 350, 0, 0);
                        end;
                    // but first check walking forward
                    Push(ticks, Stack.States[Pred(Stack.Count)].MadeActions, AltMe, Me^.Message)
                    end;
                end;
            if (BotLevel < 3)
                and (GoInfo.JumpType = jmpLJump)
                and (not checkMark(hwRound(Me^.X), hwRound(Me^.Y), markLJumped))
                then // ljump support
                begin
                addMark(hwRound(Me^.X), hwRound(Me^.Y), markLJumped);
                // at final check where we go after jump walking backward
                if Push(ticks, Actions, AltMe, Me^.Message xor 3) then
                    with Stack.States[Pred(Stack.Count)] do
                        begin
                        if (Me^.Message and gmLeft) <> 0 then
                            AddAction(MadeActions, aia_LookLeft, 0, 200, 0, 0)
                        else
                            AddAction(MadeActions, aia_LookRight, 0, 200, 0, 0);

                        AddAction(MadeActions, aia_LJump, 0, 305 + random(50), 0, 0);
                        end;

                // push current position so we proceed from it after checking jump+forward walk opportunities
                if CanGo then Push(ticks, Actions, Me^, Me^.Message);

                // first check where we go after jump walking forward
                if Push(ticks, Actions, AltMe, Me^.Message) then
                    with Stack.States[Pred(Stack.Count)] do
                        AddAction(MadeActions, aia_LJump, 0, 305 + random(50), 0, 0);
                break
                end;

<<<<<<< HEAD
            // 'not CanGO' means we can't go straight, possible jumps are checked above
            if (not CanGo) then
=======
            // 'not CanGO' means we cannot go straight, possible jumps are checked above
            if not CanGo then
>>>>>>> f8c42129
                break;

             inc(steps);
             Actions.actions[Pred(Actions.Count)].Param:= hwRound(Me^.X);
             Rate:= RatePlace(Me);
             if Rate > BestRate then
                begin
                BestActions:= Actions;
                BestActions.isWalkingToABetterPlace:= true;
                BestRate:= Rate;
                Me^.State:= Me^.State or gstAttacked // we have better place, go there and do not use ammo
                end
            else if Rate < BestRate then
                break;

            if ((Me^.State and gstAttacked) = 0) and ((steps mod 4) = 0) then
                begin
                if (steps > 4) and checkMark(hwRound(Me^.X), hwRound(Me^.Y), markWalkedHere) then
                    break;
                addMark(hwRound(Me^.X), hwRound(Me^.Y), markWalkedHere);

                TestAmmos(Actions, Me, ticks shr 12 = oldticks shr 12);

                end;

            if GoInfo.FallPix >= FallPixForBranching then
                Push(ticks, Actions, Me^, Me^.Message xor 3); // aia_Left xor 3 = aia_Right

{$IFDEF AI_MAINTHREAD}
            if StartTicks < (SDL_GetTicks() - mainThreadMaxThinkTime) then
                StopThinking := true;
{$ELSE}
            if (StartTicks > GameTicks - 1500) and (not StopThinking) then
                SDL_Delay(1000);
{$ENDIF}

            end {while};

        if BestRate > BaseRate then
            exit
        end {while}
    end {if}
end;

function Think(Me: PGear): LongInt; cdecl; export;
var BackMe, WalkMe: TGear;
    switchCount: LongInt;
    currHedgehogIndex, itHedgehog, switchesNum, i: Longword;
    switchImmediatelyAvailable: boolean;
    Actions: TActions;
begin
<<<<<<< HEAD
InterlockedIncrement(hasThread);

{$IFDEF AI_MAINTHREAD}
StartTicks:= SDL_GetTicks();
{$ELSE}
=======
dmgMod:= 0.01 * hwFloat2Float(cDamageModifier) * cDamagePercent;
>>>>>>> f8c42129
StartTicks:= GameTicks;
{$ENDIF}

currHedgehogIndex:= CurrentTeam^.CurrHedgehog;
itHedgehog:= currHedgehogIndex;
switchesNum:= 0;

switchImmediatelyAvailable:= (CurAmmoGear <> nil) and (CurAmmoGear^.Kind = gtSwitcher);
if Me^.Hedgehog^.BotLevel <> 5 then
    switchCount:= HHHasAmmo(PGear(Me)^.Hedgehog^, amSwitch)
else switchCount:= 0;

<<<<<<< HEAD
if (PGear(Me)^.State and gstAttacking) = 0 then
=======
if ((Me^.State and gstAttacked) = 0) or isInMultiShoot then
>>>>>>> f8c42129
    if Targets.Count > 0 then
        begin
        // iterate over current team hedgehogs
        repeat
            WalkMe:= CurrentTeam^.Hedgehogs[itHedgehog].Gear^;

            Actions.Count:= 0;
            Actions.Pos:= 0;
            Actions.Score:= 0;
            if switchesNum > 0 then
                begin
                if (not switchImmediatelyAvailable)  then
                    begin
                    // when AI has to use switcher, make it cost smth unless they have a lot of switches
                    if (switchCount < 10) then Actions.Score:= (-27+switchCount*3)*4000;
                    AddAction(Actions, aia_Weapon, Longword(amSwitch), 300 + random(200), 0, 0);
                    AddAction(Actions, aia_attack, aim_push, 300 + random(300), 0, 0);
                    AddAction(Actions, aia_attack, aim_release, 1, 0, 0);
                    end;
                for i:= 1 to switchesNum do
                    AddAction(Actions, aia_Switch, 0, 300 + random(200), 0, 0);
                end;
            Walk(@WalkMe, Actions);

            // find another hog in team
            repeat
                itHedgehog:= Succ(itHedgehog) mod CurrentTeam^.HedgehogsNumber;
            until (itHedgehog = currHedgehogIndex) or ((CurrentTeam^.Hedgehogs[itHedgehog].Gear <> nil) and (CurrentTeam^.Hedgehogs[itHedgehog].Effects[heFrozen]=0));

            inc(switchesNum);
        until (not (switchImmediatelyAvailable or (switchCount > 0)))
            or StopThinking
            or (itHedgehog = currHedgehogIndex)
            or BestActions.isWalkingToABetterPlace;

            {$IFDEF AI_MAINTHREAD}
                if StartTicks < (SDL_GetTicks() - mainThreadMaxThinkTime) then
                    StopThinking := true;
            {$ELSE}
                if (StartTicks > GameTicks - 1500) and (not StopThinking) then
                    SDL_Delay(1000);
            {$ENDIF}

        if (BestActions.Score < -1023) and (not BestActions.isWalkingToABetterPlace) then
            begin
            BestActions.Count:= 0;
            AddAction(BestActions, aia_Skip, 0, 250, 0, 0);
            end;

        end else SDL_Delay(100)
else
    begin
<<<<<<< HEAD
    BackMe:= PGear(Me)^;
    
//{$IFNDEF AI_MAINTHREAD}
    while (not StopThinking) and (BestActions.Count = 0) do
=======
    BackMe:= Me^;
    i:= 12;
    while (not StopThinking) and (BestActions.Count = 0) and (i > 0) do
>>>>>>> f8c42129
        begin

(*
        // Maybe this would get a bit of movement out of them? Hopefully not *toward* water. Need to check how often he'd choose that strategy
        if SuddenDeathDmg and ((hwRound(BackMe.Y)+cWaterRise*2) > cWaterLine) then
            AddBonus(hwRound(BackMe.X), hwRound(BackMe.Y), 250, -40);
*)

        FillBonuses(true);
        WalkMe:= BackMe;
        Actions.Count:= 0;
        Actions.Pos:= 0;
        Actions.Score:= 0;
        Walk(@WalkMe, Actions);
<<<<<<< HEAD
{$IFNDEF AI_MAINTHREAD}
        if (not StopThinking) then
=======
        dec(i);
        if not StopThinking then
>>>>>>> f8c42129
            SDL_Delay(100)
{$ENDIF}
        end
//{$ENDIF}
    end;

Me^.State:= Me^.State and (not gstHHThinking);
SDL_LockMutex(ThreadLock);
ThinkThread:= nil;
SDL_UnlockMutex(ThreadLock);
Think:= 0;
end;

procedure StartThink(Me: PGear);
begin
if ((Me^.State and (gstAttacking or gstHHJumping or gstMoving)) <> 0)
or isInMultiShoot then
    exit;

//DeleteCI(Me); // this will break demo/netplay

Me^.State:= Me^.State or gstHHThinking;
Me^.Message:= 0;

BestActions.Count:= 0;
BestActions.Pos:= 0;
BestActions.Score:= Low(LongInt);
BestActions.isWalkingToABetterPlace:= false;

StopThinking:= false;
ThinkingHH:= Me;

FillTargets;
if Targets.Count = 0 then
    begin
    OutError('AI: no targets!?', false);
    exit
    end;

<<<<<<< HEAD
FillBonuses((Me^.State and gstAttacked) <> 0);
AddFileLog('Enter Think Thread');

{$IFDEF AI_MAINTHREAD}
Think(Me);
{$ELSE}
{$IFDEF USE_SDLTHREADS}
ThinkThread := SDL_CreateThread(@Think{$IFDEF SDL13}, nil{$ENDIF}, Me);
{$ELSE}
BeginThread(@Think, Me, ThinkThread);
{$ENDIF}
AddFileLog('Thread started');
{$ENDIF}
=======
FillBonuses(((Me^.State and gstAttacked) <> 0) and (not isInMultiShoot));

SDL_LockMutex(ThreadLock);
ThinkThread:= SDL_CreateThread(@Think{$IFDEF SDL13}, 'think'{$ENDIF}, Me);
SDL_UnlockMutex(ThreadLock);
>>>>>>> f8c42129
end;

{$IFDEF DEBUGAI}
var scoreShown: boolean = false;
{$ENDIF}

procedure ProcessBot;
const cStopThinkTime = 40;
begin
with CurrentHedgehog^ do
    if (Gear <> nil)
    and ((Gear^.State and gstHHDriven) <> 0)
    and (TurnTimeLeft < cHedgehogTurnTime - 50) then
        if ((Gear^.State and gstHHThinking) = 0) then
            if (BestActions.Pos >= BestActions.Count)
            and (TurnTimeLeft > cStopThinkTime) then
                begin
                if Gear^.Message <> 0 then
                    begin
                    StopMessages(Gear^.Message);
                    TryDo((Gear^.Message and gmAllStoppable) = 0, 'Engine bug: AI may break demos playing', true);
                    end;

                if Gear^.Message <> 0 then
                    exit;

{$IFDEF DEBUGAI}
                scoreShown:= false;
{$ENDIF}
                StartThink(Gear);
                StartTicks:= GameTicks

            end else
                begin
{$IFDEF DEBUGAI}
                if not scoreShown then
                    begin
                    if BestActions.Score > 0 then ParseCommand('/say Expected score = ' + inttostr(BestActions.Score div 1024), true);
                    scoreShown:= true
                    end;
{$ENDIF}
                ProcessAction(BestActions, Gear)
                end
        else if ((GameTicks - StartTicks) > cMaxAIThinkTime)
            or (TurnTimeLeft <= cStopThinkTime) then
                StopThinking:= true
end;

procedure initModule;
begin
    StartTicks:= 0;
<<<<<<< HEAD
{$IFNDEF PAS2C}
    ThinkThread:= ThinkThread;
{$ENDIF}
=======
    ThinkThread:= nil;
    ThreadLock:= SDL_CreateMutex();
>>>>>>> f8c42129
end;

procedure freeModule;
begin
    FreeActionsList();
    SDL_DestroyMutex(ThreadLock);
end;

end.<|MERGE_RESOLUTION|>--- conflicted
+++ resolved
@@ -41,19 +41,9 @@
 var BestActions: TActions;
     CanUseAmmo: array [TAmmoType] of boolean;
     StopThinking: boolean;
-<<<<<<< HEAD
-{$IFDEF USE_SDLTHREADS} 
-    ThinkThread: PSDL_Thread = nil;
-{$ELSE}
-    ThinkThread: TThreadID;
-{$ENDIF}
-    hasThread: LongInt;
-    StartTicks: LongInt;
-=======
     StartTicks: Longword;
     ThinkThread: PSDL_Thread;
     ThreadLock: PSDL_Mutex;
->>>>>>> f8c42129
 
 procedure FreeActionsList;
 begin
@@ -337,13 +327,8 @@
                 break
                 end;
 
-<<<<<<< HEAD
-            // 'not CanGO' means we can't go straight, possible jumps are checked above
-            if (not CanGo) then
-=======
             // 'not CanGO' means we cannot go straight, possible jumps are checked above
             if not CanGo then
->>>>>>> f8c42129
                 break;
 
              inc(steps);
@@ -395,17 +380,8 @@
     switchImmediatelyAvailable: boolean;
     Actions: TActions;
 begin
-<<<<<<< HEAD
-InterlockedIncrement(hasThread);
-
-{$IFDEF AI_MAINTHREAD}
-StartTicks:= SDL_GetTicks();
-{$ELSE}
-=======
 dmgMod:= 0.01 * hwFloat2Float(cDamageModifier) * cDamagePercent;
->>>>>>> f8c42129
 StartTicks:= GameTicks;
-{$ENDIF}
 
 currHedgehogIndex:= CurrentTeam^.CurrHedgehog;
 itHedgehog:= currHedgehogIndex;
@@ -416,11 +392,7 @@
     switchCount:= HHHasAmmo(PGear(Me)^.Hedgehog^, amSwitch)
 else switchCount:= 0;
 
-<<<<<<< HEAD
-if (PGear(Me)^.State and gstAttacking) = 0 then
-=======
 if ((Me^.State and gstAttacked) = 0) or isInMultiShoot then
->>>>>>> f8c42129
     if Targets.Count > 0 then
         begin
         // iterate over current team hedgehogs
@@ -473,16 +445,9 @@
         end else SDL_Delay(100)
 else
     begin
-<<<<<<< HEAD
-    BackMe:= PGear(Me)^;
-    
-//{$IFNDEF AI_MAINTHREAD}
-    while (not StopThinking) and (BestActions.Count = 0) do
-=======
     BackMe:= Me^;
     i:= 12;
     while (not StopThinking) and (BestActions.Count = 0) and (i > 0) do
->>>>>>> f8c42129
         begin
 
 (*
@@ -497,17 +462,10 @@
         Actions.Pos:= 0;
         Actions.Score:= 0;
         Walk(@WalkMe, Actions);
-<<<<<<< HEAD
-{$IFNDEF AI_MAINTHREAD}
-        if (not StopThinking) then
-=======
         dec(i);
         if not StopThinking then
->>>>>>> f8c42129
             SDL_Delay(100)
-{$ENDIF}
         end
-//{$ENDIF}
     end;
 
 Me^.State:= Me^.State and (not gstHHThinking);
@@ -543,27 +501,11 @@
     exit
     end;
 
-<<<<<<< HEAD
-FillBonuses((Me^.State and gstAttacked) <> 0);
-AddFileLog('Enter Think Thread');
-
-{$IFDEF AI_MAINTHREAD}
-Think(Me);
-{$ELSE}
-{$IFDEF USE_SDLTHREADS}
-ThinkThread := SDL_CreateThread(@Think{$IFDEF SDL13}, nil{$ENDIF}, Me);
-{$ELSE}
-BeginThread(@Think, Me, ThinkThread);
-{$ENDIF}
-AddFileLog('Thread started');
-{$ENDIF}
-=======
 FillBonuses(((Me^.State and gstAttacked) <> 0) and (not isInMultiShoot));
 
 SDL_LockMutex(ThreadLock);
 ThinkThread:= SDL_CreateThread(@Think{$IFDEF SDL13}, 'think'{$ENDIF}, Me);
 SDL_UnlockMutex(ThreadLock);
->>>>>>> f8c42129
 end;
 
 {$IFDEF DEBUGAI}
@@ -615,14 +557,8 @@
 procedure initModule;
 begin
     StartTicks:= 0;
-<<<<<<< HEAD
-{$IFNDEF PAS2C}
-    ThinkThread:= ThinkThread;
-{$ENDIF}
-=======
     ThinkThread:= nil;
     ThreadLock:= SDL_CreateMutex();
->>>>>>> f8c42129
 end;
 
 procedure freeModule;
