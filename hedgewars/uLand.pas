(*
 * Hedgewars, a free turn based strategy game
 * Copyright (c) 2004-2013 Andrey Korotaev <unC0Rr@gmail.com>
 *
 * This program is free software; you can redistribute it and/or modify
 * it under the terms of the GNU General Public License as published by
 * the Free Software Foundation; version 2 of the License
 *
 * This program is distributed in the hope that it will be useful,
 * but WITHOUT ANY WARRANTY; without even the implied warranty of
 * MERCHANTABILITY or FITNESS FOR A PARTICULAR PURPOSE.  See the
 * GNU General Public License for more details.
 *
 * You should have received a copy of the GNU General Public License
 * along with this program; if not, write to the Free Software
 * Foundation, Inc., 59 Temple Place - Suite 330, Boston, MA 02111-1307, USA
 *)

{$INCLUDE "options.inc"}

unit uLand;
interface
uses SDLh, uLandTemplates, uFloat, uConsts, GLunit, uTypes, uAILandMarks;

procedure initModule;
procedure freeModule;
procedure DrawBottomBorder;
procedure GenMap;
procedure GenPreview(out Preview: TPreview);

implementation
uses uConsole, uStore, uRandom, uLandObjects, uIO, uLandTexture, SysUtils,
     uVariables, uUtils, uCommands, adler32, uDebug, uLandPainted, uTextures,
     uLandGenMaze, uLandOutline, uPhysFSLayer;

var digest: shortstring;

procedure ResizeLand(width, height: LongWord);
var potW, potH: LongInt;
begin
potW:= toPowerOf2(width);
potH:= toPowerOf2(height);
if (potW <> LAND_WIDTH) or (potH <> LAND_HEIGHT) then
    begin
    LAND_WIDTH:= potW;
    LAND_HEIGHT:= potH;
    LAND_WIDTH_MASK:= not(LAND_WIDTH-1);
    LAND_HEIGHT_MASK:= not(LAND_HEIGHT-1);
    cWaterLine:= LAND_HEIGHT;
    if (cReducedQuality and rqBlurryLand) = 0 then
        SetLength(LandPixels, LAND_HEIGHT, LAND_WIDTH)
    else
        SetLength(LandPixels, LAND_HEIGHT div 2, LAND_WIDTH div 2);

    SetLength(Land, LAND_HEIGHT, LAND_WIDTH);
    SetLength(LandDirty, (LAND_HEIGHT div 32), (LAND_WIDTH div 32));
    // 0.5 is already approaching on unplayable
    if (width div 4096 >= 2) or (height div 2048 >= 2) then cMaxZoomLevel:= 0.5;
    cMinMaxZoomLevelDelta:= cMaxZoomLevel - cMinZoomLevel
    end;
end;

procedure ColorizeLand(Surface: PSDL_Surface);
var tmpsurf: PSDL_Surface;
    r, rr: TSDL_Rect;
    x, yd, yu: LongInt;
begin
    tmpsurf:= LoadDataImage(ptCurrTheme, 'LandTex', ifCritical or ifIgnoreCaps);
    r.y:= 0;
    while r.y < LAND_HEIGHT do
    begin
        r.x:= 0;
        while r.x < LAND_WIDTH do
        begin
            SDL_UpperBlit(tmpsurf, nil, Surface, @r);
            inc(r.x, tmpsurf^.w)
        end;
        inc(r.y, tmpsurf^.h)
    end;
    SDL_FreeSurface(tmpsurf);

    // freed in freeModule() below
    LandBackSurface:= LoadDataImage(ptCurrTheme, 'LandBackTex', ifIgnoreCaps or ifTransparent);
    if (LandBackSurface <> nil) and GrayScale then Surface2GrayScale(LandBackSurface);

    tmpsurf:= LoadDataImage(ptCurrTheme, 'Border', ifCritical or ifIgnoreCaps or ifTransparent);
    for x:= 0 to LAND_WIDTH - 1 do
    begin
        yd:= LAND_HEIGHT - 1;
        repeat
            while (yd > 0) and (Land[yd, x] =  0) do dec(yd);

            if (yd < 0) then
                yd:= 0;

            while (yd < LAND_HEIGHT) and (Land[yd, x] <> 0) do
                inc(yd);
            dec(yd);
            yu:= yd;

            while (yu > 0  ) and (Land[yu, x] <> 0) do dec(yu);
            while (yu < yd ) and (Land[yu, x] =  0) do inc(yu);

            if (yd < LAND_HEIGHT - 1) and ((yd - yu) >= 16) then
                begin
                rr.x:= x;
                rr.y:= yd - 15;
                r.x:= x mod tmpsurf^.w;
                r.y:= 16;
                r.w:= 1;
                r.h:= 16;
                SDL_UpperBlit(tmpsurf, @r, Surface, @rr);
                end;
            if (yu > 0) then
                begin
                rr.x:= x;
                rr.y:= yu;
                r.x:= x mod tmpsurf^.w;
                r.y:= 0;
                r.w:= 1;
                r.h:= Min(16, yd - yu + 1);
                SDL_UpperBlit(tmpsurf, @r, Surface, @rr);
                end;
            yd:= yu - 1;
        until yd < 0;
    end;
    SDL_FreeSurface(tmpsurf);
end;

procedure SetPoints(var Template: TEdgeTemplate; var pa: TPixAr; fps: PPointArray);
var i: LongInt;
begin
with Template do
    begin
    pa.Count:= BasePointsCount;
    for i:= 0 to pred(pa.Count) do
        begin
        pa.ar[i].x:= BasePoints^[i].x + LongInt(GetRandom(BasePoints^[i].w));
        if pa.ar[i].x <> NTPX then
           pa.ar[i].x:= pa.ar[i].x + ((LAND_WIDTH - Template.TemplateWidth) div 2);
        pa.ar[i].y:= BasePoints^[i].y + LongInt(GetRandom(BasePoints^[i].h)) + LAND_HEIGHT - LongInt(Template.TemplateHeight)
        end;

    if canMirror then
        if getrandom(2) = 0 then
            begin
            for i:= 0 to pred(BasePointsCount) do
               if pa.ar[i].x <> NTPX then
                   pa.ar[i].x:= LAND_WIDTH - 1 - pa.ar[i].x;
            for i:= 0 to pred(FillPointsCount) do
                fps^[i].x:= LAND_WIDTH - 1 - fps^[i].x;
            end;

(*  Experiment in making this option more useful
     if ((not isNegative) and (cTemplateFilter = 4)) or
        (canFlip and (getrandom(2) = 0)) then
           begin
           for i:= 0 to pred(BasePointsCount) do
               begin
               pa.ar[i].y:= LAND_HEIGHT - 1 - pa.ar[i].y + (LAND_HEIGHT - TemplateHeight) * 2;
               if pa.ar[i].y > LAND_HEIGHT - 1 then
                   pa.ar[i].y:= LAND_HEIGHT - 1;
               end;
           for i:= 0 to pred(FillPointsCount) do
               begin
               FillPoints^[i].y:= LAND_HEIGHT - 1 - FillPoints^[i].y + (LAND_HEIGHT - TemplateHeight) * 2;
               if FillPoints^[i].y > LAND_HEIGHT - 1 then
                   FillPoints^[i].y:= LAND_HEIGHT - 1;
               end;
           end;
     end
*)
// template recycling.  Pull these off the floor a bit
    if (not isNegative) and (cTemplateFilter = 4) then
        begin
        for i:= 0 to pred(BasePointsCount) do
            begin
            dec(pa.ar[i].y, 100);
            if pa.ar[i].y < 0 then
                pa.ar[i].y:= 0;
            end;
        for i:= 0 to pred(FillPointsCount) do
            begin
            dec(fps^[i].y, 100);
            if fps^[i].y < 0 then
                fps^[i].y:= 0;
            end;
        end;

    if (canFlip and (getrandom(2) = 0)) then
        begin
        for i:= 0 to pred(BasePointsCount) do
            pa.ar[i].y:= LAND_HEIGHT - 1 - pa.ar[i].y;
        for i:= 0 to pred(FillPointsCount) do
            fps^[i].y:= LAND_HEIGHT - 1 - fps^[i].y;
        end;
    end
end;


procedure GenBlank(var Template: TEdgeTemplate);
var pa: TPixAr;
    i: Longword;
    y, x: Longword;
    fps: TPointArray;
begin
    fps:=Template.FillPoints^;
    ResizeLand(Template.TemplateWidth, Template.TemplateHeight);
    for y:= 0 to LAND_HEIGHT - 1 do
        for x:= 0 to LAND_WIDTH - 1 do
            Land[y, x]:= lfBasic;
    {$HINTS OFF}
    SetPoints(Template, pa, @fps);
    {$HINTS ON}
    for i:= 1 to Template.BezierizeCount do
        begin
        BezierizeEdge(pa, _0_5);
        RandomizePoints(pa);
        RandomizePoints(pa)
        end;
    for i:= 1 to Template.RandPassesCount do
        RandomizePoints(pa);
    BezierizeEdge(pa, _0_1);


    DrawEdge(pa, 0);

    with Template do
        for i:= 0 to pred(FillPointsCount) do
            with fps[i] do
                FillLand(x, y);

    DrawEdge(pa, lfBasic);

    MaxHedgehogs:= Template.MaxHedgehogs;
    hasGirders:= Template.hasGirders;
    playHeight:= Template.TemplateHeight;
    playWidth:= Template.TemplateWidth;
    leftX:= ((LAND_WIDTH - playWidth) div 2);
    rightX:= (playWidth + ((LAND_WIDTH - playWidth) div 2)) - 1;
    topY:= LAND_HEIGHT - playHeight;


    // HACK: force to only cavern even if a cavern map is invertable if cTemplateFilter = 4 ?
    if (cTemplateFilter = 4)
    or (Template.canInvert and (getrandom(2) = 0))
    or (not Template.canInvert and Template.isNegative) then
        begin
        hasBorder:= true;
        for y:= 0 to LAND_HEIGHT - 1 do
            for x:= 0 to LAND_WIDTH - 1 do
                if (y < topY) or (x < leftX) or (x > rightX) then
                    Land[y, x]:= 0
                else
                    begin
                    if Land[y, x] = 0 then
                        Land[y, x]:= lfBasic
                    else if Land[y, x] = lfBasic then
                        Land[y, x]:= 0;
                    end;
        end;
end;

procedure GenDrawnMap;
begin
    ResizeLand(4096, 2048);
    uLandPainted.Draw;

    MaxHedgehogs:= 48;
    hasGirders:= true;
    playHeight:= 2048;
    playWidth:= 4096;
    leftX:= ((LAND_WIDTH - playWidth) div 2);
    rightX:= (playWidth + ((LAND_WIDTH - playWidth) div 2)) - 1;
    topY:= LAND_HEIGHT - playHeight;
end;

function SelectTemplate: LongInt;
begin
    if (cReducedQuality and rqLowRes) <> 0 then
        SelectTemplate:= SmallTemplates[getrandom(Succ(High(SmallTemplates)))]
    else
        case cTemplateFilter of
        0: SelectTemplate:= getrandom(Succ(High(EdgeTemplates)));
        1: SelectTemplate:= SmallTemplates[getrandom(Succ(High(SmallTemplates)))];
        2: SelectTemplate:= MediumTemplates[getrandom(Succ(High(MediumTemplates)))];
        3: SelectTemplate:= LargeTemplates[getrandom(Succ(High(LargeTemplates)))];
        4: SelectTemplate:= CavernTemplates[getrandom(Succ(High(CavernTemplates)))];
        5: SelectTemplate:= WackyTemplates[getrandom(Succ(High(WackyTemplates)))];
// For lua only!
        6: begin
           SelectTemplate:= min(LuaTemplateNumber,High(EdgeTemplates));
           GetRandom(2) // burn 1
           end;
    end;

    WriteLnToConsole('Selected template #'+inttostr(SelectTemplate)+' using filter #'+inttostr(cTemplateFilter));
end;

procedure LandSurface2LandPixels(Surface: PSDL_Surface);
var x, y: LongInt;
    p: PLongwordArray;
begin
TryDo(Surface <> nil, 'Assert (LandSurface <> nil) failed', true);

if SDL_MustLock(Surface) then
    SDLTry(SDL_LockSurface(Surface) >= 0, true);

p:= Surface^.pixels;
for y:= 0 to LAND_HEIGHT - 1 do
    begin
    for x:= 0 to LAND_WIDTH - 1 do
    if Land[y, x] <> 0 then
        if (cReducedQuality and rqBlurryLand) = 0 then
            LandPixels[y, x]:= p^[x] or AMask
        else
            LandPixels[y div 2, x div 2]:= p^[x] or AMask;

    p:= @(p^[Surface^.pitch div 4]);
    end;

if SDL_MustLock(Surface) then
    SDL_UnlockSurface(Surface);
end;


procedure GenLandSurface;
var tmpsurf: PSDL_Surface;
    x,y: Longword;
begin
    AddProgress();

    tmpsurf:= SDL_CreateRGBSurface(SDL_SWSURFACE, LAND_WIDTH, LAND_HEIGHT, 32, RMask, GMask, BMask, 0);

    TryDo(tmpsurf <> nil, 'Error creating pre-land surface', true);
    ColorizeLand(tmpsurf);
    AddOnLandObjects(tmpsurf);

    LandSurface2LandPixels(tmpsurf);
    SDL_FreeSurface(tmpsurf);
    for x:= leftX+2 to rightX-2 do
        for y:= topY+2 to LAND_HEIGHT-3 do
            if (Land[y, x] = 0) and
               (((Land[y, x-1] = lfBasic) and ((Land[y+1,x] = lfBasic)) or (Land[y-1,x] = lfBasic)) or
               ((Land[y, x+1] = lfBasic) and ((Land[y-1,x] = lfBasic) or (Land[y+1,x] = lfBasic)))) then
            begin
                if (cReducedQuality and rqBlurryLand) = 0 then
                    begin
                    if (Land[y, x-1] = lfBasic) and (LandPixels[y, x-1] and AMask <> 0) then
                        LandPixels[y, x]:= LandPixels[y, x-1]

                    else if (Land[y, x+1] = lfBasic) and (LandPixels[y, x+1] and AMask <> 0) then
                        LandPixels[y, x]:= LandPixels[y, x+1]

                    else if (Land[y-1, x] = lfBasic) and (LandPixels[y-1, x] and AMask <> 0) then
                        LandPixels[y, x]:= LandPixels[y-1, x]

                    else if (Land[y+1, x] = lfBasic) and (LandPixels[y+1, x] and AMask <> 0) then
                        LandPixels[y, x]:= LandPixels[y+1, x];

                    if (((LandPixels[y,x] and AMask) shr AShift) > 10) then
                        LandPixels[y,x]:= (LandPixels[y,x] and (not AMask)) or (128 shl AShift)
                    end;
                Land[y,x]:= lfObject
            end
            else if (Land[y, x] = 0) and
                    (((Land[y, x-1] = lfBasic) and (Land[y+1,x-1] = lfBasic) and (Land[y+2,x] = lfBasic)) or
                    ((Land[y, x-1] = lfBasic) and (Land[y-1,x-1] = lfBasic) and (Land[y-2,x] = lfBasic)) or
                    ((Land[y, x+1] = lfBasic) and (Land[y+1,x+1] = lfBasic) and (Land[y+2,x] = lfBasic)) or
                    ((Land[y, x+1] = lfBasic) and (Land[y-1,x+1] = lfBasic) and (Land[y-2,x] = lfBasic)) or
                    ((Land[y+1, x] = lfBasic) and (Land[y+1,x+1] = lfBasic) and (Land[y,x+2] = lfBasic)) or
                    ((Land[y-1, x] = lfBasic) and (Land[y-1,x+1] = lfBasic) and (Land[y,x+2] = lfBasic)) or
                    ((Land[y+1, x] = lfBasic) and (Land[y+1,x-1] = lfBasic) and (Land[y,x-2] = lfBasic)) or
                    ((Land[y-1, x] = lfBasic) and (Land[y-1,x-1] = lfBasic) and (Land[y,x-2] = lfBasic))) then

                begin

                if (cReducedQuality and rqBlurryLand) = 0 then

                    begin

                    if (Land[y, x-1] = lfBasic) and (LandPixels[y,x-1] and AMask <> 0) then
                        LandPixels[y, x]:= LandPixels[y, x-1]

                    else if (Land[y, x+1] = lfBasic) and (LandPixels[y,x+1] and AMask <> 0) then
                        LandPixels[y, x]:= LandPixels[y, x+1]

                    else if (Land[y+1, x] = lfBasic) and (LandPixels[y+1,x] and AMask <> 0) then
                        LandPixels[y, x]:= LandPixels[y+1, x]

                    else if (Land[y-1, x] = lfBasic) and (LandPixels[y-1,x] and AMask <> 0) then
                        LandPixels[y, x]:= LandPixels[y-1, x];

                    if (((LandPixels[y,x] and AMask) shr AShift) > 10) then
                        LandPixels[y,x]:= (LandPixels[y,x] and (not AMask)) or (64 shl AShift)
                    end;
                Land[y,x]:= lfObject
            end;

    AddProgress();
end;

procedure MakeFortsMap;
var tmpsurf: PSDL_Surface;
begin
ResizeLand(4096,2048);
MaxHedgehogs:= 32;
// For now, defining a fort is playable area as 3072x1200 - there are no tall forts.  The extra height is to avoid triggering border with current code, also if user turns on a border, it will give a bit more maneuvering room.
playHeight:= 1200;
playWidth:= 2560;
leftX:= (LAND_WIDTH - playWidth) div 2;
rightX:= ((playWidth + (LAND_WIDTH - playWidth) div 2) - 1);
topY:= LAND_HEIGHT - playHeight;

WriteLnToConsole('Generating forts land...');

tmpsurf:= LoadDataImage(ptForts, ClansArray[0]^.Teams[0]^.FortName + 'L', ifAlpha or ifCritical or ifTransparent or ifIgnoreCaps);
BlitImageAndGenerateCollisionInfo(leftX+150, LAND_HEIGHT - tmpsurf^.h, tmpsurf^.w, tmpsurf);
SDL_FreeSurface(tmpsurf);

tmpsurf:= LoadDataImage(ptForts, ClansArray[1]^.Teams[0]^.FortName + 'R', ifAlpha or ifCritical or ifTransparent or ifIgnoreCaps);
BlitImageAndGenerateCollisionInfo(rightX - 150 - tmpsurf^.w, LAND_HEIGHT - tmpsurf^.h, tmpsurf^.w, tmpsurf);
SDL_FreeSurface(tmpsurf);
end;

procedure LoadMapConfig;
var f: PFSFile;
    s: shortstring;
begin
s:= cPathz[ptMapCurrent] + '/map.cfg';

WriteLnToConsole('Fetching map HH limit');

f:= pfsOpenRead(s);
if f <> nil then
    begin
    pfsReadLn(f, s);
    if not pfsEof(f) then
        begin
        pfsReadLn(f, s);
        val(s, MaxHedgehogs)
        end;

    pfsClose(f)
    end;

if (MaxHedgehogs = 0) then
    MaxHedgehogs:= 18;
end;

// Loads Land[] from an image, allowing overriding standard collision
procedure LoadMask;
var tmpsurf: PSDL_Surface;
    p: PLongwordArray;
    x, y, cpX, cpY: Longword;
    mapName: shortstring;
begin
tmpsurf:= LoadDataImage(ptMapCurrent, 'mask', ifAlpha or ifTransparent or ifIgnoreCaps);
if tmpsurf = nil then
    begin
    mapName:= ExtractFileName(cPathz[ptMapCurrent]);
    tmpsurf:= LoadDataImage(ptMissionMaps, mapName + '/mask', ifAlpha or ifTransparent or ifIgnoreCaps);
    end;


if (tmpsurf <> nil) and (tmpsurf^.format^.BytesPerPixel = 4) then
    begin
    if LAND_WIDTH = 0 then
        begin
        LoadMapConfig;
        ResizeLand(tmpsurf^.w, tmpsurf^.h);
        playHeight:= tmpsurf^.h;
        playWidth:= tmpsurf^.w;
        leftX:= (LAND_WIDTH - playWidth) div 2;
        rightX:= (playWidth + ((LAND_WIDTH - playWidth) div 2)) - 1;
        topY:= LAND_HEIGHT - playHeight;
        end;
    disableLandBack:= true;

    cpX:= (LAND_WIDTH - tmpsurf^.w) div 2;
    cpY:= LAND_HEIGHT - tmpsurf^.h;
    if SDL_MustLock(tmpsurf) then
        SDLTry(SDL_LockSurface(tmpsurf) >= 0, true);

        p:= tmpsurf^.pixels;
        for y:= 0 to Pred(tmpsurf^.h) do
            begin
<<<<<<< HEAD
                // this an if instead of masking colours to avoid confusing map creators
                if ((AMask and p^[x]) = 0) then
                    Land[cpY + y, cpX + x]:= 0
                else if p^[x] = $FFFFFFFF then                  // white
                    Land[cpY + y, cpX + x]:= lfObject
                else if p^[x] = AMask then                      // black
                    begin
                    Land[cpY + y, cpX + x]:= lfBasic;
                    disableLandBack:= false
                    end
                else if p^[x] = (AMask or RMask) then           // red
                    Land[cpY + y, cpX + x]:= lfIndestructible
                else if p^[x] = (AMask or BMask) then           // blue
                    Land[cpY + y, cpX + x]:= lfObject or lfIce
                else if p^[x] = (AMask or GMask) then           // green
                    Land[cpY + y, cpX + x]:= lfObject or lfBouncy
            end;
=======
            for x:= 0 to Pred(tmpsurf^.w) do
                SetLand(Land[cpY + y, cpX + x], p^[x]);
>>>>>>> 94b15e6f
            p:= @(p^[tmpsurf^.pitch div 4]);
            end;

    if SDL_MustLock(tmpsurf) then
        SDL_UnlockSurface(tmpsurf);
    if not disableLandBack then
        begin
        // freed in freeModule() below
        LandBackSurface:= LoadDataImage(ptCurrTheme, 'LandBackTex', ifIgnoreCaps or ifTransparent);
        if (LandBackSurface <> nil) and GrayScale then
            Surface2GrayScale(LandBackSurface)
        end;
end;
if (tmpsurf <> nil) then
    SDL_FreeSurface(tmpsurf);
tmpsurf:= nil;
end;

procedure LoadMap;
var tmpsurf: PSDL_Surface;
    mapName: shortstring = '';
begin
WriteLnToConsole('Loading land from file...');
AddProgress;
tmpsurf:= LoadDataImage(ptMapCurrent, 'map', ifAlpha or ifTransparent or ifIgnoreCaps);
if tmpsurf = nil then
    begin
    mapName:= ExtractFileName(cPathz[ptMapCurrent]);
    tmpsurf:= LoadDataImage(ptMissionMaps, mapName + '/map', ifAlpha or ifCritical or ifTransparent or ifIgnoreCaps);
    end;
// (bare) Sanity check. Considering possible LongInt comparisons as well as just how much system memoery it would take
TryDo((tmpsurf^.w < $40000000) and (tmpsurf^.h < $40000000) and (tmpsurf^.w * tmpsurf^.h < 6*1024*1024*1024), 'Map dimensions too big!', true);

ResizeLand(tmpsurf^.w, tmpsurf^.h);
LoadMapConfig;

playHeight:= tmpsurf^.h;
playWidth:= tmpsurf^.w;
leftX:= (LAND_WIDTH - playWidth) div 2;
rightX:= (playWidth + ((LAND_WIDTH - playWidth) div 2)) - 1;
topY:= LAND_HEIGHT - playHeight;

TryDo(tmpsurf^.format^.BytesPerPixel = 4, 'Map should be 32bit', true);

BlitImageAndGenerateCollisionInfo(
    (LAND_WIDTH - tmpsurf^.w) div 2,
    LAND_HEIGHT - tmpsurf^.h,
    tmpsurf^.w,
    tmpsurf);

SDL_FreeSurface(tmpsurf);

LoadMask;

end;

procedure DrawBottomBorder; // broken out from other borders for doing a floor-only map, or possibly updating bottom during SD
var x, w, c: Longword;
begin
for w:= 0 to 23 do
    for x:= leftX to rightX do
        begin
        Land[Longword(cWaterLine) - 1 - w, x]:= lfIndestructible;
        if (x + w) mod 32 < 16 then
            c:= AMask
        else
            c:= AMask or RMask or GMask; // FF00FFFF

        if (cReducedQuality and rqBlurryLand) = 0 then
            LandPixels[Longword(cWaterLine) - 1 - w, x]:= c
        else
            LandPixels[(Longword(cWaterLine) - 1 - w) div 2, x div 2]:= c
        end
end;

procedure GenMap;
var x, y, w, c: Longword;
    map, mask: shortstring;
    maskOnly: boolean;
begin
    hasBorder:= false;
    maskOnly:= false;

    LoadThemeConfig;

    // is this not needed any more? lets hope setlength sets also 0s
    //if ((GameFlags and gfForts) <> 0) or (Pathz[ptMapCurrent] <> '') then
    //    FillChar(Land,SizeOf(TCollisionArray),0);*)

    if (GameFlags and gfForts) = 0 then
        if cPathz[ptMapCurrent] <> '' then
            begin
            map:= cPathz[ptMapCurrent] + '/map.png';
            mask:= cPathz[ptMapCurrent] + '/mask.png';
            if (not(pfsExists(map)) and pfsExists(mask)) then
                begin
                maskOnly:= true;
                LoadMask;
                GenLandSurface
                end
            else LoadMap;
            end
        else
            begin
            WriteLnToConsole('Generating land...');
            case cMapGen of
                0: GenBlank(EdgeTemplates[SelectTemplate]);
                1: begin ResizeLand(4096,2048); GenMaze; end;
                2: GenDrawnMap;
            else
                OutError('Unknown mapgen', true);
            end;
            GenLandSurface
            end
    else
        MakeFortsMap;

    AddProgress;
// check for land near top
c:= 0;
if (GameFlags and gfBorder) <> 0 then
    hasBorder:= true
else
    for y:= topY to topY + 5 do
        for x:= leftX to rightX do
            if Land[y, x] <> 0 then
                begin
                inc(c);
                if c > LongWord((LAND_WIDTH div 2)) then // avoid accidental triggering
                    begin
                    hasBorder:= true;
                    break;
                    end;
                end;

if hasBorder then
    begin
    for y:= 0 to LAND_HEIGHT - 1 do
        for x:= 0 to LAND_WIDTH - 1 do
            if (y < topY) or (x < leftX) or (x > rightX) then
                Land[y, x]:= lfIndestructible;
    // experiment hardcoding cave
    // also try basing cave dimensions on map/template dimensions, if they exist
    for w:= 0 to 5 do // width of 3 allowed hogs to be knocked through with grenade
        begin
        for y:= topY to LAND_HEIGHT - 1 do
                begin
                Land[y, leftX + w]:= lfIndestructible;
                Land[y, rightX - w]:= lfIndestructible;
                if (y + w) mod 32 < 16 then
                    c:= AMask
                else
                    c:= AMask or RMask or GMask; // FF00FFFF

                if (cReducedQuality and rqBlurryLand) = 0 then
                    begin
                    LandPixels[y, leftX + w]:= c;
                    LandPixels[y, rightX - w]:= c;
                    end
                else
                    begin
                    LandPixels[y div 2, (leftX + w) div 2]:= c;
                    LandPixels[y div 2, (rightX - w) div 2]:= c;
                    end;
                end;

        for x:= leftX to rightX do
            begin
            Land[topY + w, x]:= lfIndestructible;
            if (x + w) mod 32 < 16 then
                c:= AMask
            else
                c:= AMask or RMask or GMask; // FF00FFFF

            if (cReducedQuality and rqBlurryLand) = 0 then
                LandPixels[topY + w, x]:= c
            else
                LandPixels[(topY + w) div 2, x div 2]:= c;
            end;
        end;
    end;

if (GameFlags and gfBottomBorder) <> 0 then
    DrawBottomBorder;

if (GameFlags and gfDisableGirders) <> 0 then
    hasGirders:= false;

if (GameFlags and gfForts = 0) and (maskOnly or (cPathz[ptMapCurrent] = '')) then
    AddObjects

else
    AddProgress();

FreeLandObjects;

if GrayScale then
    begin
    if (cReducedQuality and rqBlurryLand) = 0 then
        for x:= leftX to rightX do
            for y:= topY to LAND_HEIGHT-1 do
                begin
                w:= LandPixels[y,x];
                w:= round(((w shr RShift and $FF) * RGB_LUMINANCE_RED +
                      (w shr BShift and $FF) * RGB_LUMINANCE_GREEN +
                      (w shr GShift and $FF) * RGB_LUMINANCE_BLUE));
                if w > 255 then
                    w:= 255;
                w:= (w and $FF shl RShift) or (w and $FF shl BShift) or (w and $FF shl GShift) or (LandPixels[y,x] and AMask);
                LandPixels[y,x]:= w or (LandPixels[y, x] and AMask)
                end
    else
        for x:= leftX div 2 to rightX div 2 do
            for y:= topY div 2 to LAND_HEIGHT-1 div 2 do
                begin
                w:= LandPixels[y div 2,x div 2];
                w:= ((w shr RShift and $FF) +  (w shr BShift and $FF) + (w shr GShift and $FF)) div 3;
                if w > 255 then
                    w:= 255;
                w:= (w and $FF shl RShift) or (w and $FF shl BShift) or (w and $FF shl GShift) or (LandPixels[y div 2,x div 2] and AMask);
                LandPixels[y,x]:= w or (LandPixels[y div 2, x div 2] and AMask)
                end
    end;
end;

procedure GenPreview(out Preview: TPreview);
var rh, rw, ox, oy, x, y, xx, yy, t, bit, cbit, lh, lw: LongInt;
begin
    WriteLnToConsole('Generating preview...');
    case cMapGen of
        0: GenBlank(EdgeTemplates[SelectTemplate]);
        1: begin ResizeLand(4096,2048); GenMaze; end;
        2: GenDrawnMap;
    else
        OutError('Unknown mapgen', true);
    end;

    // strict scaling needed here since preview assumes a rectangle
    rh:= max(LAND_HEIGHT,2048);
    rw:= max(LAND_WIDTH,4096);
    ox:= 0;
    if rw < rh*2 then
        begin
        rw:= rh*2;
        end;
    if rh < rw div 2 then rh:= rw * 2;

    ox:= (rw-LAND_WIDTH) div 2;
    oy:= rh-LAND_HEIGHT;

    lh:= rh div 128;
    lw:= rw div 32;
    for y:= 0 to 127 do
        for x:= 0 to 31 do
        begin
            Preview[y, x]:= 0;
            for bit:= 0 to 7 do
            begin
                t:= 0;
                cbit:= bit * 8;
                for yy:= y * lh to y * lh + 7 do
                    for xx:= x * lw + cbit to x * lw + cbit + 7 do
                        if ((yy-oy) and LAND_HEIGHT_MASK = 0) and ((xx-ox) and LAND_WIDTH_MASK = 0)
                           and (Land[yy-oy, xx-ox] <> 0) then
                            inc(t);
                if t > 8 then
                    Preview[y, x]:= Preview[y, x] or ($80 shr bit);
            end;
        end;
end;


procedure chLandCheck(var s: shortstring);
begin
    AddFileLog('CheckLandDigest: ' + s + ' digest : ' + digest);
    if digest = '' then
        digest:= s
    else
        TryDo(s = digest, 'Different maps generated, sorry', true);
end;

procedure chSendLandDigest(var s: shortstring);
var adler, i: LongInt;
begin
    adler:= 1;
     for i:= 0 to LAND_HEIGHT-1 do
       begin
        adler:= Adler32Update(adler, @Land[i,0], LAND_WIDTH);
       end;
    s:= 'M' + IntToStr(adler) + cScriptName;

    chLandCheck(s);
    SendIPCRaw(@s[0], Length(s) + 1)
end;

procedure initModule;
begin
    RegisterVariable('landcheck', @chLandCheck, false);
    RegisterVariable('sendlanddigest', @chSendLandDigest, false);

    LandBackSurface:= nil;
    digest:= '';
    LAND_WIDTH:= 0;
    LAND_HEIGHT:= 0;
(*
    if (cReducedQuality and rqBlurryLand) = 0 then
        SetLength(LandPixels, LAND_HEIGHT, LAND_WIDTH)
    else
        SetLength(LandPixels, LAND_HEIGHT div 2, LAND_WIDTH div 2);

    SetLength(Land, LAND_HEIGHT, LAND_WIDTH);
    SetLength(LandDirty, (LAND_HEIGHT div 32), (LAND_WIDTH div 32));
*)
end;

procedure freeModule;
begin
    SetLength(Land, 0, 0);
    SetLength(LandPixels, 0, 0);
    SetLength(LandDirty, 0, 0);
end;

end.<|MERGE_RESOLUTION|>--- conflicted
+++ resolved
@@ -485,28 +485,8 @@
         p:= tmpsurf^.pixels;
         for y:= 0 to Pred(tmpsurf^.h) do
             begin
-<<<<<<< HEAD
-                // this an if instead of masking colours to avoid confusing map creators
-                if ((AMask and p^[x]) = 0) then
-                    Land[cpY + y, cpX + x]:= 0
-                else if p^[x] = $FFFFFFFF then                  // white
-                    Land[cpY + y, cpX + x]:= lfObject
-                else if p^[x] = AMask then                      // black
-                    begin
-                    Land[cpY + y, cpX + x]:= lfBasic;
-                    disableLandBack:= false
-                    end
-                else if p^[x] = (AMask or RMask) then           // red
-                    Land[cpY + y, cpX + x]:= lfIndestructible
-                else if p^[x] = (AMask or BMask) then           // blue
-                    Land[cpY + y, cpX + x]:= lfObject or lfIce
-                else if p^[x] = (AMask or GMask) then           // green
-                    Land[cpY + y, cpX + x]:= lfObject or lfBouncy
-            end;
-=======
             for x:= 0 to Pred(tmpsurf^.w) do
                 SetLand(Land[cpY + y, cpX + x], p^[x]);
->>>>>>> 94b15e6f
             p:= @(p^[tmpsurf^.pitch div 4]);
             end;
 
