(*
 * Hedgewars, a free turn based strategy game
 * Copyright (c) 2004-2011 Andrey Korotaev <unC0Rr@gmail.com>
 *
 * This program is free software; you can redistribute it and/or modify
 * it under the terms of the GNU General Public License as published by
 * the Free Software Foundation; version 2 of the License
 *
 * This program is distributed in the hope that it will be useful,
 * but WITHOUT ANY WARRANTY; without even the implied warranty of
 * MERCHANTABILITY or FITNESS FOR A PARTICULAR PURPOSE.  See the
 * GNU General Public License for more details.
 *
 * You should have received a copy of the GNU General Public License
 * along with this program; if not, write to the Free Software
 * Foundation, Inc., 59 Temple Place - Suite 330, Boston, MA 02111-1307, USA
 *)

{$INCLUDE "options.inc"}

unit uLand;
interface
uses SDLh, uLandTemplates, uFloat, uConsts, GLunit, uTypes;

type direction = record x, y: LongInt; end;
const DIR_N: direction = (x: 0; y: -1);
    DIR_E: direction = (x: 1; y: 0);
    DIR_S: direction = (x: 0; y: 1);
    DIR_W: direction = (x: -1; y: 0);

procedure initModule;
procedure freeModule;
procedure DrawBottomBorder;
procedure GenMap;
function  GenPreview: TPreview;

implementation
uses uConsole, uStore, uRandom, uLandObjects, uIO, uLandTexture, sysutils,
     uVariables, uUtils, uCommands, Adler32, uDebug, uLandPainted;

operator=(const a, b: direction) c: Boolean;
begin
    c := (a.x = b.x) and (a.y = b.y);
end;

type TPixAr = record
              Count: Longword;
              ar: array[0..Pred(cMaxEdgePoints)] of TPoint;
              end;

procedure DrawLine(X1, Y1, X2, Y2: LongInt; Color: Longword);
var
  eX, eY, dX, dY: LongInt;
  i, sX, sY, x, y, d: LongInt;
begin
eX:= 0;
eY:= 0;
dX:= X2 - X1;
dY:= Y2 - Y1;

if (dX > 0) then sX:= 1
else
  if (dX < 0) then
     begin
     sX:= -1;
     dX:= -dX
     end else sX:= dX;

if (dY > 0) then sY:= 1
  else
  if (dY < 0) then
     begin
     sY:= -1;
     dY:= -dY
     end else sY:= dY;

if (dX > dY) then d:= dX
             else d:= dY;

x:= X1;
y:= Y1;

for i:= 0 to d do
    begin
    inc(eX, dX);
    inc(eY, dY);
    if (eX > d) then
       begin
       dec(eX, d);
       inc(x, sX);
       end;
    if (eY > d) then
       begin
       dec(eY, d);
       inc(y, sY);
       end;

    if ((x and LAND_WIDTH_MASK) = 0) and ((y and LAND_HEIGHT_MASK) = 0) then
       Land[y, x]:= Color;
    end
end;

procedure DrawEdge(var pa: TPixAr; Color: Longword);
var i: LongInt;
begin
i:= 0;
with pa do
while i < LongInt(Count) - 1 do
    if (ar[i + 1].X = NTPX) then inc(i, 2)
       else begin
       DrawLine(ar[i].x, ar[i].y, ar[i + 1].x, ar[i + 1].y, Color);
       inc(i)
       end
end;

procedure Vector(p1, p2, p3: TPoint; var Vx, Vy: hwFloat);
var d1, d2, d: hwFloat;
begin
Vx:= int2hwFloat(p1.X - p3.X);
Vy:= int2hwFloat(p1.Y - p3.Y);
d:= DistanceI(p2.X - p1.X, p2.Y - p1.Y);
d1:= DistanceI(p2.X - p3.X, p2.Y - p3.Y);
d2:= Distance(Vx, Vy);
if d1 < d then d:= d1;
if d2 < d then d:= d2;
d:= d * _1div3;
if d2.QWordValue = 0 then
   begin
   Vx:= _0;
   Vy:= _0
   end else
   begin
   d2:= _1 / d2;
   Vx:= Vx * d2;
   Vy:= Vy * d2;

   Vx:= Vx * d;
   Vy:= Vy * d
   end
end;

procedure AddLoopPoints(var pa, opa: TPixAr; StartI, EndI: LongInt; Delta: hwFloat);
var i, pi, ni: LongInt;
    NVx, NVy, PVx, PVy: hwFloat;
    x1, x2, y1, y2: LongInt;
    tsq, tcb, t, r1, r2, r3, cx1, cx2, cy1, cy2: hwFloat;
    X, Y: LongInt;
begin
pi:= EndI;
i:= StartI;
ni:= Succ(StartI);
{$HINTS OFF}
Vector(opa.ar[pi], opa.ar[i], opa.ar[ni], NVx, NVy);
{$HINTS ON}
repeat
    inc(pi);
    if pi > EndI then pi:= StartI;
    inc(i);
    if i > EndI then i:= StartI;
    inc(ni);
    if ni > EndI then ni:= StartI;
    PVx:= NVx;
    PVy:= NVy;
    Vector(opa.ar[pi], opa.ar[i], opa.ar[ni], NVx, NVy);

    x1:= opa.ar[pi].x;
    y1:= opa.ar[pi].y;
    x2:= opa.ar[i].x;
    y2:= opa.ar[i].y;
    cx1:= int2hwFloat(x1) - PVx;
    cy1:= int2hwFloat(y1) - PVy;
    cx2:= int2hwFloat(x2) + NVx;
    cy2:= int2hwFloat(y2) + NVy;
    t:= _0;
    while t.Round = 0 do
          begin
          tsq:= t * t;
          tcb:= tsq * t;
          r1:= (_1 - t*3 + tsq*3 - tcb);
          r2:= (     t*3 - tsq*6 + tcb*3);
          r3:= (           tsq*3 - tcb*3);
          X:= hwRound(r1 * x1 + r2 * cx1 + r3 * cx2 + tcb * x2);
          Y:= hwRound(r1 * y1 + r2 * cy1 + r3 * cy2 + tcb * y2);
          t:= t + Delta;
          pa.ar[pa.Count].x:= X;
          pa.ar[pa.Count].y:= Y;
          inc(pa.Count);
          TryDo(pa.Count <= cMaxEdgePoints, 'Edge points overflow', true)
          end;
until i = StartI;
pa.ar[pa.Count].x:= opa.ar[StartI].X;
pa.ar[pa.Count].y:= opa.ar[StartI].Y;
inc(pa.Count)
end;

procedure BezierizeEdge(var pa: TPixAr; Delta: hwFloat);
var i, StartLoop: LongInt;
    opa: TPixAr;
begin
opa:= pa;
pa.Count:= 0;
i:= 0;
StartLoop:= 0;
while i < LongInt(opa.Count) do
    if (opa.ar[i + 1].X = NTPX) then
       begin
       AddLoopPoints(pa, opa, StartLoop, i, Delta);
       inc(i, 2);
       StartLoop:= i;
       pa.ar[pa.Count].X:= NTPX;
       pa.ar[pa.Count].Y:= 0;
       inc(pa.Count);
       end else inc(i)
end;

procedure FillLand(x, y: LongInt);
var Stack: record
           Count: Longword;
           points: array[0..8192] of record
                                     xl, xr, y, dir: LongInt;
                                     end
           end;

    procedure Push(_xl, _xr, _y, _dir: LongInt);
    begin
    TryDo(Stack.Count <= 8192, 'FillLand: stack overflow', true);
    _y:= _y + _dir;
    if (_y < 0) or (_y >= LAND_HEIGHT) then exit;
    with Stack.points[Stack.Count] do
         begin
         xl:= _xl;
         xr:= _xr;
         y:= _y;
         dir:= _dir
         end;
    inc(Stack.Count)
    end;

    procedure Pop(var _xl, _xr, _y, _dir: LongInt);
    begin
    dec(Stack.Count);
    with Stack.points[Stack.Count] do
         begin
         _xl:= xl;
         _xr:= xr;
         _y:= y;
         _dir:= dir
         end
    end;

var xl, xr, dir: LongInt;
begin
Stack.Count:= 0;
xl:= x - 1;
xr:= x;
Push(xl, xr, y, -1);
Push(xl, xr, y,  1);
dir:= 0;
while Stack.Count > 0 do
      begin
      Pop(xl, xr, y, dir);
      while (xl > 0) and (Land[y, xl] <> 0) do dec(xl);
      while (xr < LAND_WIDTH - 1) and (Land[y, xr] <> 0) do inc(xr);
      while (xl < xr) do
            begin
            while (xl <= xr) and (Land[y, xl] = 0) do inc(xl);
            x:= xl;
            while (xl <= xr) and (Land[y, xl] <> 0) do
                  begin
                  Land[y, xl]:= 0;
                  inc(xl)
                  end;
            if x < xl then
               begin
               Push(x, Pred(xl), y, dir);
               Push(x, Pred(xl), y,-dir);
               end;
            end;
      end;
end;

procedure ColorizeLand(Surface: PSDL_Surface);
var tmpsurf: PSDL_Surface;
    r, rr: TSDL_Rect;
    x, yd, yu: LongInt;
begin
    tmpsurf:= LoadImage(UserPathz[ptCurrTheme] + '/LandTex', ifIgnoreCaps);
    if tmpsurf = nil then tmpsurf:= LoadImage(Pathz[ptCurrTheme] + '/LandTex', ifCritical or ifIgnoreCaps);
    r.y:= 0;
    while r.y < LAND_HEIGHT do
    begin
        r.x:= 0;
        while r.x < LAND_WIDTH do
        begin
            SDL_UpperBlit(tmpsurf, nil, Surface, @r);
            inc(r.x, tmpsurf^.w)
        end;
        inc(r.y, tmpsurf^.h)
    end;
    SDL_FreeSurface(tmpsurf);

    // freed in freeModule() below
    LandBackSurface:= LoadImage(UserPathz[ptCurrTheme] + '/LandBackTex', ifIgnoreCaps or ifTransparent);
    if LandBackSurface = nil then LandBackSurface:= LoadImage(Pathz[ptCurrTheme] + '/LandBackTex', ifIgnoreCaps or ifTransparent);

    tmpsurf:= LoadImage(UserPathz[ptCurrTheme] + '/Border', ifIgnoreCaps or ifTransparent);
    if tmpsurf = nil then tmpsurf:= LoadImage(Pathz[ptCurrTheme] + '/Border', ifCritical or ifIgnoreCaps or ifTransparent);
    for x:= 0 to LAND_WIDTH - 1 do
    begin
        yd:= LAND_HEIGHT - 1;
        repeat
            while (yd > 0) and (Land[yd, x] =  0) do dec(yd);

            if (yd < 0) then yd:= 0;

            while (yd < LAND_HEIGHT) and (Land[yd, x] <> 0) do inc(yd);
            dec(yd);
            yu:= yd;

            while (yu > 0  ) and (Land[yu, x] <> 0) do dec(yu);
            while (yu < yd ) and (Land[yu, x] =  0) do inc(yu);

            if (yd < LAND_HEIGHT - 1) and ((yd - yu) >= 16) then
            begin
                rr.x:= x;
                rr.y:= yd - 15;
                r.x:= x mod tmpsurf^.w;
                r.y:= 16;
                r.w:= 1;
                r.h:= 16;
                SDL_UpperBlit(tmpsurf, @r, Surface, @rr);
            end;
            if (yu > 0) then
            begin
                rr.x:= x;
                rr.y:= yu;
                r.x:= x mod tmpsurf^.w;
                r.y:= 0;
                r.w:= 1;
                r.h:= Min(16, yd - yu + 1);
                SDL_UpperBlit(tmpsurf, @r, Surface, @rr);
            end;
            yd:= yu - 1;
        until yd < 0;
    end;
    SDL_FreeSurface(tmpsurf);
end;

procedure SetPoints(var Template: TEdgeTemplate; var pa: TPixAr);
var i: LongInt;
begin
with Template do
     begin
     pa.Count:= BasePointsCount;
     for i:= 0 to pred(pa.Count) do
         begin
         pa.ar[i].x:= BasePoints^[i].x + LongInt(GetRandom(BasePoints^[i].w));
         if pa.ar[i].x <> NTPX then
            pa.ar[i].x:= pa.ar[i].x + ((LAND_WIDTH - Template.TemplateWidth) div 2);
         pa.ar[i].y:= BasePoints^[i].y + LongInt(GetRandom(BasePoints^[i].h)) + LAND_HEIGHT - LongInt(Template.TemplateHeight)
         end;

     if canMirror then
        if getrandom(2) = 0 then
           begin
           for i:= 0 to pred(BasePointsCount) do
             if pa.ar[i].x <> NTPX then
               pa.ar[i].x:= LAND_WIDTH - 1 - pa.ar[i].x;
           for i:= 0 to pred(FillPointsCount) do
               FillPoints^[i].x:= LAND_WIDTH - 1 - FillPoints^[i].x;
           end;

(*  Experiment in making this option more useful
     if ((not isNegative) and (cTemplateFilter = 4)) or
        (canFlip and (getrandom(2) = 0)) then
           begin
           for i:= 0 to pred(BasePointsCount) do
               begin
               pa.ar[i].y:= LAND_HEIGHT - 1 - pa.ar[i].y + (LAND_HEIGHT - TemplateHeight) * 2;
               if pa.ar[i].y > LAND_HEIGHT - 1 then
                   pa.ar[i].y:= LAND_HEIGHT - 1;
               end;
           for i:= 0 to pred(FillPointsCount) do
               begin
               FillPoints^[i].y:= LAND_HEIGHT - 1 - FillPoints^[i].y + (LAND_HEIGHT - TemplateHeight) * 2;
               if FillPoints^[i].y > LAND_HEIGHT - 1 then
                   FillPoints^[i].y:= LAND_HEIGHT - 1;
               end;
           end;
     end
*)
// template recycling.  Pull these off the floor a bit
     if (not isNegative) and (cTemplateFilter = 4) then
           begin
           for i:= 0 to pred(BasePointsCount) do
               begin
               dec(pa.ar[i].y, 100);
               if pa.ar[i].y < 0 then
                   pa.ar[i].y:= 0;
               end;
           for i:= 0 to pred(FillPointsCount) do
               begin
               dec(FillPoints^[i].y, 100);
               if FillPoints^[i].y < 0 then
                   FillPoints^[i].y:= 0;
               end;
           end;

     if (canFlip and (getrandom(2) = 0)) then
           begin
           for i:= 0 to pred(BasePointsCount) do
               pa.ar[i].y:= LAND_HEIGHT - 1 - pa.ar[i].y;
           for i:= 0 to pred(FillPointsCount) do
               FillPoints^[i].y:= LAND_HEIGHT - 1 - FillPoints^[i].y;
           end;
     end
end;

function CheckIntersect(V1, V2, V3, V4: TPoint): boolean;
var c1, c2, dm: LongInt;
begin
dm:= (V4.y - V3.y) * (V2.x - V1.x) - (V4.x - V3.x) * (V2.y - V1.y);
c1:= (V4.x - V3.x) * (V1.y - V3.y) - (V4.y - V3.y) * (V1.x - V3.x);
if dm = 0 then exit(false);

c2:= (V2.x - V3.x) * (V1.y - V3.y) - (V2.y - V3.y) * (V1.x - V3.x);
if dm > 0 then
   begin
   if (c1 < 0) or (c1 > dm) then exit(false);
   if (c2 < 0) or (c2 > dm) then exit(false)
   end else
   begin
   if (c1 > 0) or (c1 < dm) then exit(false);
   if (c2 > 0) or (c2 < dm) then exit(false)
   end;

//AddFileLog('1  (' + inttostr(V1.x) + ',' + inttostr(V1.y) + ')x(' + inttostr(V2.x) + ',' + inttostr(V2.y) + ')');
//AddFileLog('2  (' + inttostr(V3.x) + ',' + inttostr(V3.y) + ')x(' + inttostr(V4.x) + ',' + inttostr(V4.y) + ')');
CheckIntersect:= true
end;

function CheckSelfIntersect(var pa: TPixAr; ind: Longword): boolean;
var i: Longword;
begin
if (ind <= 0) or (ind >= Pred(pa.Count)) then exit(false);
for i:= 1 to pa.Count - 3 do
    if (i <= ind - 1) or (i >= ind + 2) then
      begin
      if (i <> ind - 1) and
         CheckIntersect(pa.ar[ind], pa.ar[ind - 1], pa.ar[i], pa.ar[i - 1]) then exit(true);
      if (i <> ind + 2) and
         CheckIntersect(pa.ar[ind], pa.ar[ind + 1], pa.ar[i], pa.ar[i - 1]) then exit(true);
      end;
CheckSelfIntersect:= false
end;

procedure RandomizePoints(var pa: TPixAr);
const cEdge = 55;
      cMinDist = 8;
var radz: array[0..Pred(cMaxEdgePoints)] of LongInt;
    i, k, dist, px, py: LongInt;
begin
for i:= 0 to Pred(pa.Count) do
  begin
  radz[i]:= 0;
  with pa.ar[i] do
    if x <> NTPX then
      begin
      radz[i]:= Min(Max(x - cEdge, 0), Max(LAND_WIDTH - cEdge - x, 0));
      radz[i]:= Min(radz[i], Min(Max(y - cEdge, 0), Max(LAND_HEIGHT - cEdge - y, 0)));
      if radz[i] > 0 then
        for k:= 0 to Pred(i) do
          begin
          dist:= Max(abs(x - pa.ar[k].x), abs(y - pa.ar[k].y));
          radz[k]:= Max(0, Min((dist - cMinDist) div 2, radz[k]));
          radz[i]:= Max(0, Min(dist - radz[k] - cMinDist, radz[i]))
        end
      end;
  end;

for i:= 0 to Pred(pa.Count) do
  with pa.ar[i] do
    if ((x and LAND_WIDTH_MASK) = 0) and ((y and LAND_HEIGHT_MASK) = 0) then
      begin
      px:= x;
      py:= y;
      x:= x + LongInt(GetRandom(7) - 3) * (radz[i] * 5 div 7) div 3;
      y:= y + LongInt(GetRandom(7) - 3) * (radz[i] * 5 div 7) div 3;
      if CheckSelfIntersect(pa, i) then
         begin
         x:= px;
         y:= py
         end;
      end
end;


procedure GenBlank(var Template: TEdgeTemplate);
var pa: TPixAr;
    i: Longword;
    y, x: Longword;
begin
    for y:= 0 to LAND_HEIGHT - 1 do
        for x:= 0 to LAND_WIDTH - 1 do
            Land[y, x]:= lfBasic;
    {$HINTS OFF}
    SetPoints(Template, pa);
    {$HINTS ON}
    for i:= 1 to Template.BezierizeCount do
        begin
        BezierizeEdge(pa, _0_5);
        RandomizePoints(pa);
        RandomizePoints(pa)
        end;
    for i:= 1 to Template.RandPassesCount do RandomizePoints(pa);
    BezierizeEdge(pa, _0_1);


    DrawEdge(pa, 0);

    with Template do
        for i:= 0 to pred(FillPointsCount) do
            with FillPoints^[i] do
                FillLand(x, y);

    DrawEdge(pa, lfBasic);

    MaxHedgehogs:= Template.MaxHedgehogs;
    hasGirders:= Template.hasGirders;
    playHeight:= Template.TemplateHeight;
    playWidth:= Template.TemplateWidth;
    leftX:= ((LAND_WIDTH - playWidth) div 2);
    rightX:= (playWidth + ((LAND_WIDTH - playWidth) div 2)) - 1;
    topY:= LAND_HEIGHT - playHeight;

    // HACK: force to only cavern even if a cavern map is invertable if cTemplateFilter = 4 ?
    if (cTemplateFilter = 4) or
    (Template.canInvert and (getrandom(2) = 0)) or
        (not Template.canInvert and Template.isNegative) then
        begin
        hasBorder:= true;
        for y:= 0 to LAND_HEIGHT - 1 do
            for x:= 0 to LAND_WIDTH - 1 do
                if (y < topY) or (x < leftX) or (x > rightX) then
                    Land[y, x]:= 0
                else
                begin
                if Land[y, x] = 0 then
                    Land[y, x]:= lfBasic
                else if Land[y, x] = lfBasic then
                    Land[y, x]:= 0;
                end;
        end;
end;

procedure GenDrawnMap;
begin
    uLandPainted.Draw;

    MaxHedgehogs:= 48;
    hasGirders:= true;
    playHeight:= 2048;
    playWidth:= 4096;
    leftX:= ((LAND_WIDTH - playWidth) div 2);
    rightX:= (playWidth + ((LAND_WIDTH - playWidth) div 2)) - 1;
    topY:= LAND_HEIGHT - playHeight;
end;

function SelectTemplate: LongInt;
begin
    if (cReducedQuality and rqLowRes) <> 0 then
        SelectTemplate:= SmallTemplates[getrandom(Succ(High(SmallTemplates)))]
    else
        case cTemplateFilter of
        0: SelectTemplate:= getrandom(Succ(High(EdgeTemplates)));
        1: SelectTemplate:= SmallTemplates[getrandom(Succ(High(SmallTemplates)))];
        2: SelectTemplate:= MediumTemplates[getrandom(Succ(High(MediumTemplates)))];
        3: SelectTemplate:= LargeTemplates[getrandom(Succ(High(LargeTemplates)))];
        4: SelectTemplate:= CavernTemplates[getrandom(Succ(High(CavernTemplates)))];
        5: SelectTemplate:= WackyTemplates[getrandom(Succ(High(WackyTemplates)))];
    end;

    WriteLnToConsole('Selected template #'+inttostr(SelectTemplate)+' using filter #'+inttostr(cTemplateFilter));
end;

procedure LandSurface2LandPixels(Surface: PSDL_Surface);
var x, y: LongInt;
    p: PLongwordArray;
begin
TryDo(Surface <> nil, 'Assert (LandSurface <> nil) failed', true);

if SDL_MustLock(Surface) then
    SDLTry(SDL_LockSurface(Surface) >= 0, true);

p:= Surface^.pixels;
for y:= 0 to LAND_HEIGHT - 1 do
    begin
    for x:= 0 to LAND_WIDTH - 1 do
    if Land[y, x] <> 0 then
        if (cReducedQuality and rqBlurryLand) = 0 then
             LandPixels[y, x]:= p^[x] or AMask
        else
             LandPixels[y div 2, x div 2]:= p^[x] or AMask;

    p:= @(p^[Surface^.pitch div 4]);
    end;

if SDL_MustLock(Surface) then
    SDL_UnlockSurface(Surface);
end;

procedure GenMaze;
const small_cell_size = 128;
    medium_cell_size = 192;
    large_cell_size = 256;
    braidness = 10;

var x, y: LongInt;
    cellsize: LongInt; //selected by the user in the gui
    seen_cells_x, seen_cells_y: LongInt; //number of cells that can be visited by the generator, that is every second cell in x and y direction. the cells between there are walls that will be removed when we move from one cell to another
    num_edges_x, num_edges_y: LongInt; //number of resulting edges that need to be vertexificated
    num_cells_x, num_cells_y: LongInt; //actual number of cells, depending on cell size
    seen_list: array of array of LongInt;
    xwalls: array of array of Boolean;
    ywalls: array of array of Boolean;
    x_edge_list: array of array of Boolean;
    y_edge_list: array of array of Boolean;
    maze: array of array of Boolean;
    pa: TPixAr;
    num_vertices: LongInt;
    off_y: LongInt;
    num_steps: LongInt;
    current_step: LongInt;
    step_done: array of Boolean;
    done: Boolean;
    last_cell: array of record x, y: LongInt; end;
    came_from: array of array of record x, y: LongInt; end;
    came_from_pos: array of LongInt;
    maze_inverted: Boolean;

function when_seen(x: LongInt; y: LongInt): LongInt;
begin
if (x < 0) or (x >= seen_cells_x) or (y < 0) or (y >= seen_cells_y) then
    when_seen := current_step
else
    when_seen := seen_list[x, y];
end;

function is_x_edge(x, y: LongInt): Boolean;
begin
if (x < 0) or (x > num_edges_x) or (y < 0) or (y > num_cells_y) then
    is_x_edge := false
else
    is_x_edge := x_edge_list[x, y];
end;

function is_y_edge(x, y: LongInt): Boolean;
begin
if (x < 0) or (x > num_cells_x) or (y < 0) or (y > num_edges_y) then
    is_y_edge := false
else
    is_y_edge := y_edge_list[x, y];
end;

procedure see_cell;
var dir: direction;
    tries: LongInt;
    x, y: LongInt;
    found_cell: Boolean;
    next_dir_clockwise: Boolean;

begin
x := last_cell[current_step].x;
y := last_cell[current_step].y;
seen_list[x, y] := current_step;
case GetRandom(4) of
    0: dir := DIR_N;
    1: dir := DIR_E;
    2: dir := DIR_S;
    3: dir := DIR_W;
end;
tries := 0;
found_cell := false;
if getrandom(2) = 1 then next_dir_clockwise := true
else next_dir_clockwise := false;

while (tries < 5) and not found_cell do
begin
    if when_seen(x + dir.x, y + dir.y) = current_step then //we are seeing ourselves, try another direction
    begin
        //we have already seen the target cell, decide if we should remove the wall anyway
        //(or put a wall there if maze_inverted, but we are not doing that right now)
        if not maze_inverted and (GetRandom(braidness) = 0) then
        //or just warn that inverted+braid+indestructible terrain != good idea
        begin
            case dir.x of
                -1: if x > 0 then ywalls[x-1, y] := false;
                1: if x < seen_cells_x - 1 then ywalls[x, y] := false;
            end;
            case dir.y of
                -1: if y > 0 then xwalls[x, y-1] := false;
                1: if y < seen_cells_y - 1 then xwalls[x, y] := false;
            end;
        end;
        if next_dir_clockwise then
        begin
            if dir = DIR_N then
                dir := DIR_E
            else if dir = DIR_E then
                dir := DIR_S
            else if dir = DIR_S then
                dir := DIR_W
            else
                dir := DIR_N;
        end
        else
        begin
            if dir = DIR_N then
                dir := DIR_W
            else if dir = DIR_E then
                dir := DIR_N
            else if dir = DIR_S then
                dir := DIR_E
            else
                dir := DIR_S;
        end
    end
    else if when_seen(x + dir.x, y + dir.y) = -1 then //cell was not seen yet, go there
    begin
        case dir.y of
            -1: xwalls[x, y-1] := false;
            1: xwalls[x, y] := false;
        end;
        case dir.x of
            -1: ywalls[x-1, y] := false;
            1: ywalls[x, y] := false;
        end;
        last_cell[current_step].x := x+dir.x;
        last_cell[current_step].y := y+dir.y;
        came_from_pos[current_step] := came_from_pos[current_step] + 1;
        came_from[current_step, came_from_pos[current_step]].x := x;
        came_from[current_step, came_from_pos[current_step]].y := y;
        found_cell := true;
    end
    else //we are seeing someone else, quit
    begin
        step_done[current_step] := true;
        found_cell := true;
    end;

    tries := tries + 1;
end;
if not found_cell then
begin
    last_cell[current_step].x := came_from[current_step, came_from_pos[current_step]].x;
    last_cell[current_step].y := came_from[current_step, came_from_pos[current_step]].y;
    came_from_pos[current_step] := came_from_pos[current_step] - 1;
    if came_from_pos[current_step] >= 0 then see_cell
    else step_done[current_step] := true;
end;
end;

procedure add_vertex(x, y: LongInt);
var tmp_x, tmp_y: LongInt;
begin
if x = NTPX then
begin
    if pa.ar[num_vertices - 6].x = NTPX then
    begin
        num_vertices := num_vertices - 6;
    end
    else
    begin
        pa.ar[num_vertices].x := NTPX;
        pa.ar[num_vertices].y := 0;
    end
end
else
begin
    if maze_inverted or (x mod 2 = 0) then tmp_x := cellsize
    else tmp_x := cellsize * 2 div 3;
    if maze_inverted or (y mod 2 = 0) then tmp_y := cellsize
    else tmp_y := cellsize * 2 div 3;

    pa.ar[num_vertices].x := (x-1)*cellsize + tmp_x;
    pa.ar[num_vertices].y := (y-1)*cellsize + tmp_y + off_y;
end;
num_vertices := num_vertices + 1;
end;

procedure add_edge(x, y: LongInt; dir: direction);
var i: LongInt;
begin
if dir = DIR_N then
begin
    dir := DIR_W
end
else if dir = DIR_E then
begin
    dir := DIR_N
end
else if dir = DIR_S then
begin
    dir := DIR_E
end
else
begin
    dir := DIR_S;
end;

for i := 0 to 3 do
begin
        if dir = DIR_N then
            dir := DIR_E
        else if dir = DIR_E then
            dir := DIR_S
        else if dir = DIR_S then
            dir := DIR_W
        else
            dir := DIR_N;

    if (dir = DIR_N) and is_x_edge(x, y) then
        begin
            x_edge_list[x, y] := false;
            add_vertex(x+1, y);
            add_edge(x, y-1, DIR_N);
            break;
        end;

    if (dir = DIR_E) and is_y_edge(x+1, y) then
        begin
            y_edge_list[x+1, y] := false;
            add_vertex(x+2, y+1);
            add_edge(x+1, y, DIR_E);
            break;
        end;

    if (dir = DIR_S) and is_x_edge(x, y+1) then
        begin
            x_edge_list[x, y+1] := false;
            add_vertex(x+1, y+2);
            add_edge(x, y+1, DIR_S);
            break;
        end;

    if (dir = DIR_W) and is_y_edge(x, y) then
        begin
            y_edge_list[x, y] := false;
            add_vertex(x, y+1);
            add_edge(x-1, y, DIR_W);
            break;
        end;
end;

end;

begin
case cMazeSize of
    0: begin
        cellsize := small_cell_size;
        maze_inverted := false;
    end;
    1: begin
        cellsize := medium_cell_size;
        maze_inverted := false;
    end;
    2: begin
        cellsize := large_cell_size;
        maze_inverted := false;
    end;
    3: begin
        cellsize := small_cell_size;
        maze_inverted := true;
    end;
    4: begin
        cellsize := medium_cell_size;
        maze_inverted := true;
    end;
    5: begin
        cellsize := large_cell_size;
        maze_inverted := true;
    end;
end;

num_cells_x := LAND_WIDTH div cellsize;
if not odd(num_cells_x) then num_cells_x := num_cells_x - 1; //needs to be odd
num_cells_y := LAND_HEIGHT div cellsize;
if not odd(num_cells_y) then num_cells_y := num_cells_y - 1;
num_edges_x := num_cells_x - 1;
num_edges_y := num_cells_y - 1;
seen_cells_x := num_cells_x div 2;
seen_cells_y := num_cells_y div 2;

if maze_inverted then
    num_steps := 3 //TODO randomize, between 3 and 5?
else
    num_steps := 1;
SetLength(step_done, num_steps);
SetLength(last_cell, num_steps);
SetLength(came_from_pos, num_steps);
SetLength(came_from, num_steps, num_cells_x*num_cells_y);
done := false;
for current_step := 0 to num_steps - 1 do
    step_done[current_step] := false;
    came_from_pos[current_step] := 0;
current_step := 0;

SetLength(seen_list, seen_cells_x, seen_cells_y);
SetLength(xwalls, seen_cells_x, seen_cells_y - 1);
SetLength(ywalls, seen_cells_x - 1, seen_cells_y);
SetLength(x_edge_list, num_edges_x, num_cells_y);
SetLength(y_edge_list, num_cells_x, num_edges_y);
SetLength(maze, num_cells_x, num_cells_y);

num_vertices := 0;

playHeight := num_cells_y * cellsize;
playWidth := num_cells_x * cellsize;
off_y := LAND_HEIGHT - playHeight;

for x := 0 to playWidth do
    for y := 0 to off_y - 1 do
        Land[y, x] := 0;

for x := 0 to playWidth do
    for y := off_y to LAND_HEIGHT - 1 do
        Land[y, x] := lfBasic;

for y := 0 to num_cells_y - 1 do
    for x := 0 to num_cells_x - 1 do
        maze[x, y] := false;

for x := 0 to seen_cells_x - 1 do
    for y := 0 to seen_cells_y - 2 do
        xwalls[x, y] := true;

for x := 0 to seen_cells_x - 2 do
    for y := 0 to seen_cells_y - 1 do
        ywalls[x, y] := true;

for x := 0 to seen_cells_x - 1 do
    for y := 0 to seen_cells_y - 1 do
        seen_list[x, y] := -1;

for x := 0 to num_edges_x - 1 do
    for y := 0 to num_cells_y - 1 do
        x_edge_list[x, y] := false;

for x := 0 to num_cells_x - 1 do
    for y := 0 to num_edges_y - 1 do
        y_edge_list[x, y] := false;

for current_step := 0 to num_steps-1 do
begin
    x := GetRandom(seen_cells_x - 1) div LongWord(num_steps);
    last_cell[current_step].x := x + current_step * seen_cells_x div num_steps;
    last_cell[current_step].y := GetRandom(seen_cells_y);
end;

while not done do
begin
    done := true;
    for current_step := 0 to num_steps-1 do
    begin
        if not step_done[current_step] then
        begin
            see_cell;
            done := false;
        end;
    end;
end;

for x := 0 to seen_cells_x - 1 do
    for y := 0 to seen_cells_y - 1 do
        if seen_list[x, y] > -1 then
            maze[(x+1)*2-1, (y+1)*2-1] := true;

for x := 0 to seen_cells_x - 1 do
    for y := 0 to seen_cells_y - 2 do
        if not xwalls[x, y] then
            maze[x*2 + 1, y*2 + 2] := true;


for x := 0 to seen_cells_x - 2 do
     for y := 0 to seen_cells_y - 1 do
        if not ywalls[x, y] then
            maze[x*2 + 2, y*2 + 1] := true;

for x := 0 to num_edges_x - 1 do
    for y := 0 to num_cells_y - 1 do
        if maze[x, y] xor maze[x+1, y] then
            x_edge_list[x, y] := true
        else
            x_edge_list[x, y] := false;

for x := 0 to num_cells_x - 1 do
    for y := 0 to num_edges_y - 1 do
        if maze[x, y] xor maze[x, y+1] then
            y_edge_list[x, y] := true
        else
            y_edge_list[x, y] := false;

for x := 0 to num_edges_x - 1 do
    for y := 0 to num_cells_y - 1 do
        if x_edge_list[x, y] then
        begin
            x_edge_list[x, y] := false;
            add_vertex(x+1, y+1);
            add_vertex(x+1, y);
            add_edge(x, y-1, DIR_N);
            add_vertex(NTPX, 0);
        end;

pa.count := num_vertices;

RandomizePoints(pa);
BezierizeEdge(pa, _0_25);
RandomizePoints(pa);
BezierizeEdge(pa, _0_25);

DrawEdge(pa, 0);

if maze_inverted then
    FillLand(1, 1+off_y)
else
begin
    x := 0;
    while Land[cellsize div 2 + cellsize + off_y, x] = lfBasic do
        x := x + 1;
    while Land[cellsize div 2 + cellsize + off_y, x] = 0 do
        x := x + 1;
    FillLand(x+1, cellsize div 2 + cellsize + off_y);
end;

MaxHedgehogs:= 32;
if (GameFlags and gfDisableGirders) <> 0 then hasGirders:= false
else hasGirders := true;
leftX:= 0;
rightX:= playWidth;
topY:= off_y;
hasBorder := false;
end;

procedure GenLandSurface;
var tmpsurf: PSDL_Surface;
    x,y: Longword;
begin
    WriteLnToConsole('Generating land...');
    case cMapGen of
        0: GenBlank(EdgeTemplates[SelectTemplate]);
        1: GenMaze;
        2: GenDrawnMap;
    else
        OutError('Unknown mapgen', true);
    end;
    AddProgress();

    tmpsurf:= SDL_CreateRGBSurface(SDL_SWSURFACE, LAND_WIDTH, LAND_HEIGHT, 32, RMask, GMask, BMask, 0);

    TryDo(tmpsurf <> nil, 'Error creating pre-land surface', true);
    ColorizeLand(tmpsurf);
    AddOnLandObjects(tmpsurf);

    LandSurface2LandPixels(tmpsurf);
    SDL_FreeSurface(tmpsurf);
    for x:= leftX+2 to rightX-2 do
        for y:= topY+2 to LAND_HEIGHT-3 do
            if (Land[y, x] = 0) and 
               (((Land[y, x-1] = lfBasic) and ((Land[y+1,x] = lfBasic)) or (Land[y-1,x] = lfBasic)) or
               ((Land[y, x+1] = lfBasic) and ((Land[y-1,x] = lfBasic) or (Land[y+1,x] = lfBasic)))) then
            begin
                if (cReducedQuality and rqBlurryLand) = 0 then
                    begin
                    if (Land[y, x-1] = lfBasic) and (LandPixels[y, x-1] and AMask <> 0) then LandPixels[y, x]:= LandPixels[y, x-1]
                    else if (Land[y, x+1] = lfBasic) and (LandPixels[y, x+1] and AMask <> 0) then LandPixels[y, x]:= LandPixels[y, x+1]
                    else if (Land[y-1, x] = lfBasic) and (LandPixels[y-1, x] and AMask <> 0) then LandPixels[y, x]:= LandPixels[y-1, x]
                    else if (Land[y+1, x] = lfBasic) and (LandPixels[y+1, x] and AMask <> 0) then LandPixels[y, x]:= LandPixels[y+1, x];
                    if (((LandPixels[y,x] and AMask) shr AShift) > 10) then LandPixels[y,x]:= (LandPixels[y,x] and not AMask) or (128 shl AShift)
                    end;
                Land[y,x]:= lfObject
            end
            else if (Land[y, x] = 0) and
                    (((Land[y, x-1] = lfBasic) and (Land[y+1,x-1] = lfBasic) and (Land[y+2,x] = lfBasic)) or
                    ((Land[y, x-1] = lfBasic) and (Land[y-1,x-1] = lfBasic) and (Land[y-2,x] = lfBasic)) or
                    ((Land[y, x+1] = lfBasic) and (Land[y+1,x+1] = lfBasic) and (Land[y+2,x] = lfBasic)) or
                    ((Land[y, x+1] = lfBasic) and (Land[y-1,x+1] = lfBasic) and (Land[y-2,x] = lfBasic)) or
                    ((Land[y+1, x] = lfBasic) and (Land[y+1,x+1] = lfBasic) and (Land[y,x+2] = lfBasic)) or
                    ((Land[y-1, x] = lfBasic) and (Land[y-1,x+1] = lfBasic) and (Land[y,x+2] = lfBasic)) or
                    ((Land[y+1, x] = lfBasic) and (Land[y+1,x-1] = lfBasic) and (Land[y,x-2] = lfBasic)) or
                    ((Land[y-1, x] = lfBasic) and (Land[y-1,x-1] = lfBasic) and (Land[y,x-2] = lfBasic))) then
            begin
                if (cReducedQuality and rqBlurryLand) = 0 then
                    begin
                    if (Land[y, x-1] = lfBasic) and (LandPixels[y,x-1] and AMask <> 0) then LandPixels[y, x]:= LandPixels[y, x-1]
                    else if (Land[y, x+1] = lfBasic) and (LandPixels[y,x+1] and AMask <> 0) then LandPixels[y, x]:= LandPixels[y, x+1]
                    else if (Land[y+1, x] = lfBasic) and (LandPixels[y+1,x] and AMask <> 0) then LandPixels[y, x]:= LandPixels[y+1, x]
                    else if (Land[y-1, x] = lfBasic) and (LandPixels[y-1,x] and AMask <> 0) then LandPixels[y, x]:= LandPixels[y-1, x];
                    if (((LandPixels[y,x] and AMask) shr AShift) > 10) then LandPixels[y,x]:= (LandPixels[y,x] and not AMask) or (64 shl AShift)
                    end;
                Land[y,x]:= lfObject
            end;

    AddProgress();
end;

procedure MakeFortsMap;
var tmpsurf: PSDL_Surface;
begin
MaxHedgehogs:= 32;
// For now, defining a fort is playable area as 3072x1200 - there are no tall forts.  The extra height is to avoid triggering border with current code, also if user turns on a border, it will give a bit more maneuvering room.
playHeight:= 1200;
playWidth:= 2560;
leftX:= (LAND_WIDTH - playWidth) div 2;
rightX:= ((playWidth + (LAND_WIDTH - playWidth) div 2) - 1);
topY:= LAND_HEIGHT - playHeight;

WriteLnToConsole('Generating forts land...');

tmpsurf:= LoadImage(UserPathz[ptForts] + '/' + ClansArray[0]^.Teams[0]^.FortName + 'L', ifAlpha or ifTransparent or ifIgnoreCaps);
if tmpsurf = nil then tmpsurf:= LoadImage(Pathz[ptForts] + '/' + ClansArray[0]^.Teams[0]^.FortName + 'L', ifAlpha or ifCritical or ifTransparent or ifIgnoreCaps);
BlitImageAndGenerateCollisionInfo(leftX+150, LAND_HEIGHT - tmpsurf^.h, tmpsurf^.w, tmpsurf);
SDL_FreeSurface(tmpsurf);

tmpsurf:= LoadImage(UserPathz[ptForts] + '/' + ClansArray[1]^.Teams[0]^.FortName + 'R', ifAlpha or ifTransparent or ifIgnoreCaps);
if tmpsurf = nil then tmpsurf:= LoadImage(Pathz[ptForts] + '/' + ClansArray[1]^.Teams[0]^.FortName + 'R', ifAlpha or ifCritical or ifTransparent or ifIgnoreCaps);
BlitImageAndGenerateCollisionInfo(rightX - 150 - tmpsurf^.w, LAND_HEIGHT - tmpsurf^.h, tmpsurf^.w, tmpsurf);
SDL_FreeSurface(tmpsurf);
end;

// Loads Land[] from an image, allowing overriding standard collision
procedure LoadMask(mapName: shortstring);
var tmpsurf: PSDL_Surface;
    p: PLongwordArray;
    x, y, cpX, cpY: Longword;
begin
tmpsurf:= LoadImage(UserPathz[ptMapCurrent] + '/mask', ifAlpha or ifTransparent or ifIgnoreCaps);
if tmpsurf = nil then tmpsurf:= LoadImage(Pathz[ptMapCurrent] + '/mask', ifAlpha or ifTransparent or ifIgnoreCaps);
if tmpsurf = nil then
<<<<<<< HEAD
    begin
    mapName:= ExtractFileName(Pathz[ptMapCurrent]);
    tmpsurf:= LoadImage(UserPathz[ptMissionMaps] + '/' + mapName + '/mask', ifAlpha or ifTransparent or ifIgnoreCaps);
    if tmpsurf = nil then tmpsurf:= LoadImage(Pathz[ptMissionMaps] + '/' + mapName + '/mask', ifAlpha or ifTransparent or ifIgnoreCaps);
    end;

    if (tmpsurf <> nil) and (tmpsurf^.w <= LAND_WIDTH) and (tmpsurf^.h <= LAND_HEIGHT) and (tmpsurf^.format^.BytesPerPixel = 4) then
=======
>>>>>>> 27095d45
    begin
    mapName:= ExtractFileName(Pathz[ptMapCurrent]);
    tmpsurf:= LoadImage(UserPathz[ptMissionMaps] + '/' + mapName + '/mask', ifAlpha or ifTransparent or ifIgnoreCaps);
    if tmpsurf = nil then tmpsurf:= LoadImage(Pathz[ptMissionMaps] + '/' + mapName + '/mask', ifAlpha or ifTransparent or ifIgnoreCaps);
    end;


if (tmpsurf <> nil) and (tmpsurf^.w <= LAND_WIDTH) and (tmpsurf^.h <= LAND_HEIGHT) and (tmpsurf^.format^.BytesPerPixel = 4) then
begin
    disableLandBack:= true;

    cpX:= (LAND_WIDTH - tmpsurf^.w) div 2;
    cpY:= LAND_HEIGHT - tmpsurf^.h;
    if SDL_MustLock(tmpsurf) then
        SDLTry(SDL_LockSurface(tmpsurf) >= 0, true);

        p:= tmpsurf^.pixels;
        for y:= 0 to Pred(tmpsurf^.h) do
        begin
            for x:= 0 to Pred(tmpsurf^.w) do
            begin
                if ((AMask and p^[x]) = 0) then
                    Land[cpY + y, cpX + x]:= 0
                else if p^[x] = $FFFFFFFF then
                    Land[cpY + y, cpX + x]:= lfObject
                else if p^[x] = (AMask or RMask) then
                    Land[cpY + y, cpX + x]:= lfIndestructible
                else if p^[x] = AMask then
                    begin
                    Land[cpY + y, cpX + x]:= lfBasic;
                    disableLandBack:= false
                    end
                else if p^[x] = (AMask or BMask) then
                    Land[cpY + y, cpX + x]:= lfObject or lfIce
            end;
            p:= @(p^[tmpsurf^.pitch div 4]);
        end;

    if SDL_MustLock(tmpsurf) then
        SDL_UnlockSurface(tmpsurf);
    if not disableLandBack then
        begin
        // freed in freeModule() below
        LandBackSurface:= LoadImage(UserPathz[ptCurrTheme] + '/LandBackTex', ifIgnoreCaps or ifTransparent);
        if LandBackSurface = nil then LandBackSurface:= LoadImage(Pathz[ptCurrTheme] + '/LandBackTex', ifIgnoreCaps or ifTransparent)
        end;
end;
if (tmpsurf <> nil) then
    SDL_FreeSurface(tmpsurf);
tmpsurf:= nil;
end;

procedure LoadMap;
var tmpsurf: PSDL_Surface;
    s: shortstring;
    f: textfile;
    mapName: shortstring = '';
begin
isMap:= true;
WriteLnToConsole('Loading land from file...');
AddProgress;
tmpsurf:= LoadImage(UserPathz[ptMapCurrent] + '/map', ifAlpha or ifTransparent or ifIgnoreCaps);
if tmpsurf = nil then tmpsurf:= LoadImage(Pathz[ptMapCurrent] + '/map', ifAlpha or ifTransparent or ifIgnoreCaps);
if tmpsurf = nil then
    begin
    mapName:= ExtractFileName(Pathz[ptMapCurrent]);
    tmpsurf:= LoadImage(UserPathz[ptMissionMaps] + '/' + mapName + '/map', ifAlpha or ifTransparent or ifIgnoreCaps);
    if tmpsurf = nil then tmpsurf:= LoadImage(Pathz[ptMissionMaps] + '/' + mapName + '/map', ifAlpha or ifCritical or ifTransparent or ifIgnoreCaps);
    end;
TryDo((tmpsurf^.w <= LAND_WIDTH) and (tmpsurf^.h <= LAND_HEIGHT), 'Map dimensions too big!', true);

// unC0Rr - should this be passed from the GUI? I am not sure which layer does what
s:= UserPathz[ptMapCurrent] + '/map.cfg';
if not FileExists(s) then s:= Pathz[ptMapCurrent] + '/map.cfg';
WriteLnToConsole('Fetching map HH limit');
{$I-}
Assign(f, s);
filemode:= 0; // readonly
Reset(f);
if IOResult <> 0 then
begin
    s:= Pathz[ptMissionMaps] + '/' + mapName + '/map.cfg';
    Assign(f, s);
    Reset(f);
end;
Readln(f);
if not eof(f) then Readln(f, MaxHedgehogs);
{$I+}
if (MaxHedgehogs = 0) then MaxHedgehogs:= 18;

playHeight:= tmpsurf^.h;
playWidth:= tmpsurf^.w;
leftX:= (LAND_WIDTH - playWidth) div 2;
rightX:= (playWidth + ((LAND_WIDTH - playWidth) div 2)) - 1;
topY:= LAND_HEIGHT - playHeight;

TryDo(tmpsurf^.format^.BytesPerPixel = 4, 'Map should be 32bit', true);

BlitImageAndGenerateCollisionInfo(
    (LAND_WIDTH - tmpsurf^.w) div 2,
    LAND_HEIGHT - tmpsurf^.h,
    tmpsurf^.w,
    tmpsurf);
SDL_FreeSurface(tmpsurf);

LoadMask(mapname);
end;

procedure DrawBottomBorder; // broken out from other borders for doing a floor-only map, or possibly updating bottom during SD
var x, w, c: Longword;
begin
for w:= 0 to 23 do
    for x:= leftX to rightX do
        begin
        Land[Longword(cWaterLine) - 1 - w, x]:= lfIndestructible;
        if (x + w) mod 32 < 16 then
            c:= AMask
        else
            c:= AMask or RMask or GMask; // FF00FFFF

        if (cReducedQuality and rqBlurryLand) = 0 then
            LandPixels[Longword(cWaterLine) - 1 - w, x]:= c
        else
            LandPixels[(Longword(cWaterLine) - 1 - w) div 2, x div 2]:= c
        end
end;

procedure GenMap;
var x, y, w, c: Longword;
begin
    hasBorder:= false;

    LoadThemeConfig;
    isMap:= false;

    // is this not needed any more? lets hope setlength sets also 0s
    //if ((GameFlags and gfForts) <> 0) or (Pathz[ptMapCurrent] <> '') then
    //    FillChar(Land,SizeOf(TCollisionArray),0);*)

    if (GameFlags and gfForts) = 0 then
        if Pathz[ptMapCurrent] <> '' then
            LoadMap
        else
            GenLandSurface
    else
        MakeFortsMap;

    AddProgress;

// check for land near top
c:= 0;
if (GameFlags and gfBorder) <> 0 then
    hasBorder:= true
else
    for y:= topY to topY + 5 do
        for x:= leftX to rightX do
            if Land[y, x] <> 0 then
                begin
                inc(c);
                if c > 200 then // avoid accidental triggering
                    begin
                    hasBorder:= true;
                    break;
                    end;
                end;

if hasBorder then
    begin
    for y:= 0 to LAND_HEIGHT - 1 do
        for x:= 0 to LAND_WIDTH - 1 do
            if (y < topY) or (x < leftX) or (x > rightX) then
                Land[y, x]:= lfIndestructible;
    // experiment hardcoding cave
    // also try basing cave dimensions on map/template dimensions, if they exist
    for w:= 0 to 5 do // width of 3 allowed hogs to be knocked through with grenade
        begin
        for y:= topY to LAND_HEIGHT - 1 do
                begin
                Land[y, leftX + w]:= lfIndestructible;
                Land[y, rightX - w]:= lfIndestructible;
                if (y + w) mod 32 < 16 then
                    c:= AMask
                else
                    c:= AMask or RMask or GMask; // FF00FFFF

                if (cReducedQuality and rqBlurryLand) = 0 then
                    begin
                    LandPixels[y, leftX + w]:= c;
                    LandPixels[y, rightX - w]:= c;
                    end
                else
                    begin
                    LandPixels[y div 2, (leftX + w) div 2]:= c;
                    LandPixels[y div 2, (rightX - w) div 2]:= c;
                    end;
                end;

        for x:= leftX to rightX do
            begin
            Land[topY + w, x]:= lfIndestructible;
            if (x + w) mod 32 < 16 then
                c:= AMask
            else
                c:= AMask or RMask or GMask; // FF00FFFF

            if (cReducedQuality and rqBlurryLand) = 0 then
                LandPixels[topY + w, x]:= c
            else
                LandPixels[(topY + w) div 2, x div 2]:= c;
            end;
        end;
    end;

if (GameFlags and gfBottomBorder) <> 0 then DrawBottomBorder;

if (GameFlags and gfDisableGirders) <> 0 then hasGirders:= false;

if ((GameFlags and gfForts) = 0)
    and (Pathz[ptMapCurrent] = '')
    then AddObjects
else AddProgress();

FreeLandObjects;

if cGrayScale then
    begin
    if (cReducedQuality and rqBlurryLand) = 0 then
        for x:= leftX to rightX do
            for y:= topY to LAND_HEIGHT-1 do
                begin
                w:= LandPixels[y,x];
                w:= round(((w shr RShift and $FF) * RGB_LUMINANCE_RED +
                      (w shr BShift and $FF) * RGB_LUMINANCE_GREEN +
                      (w shr GShift and $FF) * RGB_LUMINANCE_BLUE));
                if w > 255 then w:= 255;
                w:= (w and $FF shl RShift) or (w and $FF shl BShift) or (w and $FF shl GShift) or (LandPixels[y,x] and AMask);
                LandPixels[y,x]:= w or (LandPixels[y, x] and AMask)
                end
    else
        for x:= leftX div 2 to rightX div 2 do
            for y:= topY div 2 to LAND_HEIGHT-1 div 2 do
                begin
                w:= LandPixels[y div 2,x div 2];
                w:= ((w shr RShift and $FF) +  (w shr BShift and $FF) + (w shr GShift and $FF)) div 3;
                if w > 255 then w:= 255;
               w:= (w and $FF shl RShift) or (w and $FF shl BShift) or (w and $FF shl GShift) or (LandPixels[y div 2,x div 2] and AMask);
                LandPixels[y,x]:= w or (LandPixels[y div 2, x div 2] and AMask)
                end
    end;

UpdateLandTexture(0, LAND_WIDTH, 0, LAND_HEIGHT);
end;

function GenPreview: TPreview;
var x, y, xx, yy, t, bit, cbit, lh, lw: LongInt;
    Preview: TPreview;
begin
    WriteLnToConsole('Generating preview...');
    case cMapGen of
        0: GenBlank(EdgeTemplates[SelectTemplate]);
        1: GenMaze;
        2: GenDrawnMap;
    else
        OutError('Unknown mapgen', true);
    end;

    lh:= LAND_HEIGHT div 128;
    lw:= LAND_WIDTH div 32;
    for y:= 0 to 127 do
        for x:= 0 to 31 do
        begin
            Preview[y, x]:= 0;
            for bit:= 0 to 7 do
            begin
                t:= 0;
                cbit:= bit * 8;
                for yy:= y * lh to y * lh + 7 do
                    for xx:= x * lw + cbit to x * lw + cbit + 7 do
                        if Land[yy, xx] <> 0 then inc(t);
                if t > 8 then
                    Preview[y, x]:= Preview[y, x] or ($80 shr bit);
            end;
        end;

    GenPreview:= Preview
end;


procedure chLandCheck(var s: shortstring);
begin
    AddFileLog('CheckLandDigest: ' + s + ' digest : ' + digest);
    if digest = '' then
        digest:= s
    else
        TryDo(s = digest, 'Different maps generated, sorry', true);
end;

procedure chSendLandDigest(var s: shortstring);
var adler, i: LongInt;
begin
    adler:= 1;
    for i:= 0 to LAND_HEIGHT-1 do
        Adler32Update(adler, @Land[i,0], LAND_WIDTH);
    s:= 'M' + IntToStr(adler);

    chLandCheck(s);
    SendIPCRaw(@s[0], Length(s) + 1)
end;

procedure initModule;
begin
    RegisterVariable('landcheck', vtCommand, @chLandCheck, false);
    RegisterVariable('sendlanddigest', vtCommand, @chSendLandDigest, false);

    LandBackSurface:= nil;
    digest:= '';

    if (cReducedQuality and rqBlurryLand) = 0 then
        SetLength(LandPixels, LAND_HEIGHT, LAND_WIDTH)
    else
        SetLength(LandPixels, LAND_HEIGHT div 2, LAND_WIDTH div 2);

    SetLength(Land, LAND_HEIGHT, LAND_WIDTH);
    SetLength(LandDirty, (LAND_HEIGHT div 32), (LAND_WIDTH div 32));
end;

procedure freeModule;
begin
    Land:= nil;
    LandPixels:= nil;
    LandDirty:= nil;
end;

end.<|MERGE_RESOLUTION|>--- conflicted
+++ resolved
@@ -1136,16 +1136,6 @@
 tmpsurf:= LoadImage(UserPathz[ptMapCurrent] + '/mask', ifAlpha or ifTransparent or ifIgnoreCaps);
 if tmpsurf = nil then tmpsurf:= LoadImage(Pathz[ptMapCurrent] + '/mask', ifAlpha or ifTransparent or ifIgnoreCaps);
 if tmpsurf = nil then
-<<<<<<< HEAD
-    begin
-    mapName:= ExtractFileName(Pathz[ptMapCurrent]);
-    tmpsurf:= LoadImage(UserPathz[ptMissionMaps] + '/' + mapName + '/mask', ifAlpha or ifTransparent or ifIgnoreCaps);
-    if tmpsurf = nil then tmpsurf:= LoadImage(Pathz[ptMissionMaps] + '/' + mapName + '/mask', ifAlpha or ifTransparent or ifIgnoreCaps);
-    end;
-
-    if (tmpsurf <> nil) and (tmpsurf^.w <= LAND_WIDTH) and (tmpsurf^.h <= LAND_HEIGHT) and (tmpsurf^.format^.BytesPerPixel = 4) then
-=======
->>>>>>> 27095d45
     begin
     mapName:= ExtractFileName(Pathz[ptMapCurrent]);
     tmpsurf:= LoadImage(UserPathz[ptMissionMaps] + '/' + mapName + '/mask', ifAlpha or ifTransparent or ifIgnoreCaps);
