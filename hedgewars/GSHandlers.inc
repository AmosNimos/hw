--- conflicted
+++ resolved
@@ -1002,12 +1002,8 @@
 
 procedure doStepBulletWork(Gear: PGear);
 var
-<<<<<<< HEAD
     i: LongInt;
     x, y: LongWord;
-=======
-    i, x, y: LongWord;
->>>>>>> b7a055df
     oX, oY: hwFloat;
     VGear: PVisualGear;
 begin
@@ -1158,25 +1154,15 @@
 dec(Gear^.Timer);
 case Gear^.Kind of
     gtATStartGame:
-<<<<<<< HEAD
-    begin
-=======
-        begin
->>>>>>> b7a055df
+        begin
         AllInactive := false;
         if Gear^.Timer = 0 then
             begin
             AddCaption(trmsg[sidStartFight], cWhiteColor, capgrpGameState);
             end
-<<<<<<< HEAD
-    end;
+        end;
     gtATFinishGame:
-    begin
-=======
-        end;
-    gtATFinishGame:
-        begin
->>>>>>> b7a055df
+        begin
         AllInactive := false;
         if Gear^.Timer = 1000 then
             begin
@@ -2928,10 +2914,6 @@
     Gear^.CollisionMask:= $007F;
     if (TestCollisionYWithGear(Gear, hwSign(Gear^.dY)) <> 0) or TestCollisionXWithGear(Gear, hwSign(Gear^.dX)) or (GameTicks > Gear^.FlightTime) then
         t := CheckGearsCollision(Gear)
-<<<<<<< HEAD
-
-=======
->>>>>>> b7a055df
     else t := nil;
     Gear^.CollisionMask:= tempColl;
     //fixes drill not exploding when touching HH bug
@@ -2951,11 +2933,7 @@
         exit
         end
 
-<<<<<<< HEAD
     else if (TestCollisionYWithGear(Gear, hwSign(Gear^.dY)) = 0) and (not (TestCollisionXWithGear(Gear, hwSign(Gear^.dX)))) then
-=======
-    else if (TestCollisionYWithGear(Gear, hwSign(Gear^.dY)) = 0) and (not TestCollisionXWithGear(Gear, hwSign(Gear^.dX))) then
->>>>>>> b7a055df
         begin
         StopSoundChan(Gear^.SoundChannel);
         Gear^.Tag := 1;
@@ -3935,11 +3913,7 @@
         and (CurAmmoGear^.Kind =gtRope) then
                CurAmmoGear^.PortalCounter:= 1;
 
-<<<<<<< HEAD
         if (not isbullet) and (iterator^.State and gstInvisible = 0)
-=======
-        if not isbullet and (iterator^.State and gstInvisible = 0)
->>>>>>> b7a055df
         and (iterator^.Kind <> gtFlake) then
             FollowGear := iterator;
 
@@ -4410,11 +4384,7 @@
             flame:= AddGear(gx, gy, gtFlame, gstTmpFlag,
                     SignAs(AngleSin(HHGear^.Angle) * speed, HHGear^.dX) + rx,
                     AngleCos(HHGear^.Angle) * ( - speed) + ry, 0);
-<<<<<<< HEAD
-            flame^.CollisionMask:= $FF7F;
-=======
             flame^.CollisionMask:= lfNotCurrentMask;
->>>>>>> b7a055df
 
             if (Gear^.Health mod 30) = 0 then
                 begin
@@ -4498,11 +4468,7 @@
         land:= AddGear(gx, gy, gtFlake, gstTmpFlag,
                 SignAs(AngleSin(HHGear^.Angle) * speed, HHGear^.dX) + rx,
                 AngleCos(HHGear^.Angle) * ( - speed) + ry, 0);
-<<<<<<< HEAD
-        land^.CollisionMask:= $FF7F;
-=======
         land^.CollisionMask:= lfNotCurrentMask;
->>>>>>> b7a055df
 
         Gear^.Timer:= Gear^.Tag
         end;
@@ -4791,8 +4757,6 @@
             graves.ar^[i]^.Health := 0;
             end;
         Gear^.doStep := @doStepResurrectorWork;
-<<<<<<< HEAD
-=======
         if ((Gear^.Message and gmAttack) <> 0) and (hh^.Gear^.Health > 0) and (TurnTimeLeft > 0) then
             begin
             if LongInt(graves.size) <= Gear^.Tag then Gear^.Tag:= 0;
@@ -4804,7 +4768,6 @@
             inc(graves.ar^[Gear^.Tag]^.Health);
             inc(Gear^.Tag)
             end
->>>>>>> b7a055df
         end
     else
         begin
@@ -5117,8 +5080,6 @@
 A frozen hog stays frozen for a certain number of turns. Each turn the frozen overlay becomes fainter, until it fades and the hog animates normally again.
 *)
 
-<<<<<<< HEAD
-=======
 
 procedure updateFuel(Gear: PGear);
 var
@@ -5163,7 +5124,6 @@
   end;
 end;
 
->>>>>>> b7a055df
 procedure doStepIceGun(Gear: PGear);
 const iceWaitCollision:Longint = 0;
 const iceCollideWithGround:Longint = 1;
@@ -5200,27 +5160,8 @@
            ((Target.X <> NoPointX) and (Target.X and LAND_WIDTH_MASK = 0) and
              (Target.Y and LAND_HEIGHT_MASK = 0) and ((Land[Target.Y, Target.X] = 0))) then
             begin
-<<<<<<< HEAD
-            dX:= ndX;
-            dY:= ndY;
-            Pos:= 0;
-            Target.X:= NoPointX;
-            LastDamage:= nil;
-            X:= HHGear^.X;
-            Y:= HHGear^.Y;
-(* unfreeze all semifrozen hogs - make this generic hog cleanup
-            iter := GearsList;
-            while iter <> nil do
-                begin
-                if (iter^.Kind = gtHedgehog) and
-                   (iter^.Hedgehog^.Effects[heFrozen] < 0) then
-                    iter^.Hedgehog^.Effects[heFrozen]:= 0;
-                iter:= iter^.NextGear
-                end *)
-=======
             updateTarget(Gear, ndX, ndY);
             Timer := iceWaitCollision;
->>>>>>> b7a055df
             end
         else
             begin
