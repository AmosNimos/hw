--- conflicted
+++ resolved
@@ -178,7 +178,6 @@
         Gear^.dX.QWordValue:= 8589934592;
     if Gear^.dY.Round > 2 then
         Gear^.dY.QWordValue:= 8589934592;
-<<<<<<< HEAD
 {$ELSE}
     if Gear^.dX.Round > 2 then
         begin
@@ -191,15 +190,6 @@
         Gear^.dY.Frac:= 0
         end;
 {$ENDIF}
-=======
-
-    if (Gear^.State and gstSubmersible <> 0) and (hwRound(Gear^.Y) > cWaterLine) then
-        begin
-        Gear^.dX:= Gear^.dX * _0_999;
-        Gear^.dY:= Gear^.dY * _0_999
-        end;
-
->>>>>>> 94b15e6f
     Gear^.State := Gear^.State and (not gstCollision);
     collV := 0;
     collH := 0;
@@ -557,15 +547,9 @@
     CalcRotationDirAngle(Gear);
     if (Gear^.State and gstCollision) <> 0 then
         begin
-<<<<<<< HEAD
-        kick:= hwRound((hwAbs(Gear^.dX)+hwAbs(Gear^.dY)) * _20);
-        Gear^.dY.isNegative:= (not Gear^.dY.isNegative);
-        Gear^.dX.isNegative:= (not Gear^.dX.isNegative);
-=======
         kick:= hwRound((hwAbs(gdX)+hwAbs(gdY)) * _20);
         Gear^.dX:= gdX;
         Gear^.dY:= gdY;
->>>>>>> 94b15e6f
         AmmoShove(Gear, 0, kick);
         for i:= 15 + kick div 10 downto 0 do
             begin
@@ -1465,19 +1449,8 @@
         doStepFallingGear(Gear);
     if (Gear^.Health = 0) then
         begin
-<<<<<<< HEAD
-        if (not Gear^.dY.isNegative) and (Gear^.dY > _0_2) and (TestCollisionYwithGear(Gear, 1) <> 0) then
-            inc(Gear^.Damage, hwRound(Gear^.dY * _70))
-        else if (not Gear^.dX.isNegative) and (Gear^.dX > _0_2) and TestCollisionXwithGear(Gear, 1) then
-            inc(Gear^.Damage, hwRound(Gear^.dX * _70))
-        else if Gear^.dY.isNegative and (Gear^.dY < -_0_2) and (TestCollisionYwithGear(Gear, -1) <> 0) then
-            inc(Gear^.Damage, hwRound(Gear^.dY * -_70))
-        else if Gear^.dX.isNegative and (Gear^.dX < -_0_2) and TestCollisionXwithGear(Gear, -1) then
-            inc(Gear^.Damage, hwRound(Gear^.dX * -_70));
-=======
         if (dxdy > _0_4) and (Gear^.State and gstCollision <> 0) then
             inc(Gear^.Damage, hwRound(dxdy * _50));
->>>>>>> 94b15e6f
 
         if ((GameTicks and $FF) = 0) and (Gear^.Damage > random(30)) then
             begin
@@ -1627,33 +1600,12 @@
         begin
         DeleteCI(Gear);
         AllInactive := false;
-<<<<<<< HEAD
-        if (not Gear^.dY.isNegative) and (Gear^.dY > _0_2) and (TestCollisionYwithGear(Gear, 1) <> 0) then
-=======
         dxdy:= hwAbs(Gear^.dX)+hwAbs(Gear^.dY);
         doStepFallingGear(Gear);
         if (Gear^.State and gstCollision <> 0) and(dxdy > _0_4) then
->>>>>>> 94b15e6f
             begin
             if (TestCollisionYwithGear(Gear, 1) <> 0) then
                 begin
-<<<<<<< HEAD
-                particle := AddVisualGear(hwRound(Gear^.X) - 5 + Random(10), hwRound(Gear^.Y) + 12,vgtDust);
-                if particle <> nil then
-                    particle^.dX := particle^.dX + (Gear^.dX.QWordValue / 21474836480)
-                end
-            end
-        else if (not Gear^.dX.isNegative) and (Gear^.dX > _0_2) and TestCollisionXwithGear(Gear, 1) then
-                inc(Gear^.Damage, hwRound(Gear^.dX * _70))
-
-        else if Gear^.dY.isNegative and (Gear^.dY < -_0_2) and (TestCollisionYwithGear(Gear, -1) <> 0) then
-                inc(Gear^.Damage, hwRound(Gear^.dY * -_70))
-
-        else if Gear^.dX.isNegative and (Gear^.dX < -_0_2) and TestCollisionXwithGear(Gear, -1) then
-                inc(Gear^.Damage, hwRound(Gear^.dX * -_70));
-
-        doStepFallingGear(Gear);
-=======
                 Gear^.State := Gear^.State or gsttmpFlag;
                 for i:= min(12, hwRound(dxdy*_10)) downto 0 do
                     begin
@@ -1664,7 +1616,6 @@
                 end;
             inc(Gear^.Damage, hwRound(dxdy * _50))
             end;
->>>>>>> 94b15e6f
         CalcRotationDirAngle(Gear);
         //CheckGearDrowning(Gear)
         end
@@ -2818,7 +2769,6 @@
 procedure doStepSeductionWork(Gear: PGear);
 var i: LongInt;
     hogs: PGearArrayS;
-    len: Integer;
 begin
     AllInactive := false;
     hogs := GearsNear(Gear^.X, Gear^.Y, gtHedgehog, Gear^.Radius);
@@ -4712,7 +4662,6 @@
     resgear: PGear;
     hh: PHedgehog;
     i: LongInt;
-    len: Integer;
 begin
     if (TurnTimeLeft > 0) then
         dec(TurnTimeLeft);
@@ -4805,7 +4754,6 @@
     graves: PGearArrayS;
     hh: PHedgehog;
     i: LongInt;
-    len: Integer;
 begin
     AllInactive := false;
     graves := GearsNear(Gear^.X, Gear^.Y, gtGrave, Gear^.Radius);
@@ -5202,11 +5150,7 @@
     ndX, ndY: hwFloat;
     i, j, t, gX, gY: LongInt;
     hogs: PGearArrayS;
-<<<<<<< HEAD
-    len: Integer;
-=======
     vg: PVisualGear;
->>>>>>> 94b15e6f
 begin
     HHGear := Gear^.Hedgehog^.Gear;
     if (Gear^.Message and gmAttack <> 0) or (Gear^.Health = 0) or (HHGear = nil) or (HHGear^.Damage <> 0) or (HHGear^.dX.QWordValue > 4294967)  then
