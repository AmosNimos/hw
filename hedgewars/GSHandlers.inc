--- conflicted
+++ resolved
@@ -605,12 +605,8 @@
     begin
     with Gear^ do
         begin
-<<<<<<< HEAD
         State:= State and not gstInvisible;
-        X:= X + cWindSpeed * 1600 + dX;
-=======
         X:= X + cWindSpeed * 3200 + dX;
->>>>>>> 32f52e1d
         Y:= Y + dY + cGravity * vobFallSpeed * 8;  // using same value as flakes to try and get similar results
         xx:= hwRound(X);
         yy:= hwRound(Y);
@@ -730,14 +726,15 @@
         end;
 
 if move then
+    begin
     if gun then
-        DeleteGear(Gear)
-    else
-        begin
-        Gear^.X:= int2hwFloat(GetRandom(LAND_WIDTH+1024)-512);
-        Gear^.Y:= int2hwFloat(750+(GetRandom(50)-25));
-        Gear^.State:= Gear^.State or gstInvisible;
-        end
+        begin
+        DeleteGear(Gear);
+        exit
+        end;
+    Gear^.X:= int2hwFloat(GetRandom(LAND_WIDTH+1024)-512);
+    Gear^.Y:= int2hwFloat(750+(GetRandom(50)-25))
+    end
 end;
 
 ////////////////////////////////////////////////////////////////////////////////
@@ -1076,30 +1073,39 @@
     dec(Gear^.Timer);
     case Gear^.Kind of 
         gtATStartGame: 
-        begin
+    begin
         AllInactive := false;
         if Gear^.Timer = 0 then
-            begin
+        begin
             AddCaption(trmsg[sidStartFight], cWhiteColor, capgrpGameState);
-            end
-        end;
-    gtATFinishGame: 
-        begin
-            AllInactive := false;
-            if Gear^.Timer = 1000 then
-                begin
-                ScreenFade := sfToBlack;
-                ScreenFadeValue := 0;
-                ScreenFadeSpeed := 1;
-                end;
-            if Gear^.Timer = 0 then
-                begin
-                SendIPC('N');
-                SendIPC('q');
-                GameState := gsExit
-                end
-        end;
-    end;
+        end
+    end;
+    gtATSmoothWindCh: 
+begin
+    if Gear^.Timer = 0 then
+    begin
+        if WindBarWidth < Gear^.Tag then inc(WindBarWidth)
+        else if WindBarWidth > Gear^.Tag then dec(WindBarWidth);
+        if WindBarWidth <> Gear^.Tag then Gear^.Timer := 10;
+    end
+end;
+gtATFinishGame: 
+begin
+    AllInactive := false;
+    if Gear^.Timer = 1000 then
+    begin
+        ScreenFade := sfToBlack;
+        ScreenFadeValue := 0;
+        ScreenFadeSpeed := 1;
+    end;
+    if Gear^.Timer = 0 then
+    begin
+        SendIPC('N');
+        SendIPC('q');
+        GameState := gsExit
+    end
+end;
+end;
 if Gear^.Timer = 0 then DeleteGear(Gear)
 end;
 
