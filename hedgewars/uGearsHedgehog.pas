--- conflicted
+++ resolved
@@ -252,23 +252,6 @@
                 AddVoice(Ammoz[CurAmmoType].Ammo.AttackVoice, CurrentTeam^.voicepack);
 
 // Initiating alt attack
-<<<<<<< HEAD
-        if  (CurAmmoGear <> nil)
-        and ((Ammoz[CurAmmoGear^.AmmoType].Ammo.Propz and ammoprop_AltAttack) <> 0)
-        and ((Gear^.Message and gmLJump) <> 0)
-        and ((Ammoz[CurAmmoType].Ammo.Propz and ammoprop_AltUse) <> 0) then
-            begin
-            newDx:= dX;
-            newDy:= dY;
-            altUse:= true
-            end
-        else
-            begin
-            newDx:= xx*Power/cPowerDivisor;
-            newDy:= yy*Power/cPowerDivisor;
-            altUse:= false
-            end;
-=======
             if  (CurAmmoGear <> nil)
             and ((Ammoz[CurAmmoGear^.AmmoType].Ammo.Propz and ammoprop_AltAttack) <> 0)
             and ((Gear^.Message and gmLJump) <> 0)
@@ -284,7 +267,6 @@
                 newDy:= yy*Power/cPowerDivisor;
                 altUse:= false
                 end;
->>>>>>> b7a055df
 
             case CurAmmoType of
                       amGrenade: newGear:= AddGear(hwRound(lx), hwRound(ly), gtGrenade,         0, newDx, newDy, CurWeapon^.Timer);
@@ -306,11 +288,7 @@
                         amKnife: begin
                                  newGear:= AddGear(hwRound(lx), hwRound(ly), gtKnife,    0, xx*Power/cPowerDivisor, yy*Power/cPowerDivisor, 0);
                                  newGear^.State:= newGear^.State or gstMoving;
-<<<<<<< HEAD
-                                 newGear^.Radius:= 6 // temporarily shrink so it doesn't instantly embed in the ground
-=======
                                  newGear^.Radius:= 4 // temporarily shrink so it doesn't instantly embed in the ground
->>>>>>> b7a055df
                                  end;
                        amDEagle: newGear:= AddGear(hwRound(lx + xx * cHHRadius), hwRound(ly + yy * cHHRadius), gtDEagleShot, 0, xx * _0_5, yy * _0_5, 0);
                       amSineGun: newGear:= AddGear(hwRound(lx + xx * cHHRadius), hwRound(ly + yy * cHHRadius), gtSineGunShot, 0, xx * _0_5, yy * _0_5, 0);
@@ -406,39 +384,6 @@
                     //amStructure: newGear:= AddGear(hwRound(lx) + hwSign(dX) * 7, hwRound(ly), gtStructure, gstWait, SignAs(_0_02, dX), _0, 3000);
                        amTardis: newGear:= AddGear(hwRound(X), hwRound(Y), gtTardis, 0, _0, _0, 5000);
                        amIceGun: newGear:= AddGear(hwRound(X), hwRound(Y), gtIceGun, 0, _0, _0, 0);
-<<<<<<< HEAD
-             end;
-             if altUse and (newGear <> nil) then
-                begin
-                newGear^.dX:= newDx / newGear^.Density;
-                newGear^.dY:= newDY / newGear^.Density
-                end;
-
-             case CurAmmoType of
-                      amGrenade, amMolotov,
-                  amClusterBomb, amGasBomb,
-                      amBazooka, amSnowball,
-                          amBee, amSMine,
-                       amMortar, amWatermelon,
-                  amHellishBomb, amDrill: FollowGear:= newGear;
-
-                      amShotgun, amPickHammer,
-                         amRope, amDEagle,
-                      amSineGun, amSniperRifle,
-                    amFirePunch, amWhip,
-                       amHammer, amBaseballBat,
-                    amParachute, amBlowTorch,
-                       amGirder, amTeleport,
-                       amSwitch, amRCPlane,
-                     amKamikaze, amCake,
-                    amSeduction, amBallgun,
-                      amJetpack, amBirdy,
-                 amFlamethrower, amLandGun,
-                  amResurrector, //amStructure,
-                       amTardis, amPiano,
-                       amIceGun: CurAmmoGear:= newGear;
-             end;
-=======
             end;
             if altUse and (newGear <> nil) then
                begin
@@ -470,7 +415,6 @@
                       amTardis, amPiano,
                       amIceGun: CurAmmoGear:= newGear;
             end;
->>>>>>> b7a055df
 
             if ((CurAmmoType = amMine) or (CurAmmoType = amSMine)) and (GameFlags and gfInfAttack <> 0) then
                 newGear^.FlightTime:= GameTicks + 1000
@@ -487,10 +431,9 @@
             if altUse then
                 FollowGear:= nil;
 
-<<<<<<< HEAD
-        if (newGear <> nil) and ((Ammoz[newGear^.AmmoType].Ammo.Propz and ammoprop_SetBounce) <> 0) then
-            begin
-            elastic:=  int2hwfloat(CurWeapon^.Bounciness) / _1000;
+            if (newGear <> nil) and ((Ammoz[newGear^.AmmoType].Ammo.Propz and ammoprop_SetBounce) <> 0) then
+                begin
+                elastic:=  int2hwfloat(CurWeapon^.Bounciness) / _1000;
 
             if elastic < _1 then
                 newGear^.Elasticity:= newGear^.Elasticity * elastic
@@ -501,21 +444,6 @@
             if fric < _1 then newGear^.Friction:= newGear^.Friction * fric
             else if fric > _1 then newGear^.Friction:= _1 - ((_1-newGear^.Friction) / fric)*)
             end;
-=======
-            if (newGear <> nil) and ((Ammoz[newGear^.AmmoType].Ammo.Propz and ammoprop_SetBounce) <> 0) then
-                begin
-                elastic:=  int2hwfloat(CurWeapon^.Bounciness) / _1000;
-
-                if elastic < _1 then
-                    newGear^.Elasticity:= newGear^.Elasticity * elastic
-                else if elastic > _1 then
-                    newGear^.Elasticity:= _1 - ((_1-newGear^.Elasticity) / elastic);
-    (* Experimented with friction modifier. Didn't seem helpful
-                fric:= int2hwfloat(CurWeapon^.Bounciness) / _250;
-                if fric < _1 then newGear^.Friction:= newGear^.Friction * fric
-                else if fric > _1 then newGear^.Friction:= _1 - ((_1-newGear^.Friction) / fric)*)
-                end;
->>>>>>> b7a055df
 
 
             uStats.AmmoUsed(CurAmmoType);
@@ -533,34 +461,21 @@
                 end;
 
             Power:= 0;
-            if (CurAmmoGear <> nil)
-                and ((Ammoz[CurAmmoType].Ammo.Propz and ammoprop_AltUse) = 0){check for dropping ammo from rope} then
-                begin
-                if CurAmmoType in [amRope,amResurrector] then Message:= Message or gmAttack;
+            if (CurAmmoGear <> nil) and ((Ammoz[CurAmmoType].Ammo.Propz and ammoprop_AltUse) = 0){check for dropping ammo from rope} then
+                begin
+                if CurAmmoType in [amRope,amResurrector] then
+                    Message:= Message or gmAttack;
                 CurAmmoGear^.Message:= Message
                 end
             else
                 begin
-                if not CurrentTeam^.ExtDriven
-                and ((Ammoz[CurAmmoType].Ammo.Propz and ammoprop_Power) <> 0) then
+                if (not CurrentTeam^.ExtDriven) and ((Ammoz[CurAmmoType].Ammo.Propz and ammoprop_Power) <> 0) then
                     SendIPC(_S'a');
                 AfterAttack;
                 end
             end
         else
-<<<<<<< HEAD
-            begin
-            if not CurrentTeam^.ExtDriven
-            and ((Ammoz[CurAmmoType].Ammo.Propz and ammoprop_Power) <> 0) then
-                SendIPC(_S'a');
-            AfterAttack;
-            end
-        end
-    else
-        Message:= Message and (not gmAttack);
-=======
             Message:= Message and (not gmAttack);
->>>>>>> b7a055df
     end;
     TargetPoint.X := NoPointX;
     ScriptCall('onHogAttack');
@@ -1101,14 +1016,11 @@
 else if Hedgehog^.CurAmmoType in [amShotgun, amDEagle, amSniperRifle] then
     HHGear^.Message:= 0;
 
-<<<<<<< HEAD
 if ((Ammoz[CurrentHedgehog^.CurAmmoType].Ammo.Propz and ammoprop_Utility) <> 0) and isInMultiShoot then
     AllInactive:= true
 else if not isInMultiShoot then
     AllInactive:= false;
 
-=======
->>>>>>> b7a055df
 if (TurnTimeLeft = 0) or (HHGear^.Damage > 0) then
     begin
     if (Hedgehog^.CurAmmoType = amKnife) then
@@ -1224,11 +1136,7 @@
     exit
     end;
 
-<<<<<<< HEAD
-    if (not isInMultiShoot) and (Hedgehog^.Gear <> nil) then
-=======
     if not(isInMultiShoot and (Hedgehog^.CurAmmoType in [amShotgun, amDEagle, amSniperRifle])) and (Hedgehog^.Gear <> nil) then
->>>>>>> b7a055df
         begin
         if GHStepTicks > 0 then
             dec(GHStepTicks);
@@ -1316,8 +1224,6 @@
     tdX, tdY, slope: hwFloat;
     land: Word; *)
 var slope: hwFloat;
-<<<<<<< HEAD
-=======
 begin
     if (Gear^.Message and (gmAllStoppable or gmLJump or gmHJump) = 0)
     and (Gear^.State and (gstHHJumping or gstHHHJump or gstAttacking) = 0)
@@ -1349,7 +1255,6 @@
 
 ////////////////////////////////////////////////////////////////////////////////
 procedure doStepHedgehog(Gear: PGear);
->>>>>>> b7a055df
 begin
 CheckSum:= CheckSum xor Gear^.Hedgehog^.BotLevel;
 if (Gear^.Message and gmDestroy) <> 0 then
