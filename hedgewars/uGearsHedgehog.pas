(*
 * Hedgewars, a free turn based strategy game
 * Copyright (c) 2004-2012 Andrey Korotaev <unC0Rr@gmail.com>
 *
 * This program is free software; you can redistribute it and/or modify
 * it under the terms of the GNU General Public License as published by
 * the Free Software Foundation; version 2 of the License
 *
 * This program is distributed in the hope that it will be useful,
 * but WITHOUT ANY WARRANTY; without even the implied warranty of
 * MERCHANTABILITY or FITNESS FOR A PARTICULAR PURPOSE.  See the
 * GNU General Public License for more details.
 *
 * You should have received a copy of the GNU General Public License
 * along with this program; if not, write to the Free Software
 * Foundation, Inc., 59 Temple Place - Suite 330, Boston, MA 02111-1307, USA
 *)

{$INCLUDE "options.inc"}

unit uGearsHedgehog;
interface
uses uTypes;

procedure doStepHedgehog(Gear: PGear);
procedure AfterAttack; 
procedure HedgehogStep(Gear: PGear); 
procedure doStepHedgehogMoving(Gear: PGear); 
procedure HedgehogChAngle(HHGear: PGear); 
procedure PickUp(HH, Gear: PGear);
procedure AddPickup(HH: THedgehog; ammo: TAmmoType; cnt, X, Y: LongWord);

implementation
uses uConsts, uVariables, uFloat, uAmmos, uSound, uCaptions, 
    uCommands, uLocale, uUtils, uVisualGears, uStats, uIO, uScript,
    uGearsList, uGears, uCollisions, uRandom, uStore, uTeams, 
    uGearsUtils;

var GHStepTicks: LongWord = 0;

// Shouldn't more of this ammo switching stuff be moved to uAmmos ?
function ChangeAmmo(HHGear: PGear): boolean;
var slot, i: Longword;
    ammoidx: LongInt;
begin
ChangeAmmo:= false;
slot:= HHGear^.MsgParam;

with HHGear^.Hedgehog^ do
    begin
    HHGear^.Message:= HHGear^.Message and (not gmSlot);
    ammoidx:= 0;
    if ((HHGear^.State and (gstAttacking or gstAttacked)) <> 0)
    or ((MultiShootAttacks > 0) and ((Ammoz[CurAmmoType].Ammo.Propz and ammoprop_NoRoundEnd) = 0))
    or ((HHGear^.State and gstHHDriven) = 0) then
        exit;
    ChangeAmmo:= true;

    while (ammoidx < cMaxSlotAmmoIndex) and (Ammo^[slot, ammoidx].AmmoType <> CurAmmoType) do
        inc(ammoidx);

    if ((Ammoz[CurAmmoType].Ammo.Propz and ammoprop_NoRoundEnd) <> 0) and (MultiShootAttacks > 0) then
        OnUsedAmmo(HHGear^.Hedgehog^);

    MultiShootAttacks:= 0;
    HHGear^.Message:= HHGear^.Message and (not (gmLJump or gmHJump));
    
    if Ammoz[CurAmmoType].Slot = slot then
        begin
        i:= 0;
        repeat
        inc(ammoidx);
        if (ammoidx > cMaxSlotAmmoIndex) then
            begin
            inc(i);
            CurAmmoType:= amNothing;
            ammoidx:= -1;
            //TryDo(i < 2, 'Engine bug: no ammo in current slot', true)
            end;
        until (i = 1) or ((Ammo^[slot, ammoidx].Count > 0)
        and (Team^.Clan^.TurnNumber > Ammoz[Ammo^[slot, ammoidx].AmmoType].SkipTurns))
        
        end 
    else
        begin
        i:= 0;
        // check whether there is ammo in slot
        while (i <= cMaxSlotAmmoIndex) and ((Ammo^[slot, i].Count = 0)
        or (Team^.Clan^.TurnNumber <= Ammoz[Ammo^[slot, i].AmmoType].SkipTurns))
            do inc(i);

        if i <= cMaxSlotAmmoIndex then
            ammoidx:= i
        else ammoidx:= -1
        end;
        if ammoidx >= 0 then
            CurAmmoType:= Ammo^[slot, ammoidx].AmmoType;
    end
end;

procedure HHSetWeapon(HHGear: PGear);
var t: LongInt;
    weap: TAmmoType;
    Hedgehog: PHedgehog;
    s: boolean;
begin
s:= false;

weap:= TAmmoType(HHGear^.MsgParam);
Hedgehog:= HHGear^.Hedgehog;

if Hedgehog^.Team^.Clan^.TurnNumber <= Ammoz[weap].SkipTurns then
    exit; // weapon is not activated yet

HHGear^.MsgParam:= Ammoz[weap].Slot;

t:= cMaxSlotAmmoIndex;

HHGear^.Message:= HHGear^.Message and (not gmWeapon);

with Hedgehog^ do
    while (CurAmmoType <> weap) and (t >= 0) do
        begin
        s:= ChangeAmmo(HHGear);
        dec(t)
        end;

if s then
    ApplyAmmoChanges(HHGear^.Hedgehog^)
end;

procedure HHSetTimer(Gear: PGear);
var CurWeapon: PAmmo;
    color: LongWord;
begin
Gear^.Message:= Gear^.Message and (not gmTimer);
CurWeapon:= GetCurAmmoEntry(Gear^.Hedgehog^);
with Gear^.Hedgehog^ do
    if ((Gear^.Message and gmPrecise) <> 0) and ((CurWeapon^.Propz and ammoprop_SetBounce) <> 0) then
        begin
        color:= Gear^.Hedgehog^.Team^.Clan^.Color;
        case Gear^.MsgParam of
            1: begin
               AddCaption(FormatA(trmsg[sidBounce], trmsg[sidBounce1]), color, capgrpAmmostate);
               CurWeapon^.Bounciness:= 350;
               end;
            2: begin
               AddCaption(FormatA(trmsg[sidBounce], trmsg[sidBounce2]), color, capgrpAmmostate);
               CurWeapon^.Bounciness:= 700;
               end;
            3: begin
               AddCaption(FormatA(trmsg[sidBounce], trmsg[sidBounce3]), color, capgrpAmmostate);
               CurWeapon^.Bounciness:= 1000;
               end;
            4: begin
               AddCaption(FormatA(trmsg[sidBounce], trmsg[sidBounce4]), color, capgrpAmmostate);
               CurWeapon^.Bounciness:= 2000;
               end;
            5: begin
               AddCaption(FormatA(trmsg[sidBounce], trmsg[sidBounce5]), color, capgrpAmmostate);
               CurWeapon^.Bounciness:= 4000;
               end
            end
        end
    else if (CurWeapon^.Propz and ammoprop_Timerable) <> 0 then
        begin
        CurWeapon^.Timer:= 1000 * Gear^.MsgParam;
        with CurrentTeam^ do
            ApplyAmmoChanges(Hedgehogs[CurrHedgehog]);
        end;
end;


procedure Attack(Gear: PGear);
var xx, yy, newDx, newDy, lx, ly: hwFloat;
    speech: PVisualGear;
    newGear:  PGear;
    CurWeapon: PAmmo;
    altUse: boolean;
    elastic: hwFloat;
begin
newGear:= nil;
bShowFinger:= false;
CurWeapon:= GetCurAmmoEntry(Gear^.Hedgehog^);
with Gear^,
    Gear^.Hedgehog^ do
        begin
        if ((State and gstHHDriven) <> 0) and ((State and (gstAttacked or gstHHChooseTarget)) = 0) and (((State and gstMoving) = 0)
        or (Power > 0)
        or (CurAmmoType = amTeleport)
        or 
        // Allow attacks while moving on ammo with AltAttack
        ((CurAmmoGear <> nil) and ((Ammoz[CurAmmoGear^.AmmoType].Ammo.Propz and ammoprop_AltAttack) <> 0))
        or ((Ammoz[CurAmmoType].Ammo.Propz and ammoprop_AttackInMove) <> 0))
        and ((TargetPoint.X <> NoPointX) or ((Ammoz[CurAmmoType].Ammo.Propz and ammoprop_NeedTarget) = 0)) then
            begin
            State:= State or gstAttacking;
            if Power = cMaxPower then
                Message:= Message and (not gmAttack)
            else if (Ammoz[CurAmmoType].Ammo.Propz and ammoprop_Power) = 0 then
                Message:= Message and (not gmAttack)
            else
                begin
                if Power = 0 then
                    begin
                    AttackBar:= CurrentTeam^.AttackBar;
                    PlaySound(sndThrowPowerUp)
                    end;
                inc(Power)
                end;
        if ((Message and gmAttack) <> 0) then
            exit;

        if (Ammoz[CurAmmoType].Ammo.Propz and ammoprop_Power) <> 0 then
            begin
            StopSound(sndThrowPowerUp);
            PlaySound(sndThrowRelease);
            end;

        xx:= SignAs(AngleSin(Angle), dX);
        yy:= -AngleCos(Angle);

        lx:= X + int2hwfloat(round(GetLaunchX(CurAmmoType, hwSign(dX), Angle)));
        ly:= Y + int2hwfloat(round(GetLaunchY(CurAmmoType, Angle)));

        if ((Gear^.State and gstHHHJump) <> 0) and (not cArtillery) then
            xx:= - xx;
        if Ammoz[CurAmmoType].Ammo.AttackVoice <> sndNone then
            AddVoice(Ammoz[CurAmmoType].Ammo.AttackVoice, CurrentTeam^.voicepack);

// Initiating alt attack
        if  (CurAmmoGear <> nil)
        and ((Ammoz[CurAmmoGear^.AmmoType].Ammo.Propz and ammoprop_AltAttack) <> 0)
        and ((Gear^.Message and gmLJump) <> 0)
        and ((Ammoz[CurAmmoType].Ammo.Propz and ammoprop_AltUse) <> 0) then
            begin
            newDx:= dX / _2; 
            newDy:= dY / _2;
            altUse:= true;
            end
        else
            begin
            newDx:= xx*Power/cPowerDivisor;
            newDy:= yy*Power/cPowerDivisor;
            altUse:= false
            end;

             case CurAmmoType of
                      amGrenade: newGear:= AddGear(hwRound(lx), hwRound(ly), gtGrenade,         0, newDx, newDy, CurWeapon^.Timer);
                      amMolotov: newGear:= AddGear(hwRound(lx), hwRound(ly), gtMolotov,      0, newDx, newDy, 0);
                  amClusterBomb: newGear:= AddGear(hwRound(lx), hwRound(ly), gtClusterBomb,  0, newDx, newDy, CurWeapon^.Timer);
                      amGasBomb: newGear:= AddGear(hwRound(lx), hwRound(ly), gtGasBomb,      0, newDx, newDy, CurWeapon^.Timer);
                      amBazooka: newGear:= AddGear(hwRound(lx), hwRound(ly), gtShell,        0, newDx, newDy, 0);
                     amSnowball: newGear:= AddGear(hwRound(lx), hwRound(ly), gtSnowball,     0, newDx, newDy, 0);
                          amBee: newGear:= AddGear(hwRound(lx), hwRound(ly), gtBee,          0, newDx, newDy, 0);
                      amShotgun: begin
                                 PlaySound(sndShotgunReload);
                                 newGear:= AddGear(hwRound(lx), hwRound(ly), gtShotgunShot,  0, xx * _0_5, yy * _0_5, 0);
                                 end;
                   amPickHammer: newGear:= AddGear(hwRound(lx), hwRound(ly) + cHHRadius, gtPickHammer, 0, _0, _0, 0);
                         amSkip: ParseCommand('/skip', true);
                         amRope: newGear:= AddGear(hwRound(lx), hwRound(ly), gtRope, 0, xx, yy, 0);
                         amMine: if altUse then
                                     newGear:= AddGear(hwRound(lx) + hwSign(dX) * 7, hwRound(ly), gtMine, gstWait, newDx, newDy, 3000)
                                 else
                                     newGear:= AddGear(hwRound(lx) + hwSign(dX) * 7, hwRound(ly), gtMine, gstWait, SignAs(_0_02, dX), _0, 3000);
                        amSMine: newGear:= AddGear(hwRound(lx), hwRound(ly), gtSMine,    0, xx*Power/cPowerDivisor, yy*Power/cPowerDivisor, 0);
                       amDEagle: newGear:= AddGear(hwRound(lx + xx * cHHRadius), hwRound(ly + yy * cHHRadius), gtDEagleShot, 0, xx * _0_5, yy * _0_5, 0);
                      amSineGun: newGear:= AddGear(hwRound(lx + xx * cHHRadius), hwRound(ly + yy * cHHRadius), gtSineGunShot, 0, xx * _0_5, yy * _0_5, 0);
                    amPortalGun: begin
                                 newGear:= AddGear(hwRound(lx + xx * cHHRadius), hwRound(ly + yy * cHHRadius), gtPortal, 0, xx * _0_6, yy * _0_6, 
                                 // set selected color
                                 CurWeapon^.Pos);
                                 end;
                  amSniperRifle: begin
                                 PlaySound(sndSniperReload);
                                 newGear:= AddGear(hwRound(lx + xx * cHHRadius), hwRound(ly + yy * cHHRadius), gtSniperRifleShot, 0, xx * _0_5, yy * _0_5, 0);
                                 end;
                     amDynamite: newGear:= AddGear(hwRound(lx) + hwSign(dX) * 7, hwRound(ly), gtDynamite, 0, SignAs(_0_03, dX), _0, 5000);
                    amFirePunch: newGear:= AddGear(hwRound(lx) + hwSign(dX) * 10, hwRound(ly), gtFirePunch, 0, xx, _0, 0);
                         amWhip: begin
                                 newGear:= AddGear(hwRound(lx) + hwSign(dX) * 10, hwRound(ly), gtWhip, 0, SignAs(_1, dX), - _0_8, 0);
                                 PlaySound(sndWhipCrack)
                                 end;
                       amHammer: begin
                                 newGear:= AddGear(hwRound(lx) + hwSign(dX) * 10, hwRound(ly), gtHammer, 0, SignAs(_1, dX), - _0_8, 0);
                                 PlaySound(sndWhack)
                                 end;
                  amBaseballBat: begin
                                 newGear:= AddGear(hwRound(lx) + hwSign(dX) * 10, hwRound(ly), gtShover, gsttmpFlag, xx * _0_5, yy * _0_5, 0);
                                 PlaySound(sndBaseballBat) // TODO: Only play if something is hit?
                                 end;
                    amParachute: begin
                                 newGear:= AddGear(hwRound(lx), hwRound(ly), gtParachute, 0, _0, _0, 0);
                                 PlaySound(sndParachute)
                                 end;
                    // we save CurWeapon^.Pos (in this case: cursor direction) by using it as (otherwise irrelevant) X value of the new gear.
                    amAirAttack: newGear:= AddGear(CurWeapon^.Pos, 0, gtAirAttack, 0, _0, _0, 0);
                   amMineStrike: newGear:= AddGear(CurWeapon^.Pos, 0, gtAirAttack, 1, _0, _0, 0);
                  amDrillStrike: newGear:= AddGear(CurWeapon^.Pos, 0, gtAirAttack, 3, _0, _0, CurWeapon^.Timer);
                       amNapalm: newGear:= AddGear(CurWeapon^.Pos, 0, gtAirAttack, 2, _0, _0, 0);
                    amBlowTorch: newGear:= AddGear(hwRound(lx), hwRound(ly), gtBlowTorch, 0, SignAs(_0_5, dX), _0, 0);
                       amGirder: newGear:= AddGear(0, 0, gtGirder, CurWeapon^.Pos, _0, _0, 0);
                     amTeleport: newGear:= AddGear(CurWeapon^.Pos, 0, gtTeleport, 0, _0, _0, 0);
                       amSwitch: newGear:= AddGear(hwRound(lx), hwRound(ly), gtSwitcher, 0, _0, _0, 0);
                       amMortar: begin
                                 playSound(sndMortar);
                                 newGear:= AddGear(hwRound(lx), hwRound(ly), gtMortar,  0, xx*cMaxPower/cPowerDivisor, yy*cMaxPower/cPowerDivisor, 0);
                                 end;
                      amRCPlane: begin
                                 newGear:= AddGear(hwRound(lx), hwRound(ly), gtRCPlane,  0, xx * cMaxPower / cPowerDivisor / 4, yy * cMaxPower / cPowerDivisor / 4, 0);
                                 newGear^.SoundChannel:= LoopSound(sndRCPlane)
                                 end;
                     amKamikaze: newGear:= AddGear(hwRound(lx), hwRound(ly), gtKamikaze, 0, xx * _0_5, yy * _0_5, 0);
                         amCake: newGear:= AddGear(hwRound(lx) + hwSign(dX) * 3, hwRound(ly), gtCake, 0, xx, _0, 0);
                    amSeduction: newGear:= AddGear(hwRound(lx), hwRound(ly), gtSeduction, 0, _0, _0, 0);
                   amWatermelon: newGear:= AddGear(hwRound(lx), hwRound(ly), gtWatermelon,  0, newDx, newDy, CurWeapon^.Timer);
                  amHellishBomb: newGear:= AddGear(hwRound(lx), hwRound(ly), gtHellishBomb,    0, newDx, newDy, 0);
                        amDrill: newGear:= AddGear(hwRound(lx), hwRound(ly), gtDrill, 0, newDx, newDy, 0);
                      amBallgun: newGear:= AddGear(hwRound(X), hwRound(Y), gtBallgun,  0, xx * _0_5, yy * _0_5, 0);
                      amJetpack: newGear:= AddGear(hwRound(lx), hwRound(ly), gtJetpack, 0, _0, _0, 0);
                        amBirdy: begin
                             PlaySound(sndWhistle);
                             newGear:= AddGear(hwRound(lx), hwRound(ly) - 32, gtBirdy, 0, _0, _0, 0);
                             end;
                   amLowGravity: begin
                                 PlaySound(sndLowGravity);
                                 cGravity:= cMaxWindSpeed;
                                 cGravityf:= 0.00025
                                 end;
                  amExtraDamage: begin 
                                 PlaySound(sndHellishImpact4);
                                 cDamageModifier:= _1_5
                                 end;
                 amInvulnerable: Invulnerable:= true;
                    amExtraTime: begin
                                 PlaySound(sndSwitchHog);
                                 TurnTimeLeft:= TurnTimeLeft + 30000
                                 end;
                   amLaserSight: cLaserSighting:= true;
                     amVampiric: begin
                                 PlaySoundV(sndOw1, Team^.voicepack);
                                 cVampiric:= true;
                                 end;
                        amPiano: begin
                                 // Tuck the hedgehog away until the piano attack is completed
                                 Unplaced:= true;
                                 X:= _0;
                                 Y:= _0;
                                 newGear:= AddGear(TargetPoint.X, 0, gtPiano, 0, _0, _0, 0);
                                 PauseMusic
                                 end;
                 amFlamethrower: newGear:= AddGear(hwRound(X), hwRound(Y), gtFlamethrower,  0, xx * _0_5, yy * _0_5, 0);
                      amLandGun: newGear:= AddGear(hwRound(X), hwRound(Y), gtLandGun,  0, xx * _0_5, yy * _0_5, 0);
                  amResurrector: begin
                                 newGear:= AddGear(hwRound(lx), hwRound(ly), gtResurrector, 0, _0, _0, 0);
                                 newGear^.SoundChannel := LoopSound(sndResurrector);
                                 end;
                    amStructure: newGear:= AddGear(hwRound(lx) + hwSign(dX) * 7, hwRound(ly), gtStructure, gstWait, SignAs(_0_02, dX), _0, 3000);
                       amTardis: newGear:= AddGear(hwRound(X), hwRound(Y), gtTardis, 0, _0, _0, 5000);
                       amIceGun: newGear:= AddGear(hwRound(X), hwRound(Y), gtIceGun, 0, _0, _0, 0);
             end;
             
             case CurAmmoType of
                      amGrenade, amMolotov, 
                  amClusterBomb, amGasBomb, 
                      amBazooka, amSnowball, 
                          amBee, amSMine,
                       amMortar, amWatermelon,
                  amHellishBomb, amDrill: FollowGear:= newGear;

                      amShotgun, amPickHammer,
                         amRope, amDEagle,
                      amSineGun, amSniperRifle,
                    amFirePunch, amWhip,
                       amHammer, amBaseballBat,
                    amParachute, amBlowTorch,
                       amGirder, amTeleport,
                       amSwitch, amRCPlane,
                     amKamikaze, amCake,
                    amSeduction, amBallgun,
                      amJetpack, amBirdy,
                 amFlamethrower, amLandGun,
                  amResurrector, amStructure,
                       amTardis, amPiano,
                       amIceGun: CurAmmoGear:= newGear;
             end;
             
            if ((CurAmmoType = amMine) or (CurAmmoType = amSMine)) and (GameFlags and gfInfAttack <> 0) then
                newGear^.FlightTime:= GameTicks + 1000
            else if CurAmmoType = amDrill then
                newGear^.FlightTime:= GameTicks + 250;
        if Ammoz[CurAmmoType].Ammo.Propz and ammoprop_NeedTarget <> 0 then
            begin
            newGear^.Target.X:= TargetPoint.X;
            newGear^.Target.Y:= TargetPoint.Y
            end;
        if newGear <> nil then newGear^.CollisionMask:= $FF7F;

        // Clear FollowGear if using on a rope/parachute/saucer etc so focus stays with the hog's movement
        if altUse then
            FollowGear:= nil;

        if (newGear <> nil) and ((Ammoz[newGear^.AmmoType].Ammo.Propz and ammoprop_SetBounce) <> 0) then
            begin
            elastic:=  int2hwfloat(CurWeapon^.Bounciness) / _1000;

            if elastic < _1 then
                newGear^.Elasticity:= newGear^.Elasticity * elastic
            else if elastic > _1 then
                newGear^.Elasticity:= _1 - ((_1-newGear^.Elasticity) / elastic);
(* Experimented with friction modifier. Didn't seem helpful 
            fric:= int2hwfloat(CurWeapon^.Bounciness) / _250;
            if fric < _1 then newGear^.Friction:= newGear^.Friction * fric
            else if fric > _1 then newGear^.Friction:= _1 - ((_1-newGear^.Friction) / fric)*)
            end;


        uStats.AmmoUsed(CurAmmoType);

        if not (SpeechText = '') then
            begin
            speech:= AddVisualGear(0, 0, vgtSpeechBubble);
            if speech <> nil then
                begin
                speech^.Text:= SpeechText;
                speech^.Hedgehog:= Gear^.Hedgehog;
                speech^.FrameTicks:= SpeechType;
                end;
            SpeechText:= ''
            end;

        Power:= 0;
        if (CurAmmoGear <> nil)
            and ((Ammoz[CurAmmoType].Ammo.Propz and ammoprop_AltUse) = 0){check for dropping ammo from rope} then
            begin
            Message:= Message or gmAttack;
            CurAmmoGear^.Message:= Message
            end
        else
            begin
            if not CurrentTeam^.ExtDriven
            and ((Ammoz[CurAmmoType].Ammo.Propz and ammoprop_Power) <> 0) then
                SendIPC(_S'a');
            AfterAttack;
            end
        end
    else 
        Message:= Message and (not gmAttack);
    end;
    TargetPoint.X := NoPointX;
    ScriptCall('onHogAttack');
end;

procedure AfterAttack;
var s: shortstring;
    a: TAmmoType;
begin
with CurrentHedgehog^.Gear^, CurrentHedgehog^ do
    begin
    a:= CurAmmoType;
    State:= State and (not gstAttacking);
    if (Ammoz[a].Ammo.Propz and ammoprop_Effect) = 0 then
        begin
        Inc(MultiShootAttacks);
        
        if (Ammoz[a].Ammo.NumPerTurn >= MultiShootAttacks) then
            begin
            s:= inttostr(Ammoz[a].Ammo.NumPerTurn - MultiShootAttacks + 1);
            AddCaption(format(trmsg[sidRemaining], s), cWhiteColor, capgrpAmmostate);
            end;
        
        if (Ammoz[a].Ammo.NumPerTurn >= MultiShootAttacks)
        or ((GameFlags and gfMultiWeapon) <> 0) then
            begin
            isInMultiShoot:= true
            end
        else
            begin
            OnUsedAmmo(CurrentHedgehog^);
            if ((Ammoz[a].Ammo.Propz and ammoprop_NoRoundEnd) = 0) and (((GameFlags and gfInfAttack) = 0) or PlacingHogs) then
                begin
                if TagTurnTimeLeft = 0 then
                    TagTurnTimeLeft:= TurnTimeLeft;
                TurnTimeLeft:=(Ammoz[a].TimeAfterTurn * cGetAwayTime) div 100;
                end;
            if ((Ammoz[a].Ammo.Propz and ammoprop_NoRoundEnd) = 0) then
                State:= State or gstAttacked;
            if (Ammoz[a].Ammo.Propz and ammoprop_NoRoundEnd) <> 0 then
                ApplyAmmoChanges(CurrentHedgehog^)
            end;
        end
    else
        begin
        OnUsedAmmo(CurrentHedgehog^);
        ApplyAmmoChanges(CurrentHedgehog^);
        end;
    AttackBar:= 0
    end
end;

////////////////////////////////////////////////////////////////////////////////
procedure doStepHedgehogDead(Gear: PGear);
const frametime = 200;
      timertime = frametime * 6;
begin
if Gear^.Hedgehog^.Unplaced then
    exit;
if Gear^.Timer > 1 then
    begin
    AllInactive:= false;
    dec(Gear^.Timer);
    if (Gear^.Timer mod frametime) = 0 then
        inc(Gear^.Pos)
    end 
else if Gear^.Timer = 1 then
    begin
    Gear^.State:= Gear^.State or gstNoDamage;
    doMakeExplosion(hwRound(Gear^.X), hwRound(Gear^.Y), 30, CurrentHedgehog, EXPLAutoSound);
    AddGear(hwRound(Gear^.X), hwRound(Gear^.Y), gtGrave, 0, _0, _0, 0)^.Hedgehog:= Gear^.Hedgehog;
    DeleteGear(Gear);
    SetAllToActive
    end 
else // Gear^.Timer = 0
    begin
    AllInactive:= false;
    Gear^.Z:= cCurrHHZ;
    RemoveGearFromList(Gear);
    InsertGearToList(Gear);
    PlaySoundV(sndByeBye, Gear^.Hedgehog^.Team^.voicepack);
    Gear^.Pos:= 0;
    Gear^.Timer:= timertime
    end
end;

////////////////////////////////////////////////////////////////////////////////
procedure doStepHedgehogGone(Gear: PGear);
const frametime = 65;
      timertime = frametime * 11;
begin
if Gear^.Hedgehog^.Unplaced then
    exit;
if Gear^.Timer > 1 then
    begin
    AllInactive:= false;
    dec(Gear^.Timer);
    if (Gear^.Timer mod frametime) = 0 then
        inc(Gear^.Pos)
    end
else
if Gear^.Timer = 1 then
    begin
    DeleteGear(Gear);
    SetAllToActive
    end
else // Gear^.Timer = 0
    begin
    AllInactive:= false;
    Gear^.Z:= cCurrHHZ;
    RemoveGearFromList(Gear);
    InsertGearToList(Gear);
    PlaySoundV(sndByeBye, Gear^.Hedgehog^.Team^.voicepack);
    PlaySound(sndWarp);
    Gear^.Pos:= 0;
    Gear^.Timer:= timertime
    end
end;

procedure AddPickup(HH: THedgehog; ammo: TAmmoType; cnt, X, Y: LongWord);
var s: shortstring;
    vga: PVisualGear;
begin
    PlaySound(sndShotgunReload);
    if cnt <> 0 then AddAmmo(HH, ammo, cnt)
    else AddAmmo(HH, ammo);

    if (not (HH.Team^.ExtDriven 
    or (HH.BotLevel > 0)))
    or (HH.Team^.Clan^.ClanIndex = LocalClan)
    or (GameType = gmtDemo)  then
        begin
        if cnt <> 0 then
            s:= trammo[Ammoz[ammo].NameId] + ' (+' + IntToStr(cnt) + ')'
        else
            s:= trammo[Ammoz[ammo].NameId] + ' (+' + IntToStr(Ammoz[ammo].NumberInCase) + ')';
        AddCaption(s, HH.Team^.Clan^.Color, capgrpAmmoinfo);

        // show ammo icon
        vga:= AddVisualGear(X, Y, vgtAmmo);
        if vga <> nil then
            vga^.Frame:= Longword(ammo);
        end;
end;

////////////////////////////////////////////////////////////////////////////////
procedure PickUp(HH, Gear: PGear);
var s: shortstring;
    a: TAmmoType;
    i: LongInt;
    vga: PVisualGear;
    ag, gi: PGear;
begin
Gear^.Message:= gmDestroy;
if (Gear^.Pos and posCaseExplode) <> 0 then
    if (Gear^.Pos and posCasePoison) <> 0 then
        doMakeExplosion(hwRound(Gear^.X), hwRound(Gear^.Y), 25, HH^.Hedgehog, EXPLAutoSound + EXPLPoisoned)
    else
        doMakeExplosion(hwRound(Gear^.X), hwRound(Gear^.Y), 25, HH^.Hedgehog, EXPLAutoSound)
else if (Gear^.Pos and posCasePoison) <> 0 then
    doMakeExplosion(hwRound(Gear^.X), hwRound(Gear^.Y), 25, HH^.Hedgehog, EXPLAutoSound + EXPLPoisoned + EXPLNoDamage)
else
case Gear^.Pos of
       posCaseUtility,
       posCaseAmmo: begin
                    if Gear^.AmmoType <> amNothing then 
                        begin
<<<<<<< HEAD
                        for i:= 0 to GameTicks and $7F do
                            GetRandom(2); // Burn some random numbers
                        if Gear^.Pos = posCaseUtility then
                            a:= GetUtility(HH^.Hedgehog)
                        else
                            a:= GetAmmo(HH^.Hedgehog)
                        end;
                    if Gear^.Power <> 0 then AddAmmo(HH^.Hedgehog^, a, Gear^.Power)
                    else AddAmmo(HH^.Hedgehog^, a);
// Possibly needs to check shared clan ammo game flag once added.
// On the other hand, no obvious reason that clan members shouldn't know what ammo another clan member picked up
                    if (not (HH^.Hedgehog^.Team^.ExtDriven 
                    or (HH^.Hedgehog^.BotLevel > 0)))
                    or (HH^.Hedgehog^.Team^.Clan^.ClanIndex = LocalClan)
                    or (GameType in [gmtDemo, gmtRecord])  then
=======
                        AddPickup(HH^.Hedgehog^, Gear^.AmmoType, Gear^.Power, hwRound(Gear^.X), hwRound(Gear^.Y));
                        end
                    else
>>>>>>> 944173f4
                        begin
// Add spawning here...
                        AddRandomness(GameTicks);
                        
                        gi := GearsList;
                        while gi <> nil do
                            begin
                            if gi^.Kind = gtGenericFaller then
                                begin
                                gi^.Active:= true;
                                gi^.X:= int2hwFloat(GetRandom(rightX-leftX)+leftX);
                                gi^.Y:= int2hwFloat(GetRandom(LAND_HEIGHT-topY)+topY);
                                gi^.dX:= _90-(GetRandomf*_360);
                                gi^.dY:= _90-(GetRandomf*_360)
                                end;
                            gi := gi^.NextGear
                            end;
                        ag:= AddGear(hwRound(Gear^.X), hwRound(Gear^.Y), gtAddAmmo, gstInvisible, _0, _0, GetRandom(200)+100);
                        ag^.Pos:= Gear^.Pos;
                        ag^.Power:= Gear^.Power
                        end;
                    end;
     posCaseHealth: begin
                    PlaySound(sndShotgunReload);
                    inc(HH^.Health, Gear^.Health);
                    HH^.Hedgehog^.Effects[hePoisoned] := 0;
                    str(Gear^.Health, s);
                    s:= '+' + s;
                    AddCaption(s, HH^.Hedgehog^.Team^.Clan^.Color, capgrpAmmoinfo);
                    RenderHealth(HH^.Hedgehog^);
                    RecountTeamHealth(HH^.Hedgehog^.Team);

                    i:= 0;
                    while i < Gear^.Health do
                        begin
                        vga:= AddVisualGear(hwRound(HH^.X), hwRound(HH^.Y), vgtStraightShot);
                        if vga <> nil then
                            with vga^ do
                                begin
                                Tint:= $00FF00FF;
                                State:= ord(sprHealth)
                                end;
                        inc(i, 5);
                        end;
                    end;
     end
end;

procedure HedgehogStep(Gear: PGear);
var PrevdX: LongInt;
    CurWeapon: PAmmo;
begin
CurWeapon:= GetCurAmmoEntry(Gear^.Hedgehog^);
if ((Gear^.State and (gstAttacking or gstMoving)) = 0) then
    begin
    if isCursorVisible then
        with Gear^.Hedgehog^ do
            with CurWeapon^ do
                begin
                if (Gear^.Message and gmLeft  ) <> 0 then
                    Pos:= (Pos - 1 + Ammoz[AmmoType].PosCount) mod Ammoz[AmmoType].PosCount
                else
                    if (Gear^.Message and gmRight ) <> 0 then
                        Pos:= (Pos + 1) mod Ammoz[AmmoType].PosCount
    else
        exit;
    GHStepTicks:= 200;
    exit
    end;

    if ((Gear^.Message and gmAnimate) <> 0) then
        begin
        Gear^.Message:= 0;
        Gear^.State:= Gear^.State or gstAnimation;
        Gear^.Tag:= Gear^.MsgParam;
        Gear^.Timer:= 0;
        Gear^.Pos:= 0
        end;

    if ((Gear^.Message and gmLJump ) <> 0) then
        begin
        Gear^.Message:= Gear^.Message and (not gmLJump);
        DeleteCI(Gear);
        if TestCollisionYwithGear(Gear, -1) = 0 then
            if not TestCollisionXwithXYShift(Gear, _0, -2, hwSign(Gear^.dX)) then
                Gear^.Y:= Gear^.Y - _2
            else
                if not TestCollisionXwithXYShift(Gear, _0, -1, hwSign(Gear^.dX)) then
                    Gear^.Y:= Gear^.Y - _1;
            if not (TestCollisionXwithGear(Gear, hwSign(Gear^.dX))
            or   (TestCollisionYwithGear(Gear, -1) <> 0)) then
                begin
                Gear^.dY:= -_0_15;
                if not cArtillery then
                    Gear^.dX:= SignAs(_0_15, Gear^.dX);
                Gear^.State:= Gear^.State or gstMoving or gstHHJumping;
                PlaySoundV(sndJump1, Gear^.Hedgehog^.Team^.voicepack);
        exit
        end;
    end;

    if ((Gear^.Message and gmHJump ) <> 0) then
        begin
        DeleteCI(Gear);
        Gear^.Message:= Gear^.Message and (not gmHJump);

        Gear^.dY:= -_0_2;
        SetLittle(Gear^.dX);
        Gear^.State:= Gear^.State or gstMoving or gstHHJumping;
        PlaySoundV(sndJump3, Gear^.Hedgehog^.Team^.voicepack);
        exit
        end;

    PrevdX:= hwSign(Gear^.dX);
    if (Gear^.Message and gmLeft  )<>0 then
        Gear^.dX:= -cLittle else
    if (Gear^.Message and gmRight )<>0 then
        Gear^.dX:=  cLittle 
        else exit;

    StepSoundTimer:= cHHStepTicks;
   
    GHStepTicks:= cHHStepTicks;
    if PrevdX <> hwSign(Gear^.dX) then
        begin
        FollowGear:= Gear;
        exit
        end;
    DeleteCI(Gear); // must be after exit!! (see previous line)

    Gear^.Hedgehog^.visStepPos:= (Gear^.Hedgehog^.visStepPos + 1) and 7;

    if TestCollisionXwithGear(Gear, hwSign(Gear^.dX)) then if (TestCollisionYwithGear(Gear, -1) = 0) then
        begin
        Gear^.Y:= Gear^.Y - _1;
    if TestCollisionXwithGear(Gear, hwSign(Gear^.dX)) then if (TestCollisionYwithGear(Gear, -1) = 0) then
        begin
        Gear^.Y:= Gear^.Y - _1;
    if TestCollisionXwithGear(Gear, hwSign(Gear^.dX)) then if (TestCollisionYwithGear(Gear, -1) = 0) then
        begin
        Gear^.Y:= Gear^.Y - _1;
    if TestCollisionXwithGear(Gear, hwSign(Gear^.dX)) then if (TestCollisionYwithGear(Gear, -1) = 0) then
        begin
        Gear^.Y:= Gear^.Y - _1;
    if TestCollisionXwithGear(Gear, hwSign(Gear^.dX)) then if (TestCollisionYwithGear(Gear, -1) = 0) then
        begin
        Gear^.Y:= Gear^.Y - _1;
    if TestCollisionXwithGear(Gear, hwSign(Gear^.dX)) then if (TestCollisionYwithGear(Gear, -1) = 0) then
        begin
        Gear^.Y:= Gear^.Y - _1;
        if TestCollisionXwithGear(Gear, hwSign(Gear^.dX)) then
            Gear^.Y:= Gear^.Y + _6
        end else Gear^.Y:= Gear^.Y + _5 else
        end else Gear^.Y:= Gear^.Y + _4 else
        end else Gear^.Y:= Gear^.Y + _3 else
        end else Gear^.Y:= Gear^.Y + _2 else
        end else Gear^.Y:= Gear^.Y + _1
        end;

    if (not cArtillery) and ((Gear^.Message and gmPrecise) = 0) and (not TestCollisionXwithGear(Gear, hwSign(Gear^.dX))) then
        Gear^.X:= Gear^.X + SignAs(_1, Gear^.dX);

   SetAllHHToActive;

    if TestCollisionYwithGear(Gear, 1) = 0 then
        begin
        Gear^.Y:= Gear^.Y + _1;
    if TestCollisionYwithGear(Gear, 1) = 0 then
        begin
        Gear^.Y:= Gear^.Y + _1;
    if TestCollisionYwithGear(Gear, 1) = 0 then
        begin
        Gear^.Y:= Gear^.Y + _1;
    if TestCollisionYwithGear(Gear, 1) = 0 then
        begin
        Gear^.Y:= Gear^.Y + _1;
    if TestCollisionYwithGear(Gear, 1) = 0 then
        begin
        Gear^.Y:= Gear^.Y + _1;
    if TestCollisionYwithGear(Gear, 1) = 0 then
        begin
        Gear^.Y:= Gear^.Y + _1;
    if TestCollisionYwithGear(Gear, 1) = 0 then
        begin
        Gear^.Y:= Gear^.Y - _6;
        Gear^.dY:= _0;
        Gear^.State:= Gear^.State or gstMoving;
        exit
        end;
        end
        end
        end
        end
        end
        end;
    AddGearCI(Gear)
    end
end;

procedure HedgehogChAngle(HHGear: PGear);
var da: LongWord;
begin
with HHGear^.Hedgehog^ do
    if ((CurAmmoType = amRope) and ((HHGear^.State and (gstMoving or gstHHJumping)) = gstMoving))
    or ((CurAmmoType = amPortalGun) and ((HHGear^.State and gstMoving) <> 0)) then
        da:= 2
    else da:= 1;

if (((HHGear^.Message and gmPrecise) = 0) or ((GameTicks mod 5) = 1)) then
    if ((HHGear^.Message and gmUp) <> 0) and (HHGear^.Angle >= CurMinAngle + da) then
        dec(HHGear^.Angle, da)
    else
        if ((HHGear^.Message and gmDown) <> 0) and (HHGear^.Angle + da <= CurMaxAngle) then
            inc(HHGear^.Angle, da)
end;


////////////////////////////////////////////////////////////////////////////////
procedure doStepHedgehogMoving(Gear: PGear);
var isFalling, isUnderwater: boolean;
    land: Word;
begin
land:= 0;
isUnderwater:= cWaterLine < hwRound(Gear^.Y) + Gear^.Radius;
if Gear^.dX.QWordValue > 8160437862 then
    Gear^.dX.QWordValue:= 8160437862;
if Gear^.dY.QWordValue > 8160437862 then
    Gear^.dY.QWordValue:= 8160437862;

if Gear^.Hedgehog^.Unplaced then
    begin
    Gear^.dY:= _0;
    Gear^.dX:= _0;
    Gear^.State:= Gear^.State and (not gstMoving);
    exit
    end;
isFalling:= (Gear^.dY.isNegative) or (not TestCollisionYKick(Gear, 1));
if isFalling then
    begin
    if (Gear^.dY.isNegative) and TestCollisionYKick(Gear, -1) then
        Gear^.dY:= _0;
    Gear^.State:= Gear^.State or gstMoving;
    if (CurrentHedgehog^.Gear = Gear)
        and (hwSqr(Gear^.dX) + hwSqr(Gear^.dY) > _0_003) then 
        begin
        // TODO: why so aggressive at setting FollowGear when falling?
        FollowGear:= Gear;
        end;
    if isUnderwater then
       Gear^.dY:= Gear^.dY + cGravity / _2
    else
        begin
        Gear^.dY:= Gear^.dY + cGravity;
// this set of circumstances could be less complex if jumping was more clearly identified
        if ((GameFlags and gfMoreWind) <> 0) and (((Gear^.Damage <> 0)
        or ((CurAmmoGear <> nil) and ((CurAmmoGear^.AmmoType = amJetpack) or (CurAmmoGear^.AmmoType = amBirdy)))
        or ((Gear^.dY.QWordValue + Gear^.dX.QWordValue) > _0_55.QWordValue))) then
            Gear^.dX := Gear^.dX + cWindSpeed / Gear^.Density
        end
    end 
else
    begin
    land:= TestCollisionYwithGear(Gear, 1);
    if ((Gear^.dX.QWordValue + Gear^.dY.QWordValue) < _0_55.QWordValue) and ((land and lfIce) = 0)
    and ((Gear^.State and gstHHJumping) <> 0) then
        SetLittle(Gear^.dX);

    if not Gear^.dY.isNegative then
        begin
        CheckHHDamage(Gear);

        if ((Gear^.State and gstHHHJump) <> 0) and (not cArtillery)
        and (Gear^.dX.QWordValue < _0_02.QWordValue) then
            Gear^.dX.isNegative:= not Gear^.dX.isNegative; // landing after high jump
        Gear^.State:= Gear^.State and (not (gstHHJumping or gstHHHJump));
        Gear^.dY:= _0;
        end
    else
        Gear^.dY:= Gear^.dY + cGravity;

    if ((Gear^.State and gstMoving) <> 0) then
        begin
        if land and lfIce <> 0 then
            begin
            Gear^.dX:= Gear^.dX * (_1 - (_1 - Gear^.Friction) / _2)
            end
        else
            Gear^.dX:= Gear^.dX * Gear^.Friction;
        end
    end;

if (Gear^.State <> 0) then
    DeleteCI(Gear);

if isUnderwater then
   begin
   Gear^.dY:= Gear^.dY * _0_999;
   Gear^.dX:= Gear^.dX * _0_999;
   end;

if (Gear^.State and gstMoving) <> 0 then
    if TestCollisionXKick(Gear, hwSign(Gear^.dX)) then
        if not isFalling then
            if hwAbs(Gear^.dX) > _0_01 then
                if not TestCollisionXwithXYShift(Gear, int2hwFloat(hwSign(Gear^.dX)) - Gear^.dX, -1, hwSign(Gear^.dX)) then
                    begin
                    Gear^.X:= Gear^.X + Gear^.dX;
                    Gear^.dX:= Gear^.dX * _0_96;
                    Gear^.Y:= Gear^.Y - _1
                    end
                else
                    if not TestCollisionXwithXYShift(Gear, int2hwFloat(hwSign(Gear^.dX)) - Gear^.dX, -2, hwSign(Gear^.dX)) then
                        begin
                        Gear^.X:= Gear^.X + Gear^.dX;
                        Gear^.dX:= Gear^.dX * _0_93;
                        Gear^.Y:= Gear^.Y - _2
                        end 
                    else
                        if not TestCollisionXwithXYShift(Gear, int2hwFloat(hwSign(Gear^.dX)) - Gear^.dX, -3, hwSign(Gear^.dX)) then
                        begin
                        Gear^.X:= Gear^.X + Gear^.dX;
                        Gear^.dX:= Gear^.dX * _0_9 ;
                        Gear^.Y:= Gear^.Y - _3
                        end
                    else
                        if not TestCollisionXwithXYShift(Gear, int2hwFloat(hwSign(Gear^.dX)) - Gear^.dX, -4, hwSign(Gear^.dX)) then
                            begin
                            Gear^.X:= Gear^.X + Gear^.dX;
                            Gear^.dX:= Gear^.dX * _0_87;
                            Gear^.Y:= Gear^.Y - _4
                            end
                    else
                        if not TestCollisionXwithXYShift(Gear, int2hwFloat(hwSign(Gear^.dX)) - Gear^.dX, -5, hwSign(Gear^.dX)) then
                            begin
                            Gear^.X:= Gear^.X + Gear^.dX;
                            Gear^.dX:= Gear^.dX * _0_84;
                            Gear^.Y:= Gear^.Y - _5
                            end
                    else
                        if hwAbs(Gear^.dX) > _0_02 then
                            Gear^.dX:= -Gear^.Elasticity * Gear^.dX
                        else
                            begin
                            Gear^.State:= Gear^.State and (not gstMoving);
                            while TestCollisionYWithGear(Gear,1) = 0 do
                                Gear^.Y:= Gear^.Y+_1;
                            SetLittle(Gear^.dX)
                            end
            else
                begin
                Gear^.State:= Gear^.State and (not gstMoving);
                while TestCollisionYWithGear(Gear,1) = 0 do
                    Gear^.Y:= Gear^.Y+_1;
                SetLittle(Gear^.dX)
                end
        else if (hwAbs(Gear^.dX) > cLittle)
        and ((Gear^.State and gstHHJumping) = 0) then
            Gear^.dX:= -Gear^.Elasticity * Gear^.dX
        else
            SetLittle(Gear^.dX);

if (not isFalling)
  and (hwAbs(Gear^.dX) + hwAbs(Gear^.dY) < _0_03) then
    begin
    Gear^.State:= Gear^.State and (not gstWinner);
    Gear^.State:= Gear^.State and (not gstMoving);
    while (TestCollisionYWithGear(Gear,1) = 0) and (not CheckGearDrowning(Gear)) do
        Gear^.Y:= Gear^.Y+_1;
    SetLittle(Gear^.dX);
    Gear^.dY:= _0
    end
else
    Gear^.State:= Gear^.State or gstMoving;

if (Gear^.State and gstMoving) <> 0 then
    begin
    Gear^.State:= Gear^.State and (not gstAnimation);
// ARTILLERY but not being moved by explosions
    Gear^.X:= Gear^.X + Gear^.dX;
    Gear^.Y:= Gear^.Y + Gear^.dY;
    if (not Gear^.dY.isNegative) and (not TestCollisionYKick(Gear, 1)) 
    and TestCollisionYwithXYShift(Gear, 0, 1, 1) then
        begin
        CheckHHDamage(Gear);
        Gear^.dY:= _0;
        Gear^.Y:= Gear^.Y + _1
        end;
    CheckGearDrowning(Gear);
    // hide target cursor if current hog is drowning
    if (Gear^.State and gstDrowning) <> 0 then
        if (CurrentHedgehog^.Gear = Gear) then
            isCursorVisible:= false
    end;

if (hwAbs(Gear^.dY) > _0) and (Gear^.FlightTime > 0) and ((GameFlags and gfLowGravity) = 0) then
    begin
    inc(Gear^.FlightTime);
    if Gear^.FlightTime = 3000 then
        begin
        AddCaption(GetEventString(eidHomerun), cWhiteColor, capgrpMessage);
        PlaySound(sndHomerun)
        end;
    end
else
    begin
    uStats.hedgehogFlight(Gear, Gear^.FlightTime);
    Gear^.FlightTime:= 0;
    end;

end;

procedure doStepHedgehogDriven(HHGear: PGear);
var t: PGear;
    wasJumping: boolean;
    Hedgehog: PHedgehog;
begin
Hedgehog:= HHGear^.Hedgehog;
if isInMultiShoot then
    HHGear^.Message:= 0;

if ((Ammoz[CurrentHedgehog^.CurAmmoType].Ammo.Propz and ammoprop_Utility) <> 0) and isInMultiShoot then 
    AllInactive:= true
else if not isInMultiShoot then
    AllInactive:= false;

if (TurnTimeLeft = 0) or (HHGear^.Damage > 0) then
    begin
    if TagTurnTimeLeft = 0 then
        TagTurnTimeLeft:= TurnTimeLeft;
    TurnTimeLeft:= 0;
    isCursorVisible:= false;
    HHGear^.State:= HHGear^.State and (not (gstHHDriven or gstAnimation or gstAttacking));
    AttackBar:= 0;
    if HHGear^.Damage > 0 then
        HHGear^.State:= HHGear^.State and (not (gstHHJumping or gstHHHJump));
    exit
    end;

if (HHGear^.State and gstAnimation) <> 0 then
    begin
    HHGear^.Message:= 0;
    if (HHGear^.Pos = Wavez[TWave(HHGear^.Tag)].VoiceDelay) and (HHGear^.Timer = 0) then
        PlaySoundV(Wavez[TWave(HHGear^.Tag)].Voice, Hedgehog^.Team^.voicepack);
    inc(HHGear^.Timer);
    if HHGear^.Timer = Wavez[TWave(HHGear^.Tag)].Interval then
        begin
        HHGear^.Timer:= 0;
        inc(HHGear^.Pos);
        if HHGear^.Pos = Wavez[TWave(HHGear^.Tag)].FramesCount then
            HHGear^.State:= HHGear^.State and (not gstAnimation)
        end;
    exit
    end;

if ((HHGear^.State and gstMoving) <> 0)
or (GHStepTicks = cHHStepTicks)
or (CurAmmoGear <> nil) then // we are moving
    begin
    with Hedgehog^ do
        if (CurAmmoGear = nil)
        and (HHGear^.dY > _0_39)
        and (CurAmmoType = amParachute) then
            HHGear^.Message:= HHGear^.Message or gmAttack;
    // check for case with ammo
    t:= CheckGearNear(HHGear, gtCase, 36, 36);
    if t <> nil then
        PickUp(HHGear, t)
    end;

if (CurAmmoGear = nil) then
    if (((HHGear^.Message and gmAttack) <> 0)
    or ((HHGear^.State and gstAttacking) <> 0)) then
        Attack(HHGear) // should be before others to avoid desync with '/put' msg and changing weapon msgs
    else
else 
    with Hedgehog^ do
        if ((Ammoz[CurAmmoGear^.AmmoType].Ammo.Propz and ammoprop_AltAttack) <> 0)
        and ((HHGear^.Message and gmLJump) <> 0)
        and ((Ammoz[CurAmmoType].Ammo.Propz and ammoprop_AltUse) <> 0) then
            begin
            Attack(HHGear);
            HHGear^.Message:= HHGear^.Message and (not gmLJump)
            end;

if (CurAmmoGear = nil)
or ((Ammoz[CurAmmoGear^.AmmoType].Ammo.Propz and ammoprop_AltAttack) <> 0) 
or ((Ammoz[CurAmmoGear^.AmmoType].Ammo.Propz and ammoprop_NoRoundEnd) <> 0) then
    begin
    if ((HHGear^.Message and gmSlot) <> 0) then
        if ChangeAmmo(HHGear) then ApplyAmmoChanges(Hedgehog^);

    if ((HHGear^.Message and gmWeapon) <> 0) then
        HHSetWeapon(HHGear);

    if ((HHGear^.Message and gmTimer) <> 0) then
        HHSetTimer(HHGear);
    end;

if CurAmmoGear <> nil then
    begin
    CurAmmoGear^.Message:= HHGear^.Message;
    exit
    end;

if not isInMultiShoot then
    HedgehogChAngle(HHGear);

if (HHGear^.State and gstMoving) <> 0 then
    begin
    wasJumping:= ((HHGear^.State and gstHHJumping) <> 0);

    if ((HHGear^.Message and gmHJump) <> 0) and wasJumping and ((HHGear^.State and gstHHHJump) = 0) then
        if (not (hwAbs(HHGear^.dX) > cLittle)) and (HHGear^.dY < -_0_02) then
            begin
            HHGear^.State:= HHGear^.State or gstHHHJump;
            HHGear^.dY:= -_0_25;
            if not cArtillery then
                HHGear^.dX:= -SignAs(_0_02, HHGear^.dX);
            PlaySoundV(sndJump2, Hedgehog^.Team^.voicepack)
            end;

    HHGear^.Message:= HHGear^.Message and (not (gmLJump or gmHJump));

    if (not cArtillery) and wasJumping and TestCollisionXwithGear(HHGear, hwSign(HHGear^.dX)) then
        SetLittle(HHGear^.dX);

    if Hedgehog^.Gear <> nil then
        doStepHedgehogMoving(HHGear);

    if ((HHGear^.State and (gstMoving or gstDrowning)) = 0) then
        begin
        AddGearCI(HHGear);
        if wasJumping then
            GHStepTicks:= 410
        else
            GHStepTicks:= 95
        end;
    exit
    end;

    if not isInMultiShoot and (Hedgehog^.Gear <> nil) then
        begin
        if GHStepTicks > 0 then
            dec(GHStepTicks);
        if (GHStepTicks = 0) then
            HedgehogStep(HHGear)
        end
end;

////////////////////////////////////////////////////////////////////////////////
procedure doStepHedgehogFree(Gear: PGear);
var prevState: Longword;
begin
prevState:= Gear^.State;

doStepHedgehogMoving(Gear);

if (Gear^.State and (gstMoving or gstDrowning)) <> 0 then
    begin
    if Gear^.Damage > 0 then
        CalcRotationDirAngle(Gear);
    AllInactive:= false;
    exit
    end;

if (Gear^.Health = 0) then
    begin
    if PrvInactive or ((GameFlags and gfInfAttack) <> 0) then
        begin
        Gear^.Timer:= 0;
        FollowGear:= Gear;
        PrvInactive:= false;
        AllInactive:= false;

        if (Gear^.State and gstHHGone) = 0 then
            begin
            Gear^.Hedgehog^.Effects[hePoisoned] := 0;
            if Gear^.Hedgehog^.Effects[heResurrectable] <> 0 then
                begin
                ResurrectHedgehog(Gear);
                end
            else 
                begin
                Gear^.State:= (Gear^.State or gstHHDeath) and (not gstAnimation);
                Gear^.doStep:= @doStepHedgehogDead;
                // Death message
                AddCaption(Format(GetEventString(eidDied), Gear^.Hedgehog^.Name), cWhiteColor, capgrpMessage);
                end;
            end
        else
            begin
            Gear^.State:= Gear^.State and (not gstAnimation);
            Gear^.doStep:= @doStepHedgehogGone;

            // Gone message
            AddCaption(Format(GetEventString(eidGone), Gear^.Hedgehog^.Name), cWhiteColor, capgrpMessage);
            end
        end;
    exit
    end;

if ((Gear^.State and gstWait) = 0) and
    (prevState <> Gear^.State) then
    begin
    Gear^.State:= Gear^.State or gstWait;
    Gear^.Timer:= 150
    end
else
    begin
    if Gear^.Timer = 0 then
        begin
        Gear^.State:= Gear^.State and (not (gstWait or gstLoser or gstWinner or gstAttacked or gstNotKickable or gstHHChooseTarget));
        Gear^.Active:= false;
        AddGearCI(Gear);
        exit
        end
    else dec(Gear^.Timer)
    end;

AllInactive:= false
end;

////////////////////////////////////////////////////////////////////////////////
procedure doStepHedgehog(Gear: PGear);
(*
var x,y,tx,ty: LongInt;
    tdX, tdY, slope: hwFloat; 
    land: Word; *)
var slope: hwFloat; 
begin
CheckSum:= CheckSum xor Gear^.Hedgehog^.BotLevel;
if (Gear^.Message and gmDestroy) <> 0 then
    begin
    DeleteGear(Gear);
    exit
    end;

if (Gear^.State and gstHHDriven) = 0 then
    doStepHedgehogFree(Gear)
else
    begin
    with Gear^.Hedgehog^ do
        if Team^.hasGone then
            TeamGoneEffect(Team^)
        else
            doStepHedgehogDriven(Gear)
    end;
if (Gear^.Message and (gmAllStoppable or gmLJump or gmHJump) = 0)
and (Gear^.State and (gstHHJumping or gstHHHJump or gstAttacking) = 0)
and (not Gear^.dY.isNegative) and (GameTicks mod (100*LongWOrd(hwRound(cMaxWindSpeed*2/cGravity))) = 0)
and (TestCollisionYwithGear(Gear, 1) and lfIce <> 0) then
    begin
    slope:= CalcSlopeBelowGear(Gear);
    Gear^.dX:=Gear^.dX+slope*_0_07;
    if slope.QWordValue <> 0 then
        Gear^.State:= Gear^.State or gstMoving;
(*
    x:= hwRound(Gear^.X);
    y:= hwRound(Gear^.Y);
    AddVisualGear(x, y, vgtSmokeTrace);
    AddVisualGear(x - hwRound(_5*slope), y + hwRound(_5*slope), vgtSmokeTrace);
    AddVisualGear(x + hwRound(_5*slope), y - hwRound(_5*slope), vgtSmokeTrace);
    AddVisualGear(x - hwRound(_20 * slope), y + hwRound(_20 * slope), vgtSmokeTrace);
    AddVisualGear(x + hwRound(_20 * slope), y - hwRound(_20 * slope), vgtSmokeTrace);
    AddVisualGear(x - hwRound(_30 * slope), y + hwRound(_30 * slope), vgtSmokeTrace);
    AddVisualGear(x + hwRound(_30 * slope), y - hwRound(_30 * slope), vgtSmokeTrace);
    AddVisualGear(x - hwRound(_40 * slope), y + hwRound(_40 * slope), vgtSmokeTrace);
    AddVisualGear(x + hwRound(_40 * slope), y - hwRound(_40 * slope), vgtSmokeTrace);
    AddVisualGear(x - hwRound(_50 * slope), y + hwRound(_50 * slope), vgtSmokeTrace);
    AddVisualGear(x + hwRound(_50 * slope), y - hwRound(_50 * slope), vgtSmokeTrace); *)
    end
end;

end.<|MERGE_RESOLUTION|>--- conflicted
+++ resolved
@@ -614,27 +614,10 @@
        posCaseAmmo: begin
                     if Gear^.AmmoType <> amNothing then 
                         begin
-<<<<<<< HEAD
-                        for i:= 0 to GameTicks and $7F do
-                            GetRandom(2); // Burn some random numbers
-                        if Gear^.Pos = posCaseUtility then
-                            a:= GetUtility(HH^.Hedgehog)
-                        else
-                            a:= GetAmmo(HH^.Hedgehog)
-                        end;
-                    if Gear^.Power <> 0 then AddAmmo(HH^.Hedgehog^, a, Gear^.Power)
-                    else AddAmmo(HH^.Hedgehog^, a);
-// Possibly needs to check shared clan ammo game flag once added.
-// On the other hand, no obvious reason that clan members shouldn't know what ammo another clan member picked up
-                    if (not (HH^.Hedgehog^.Team^.ExtDriven 
-                    or (HH^.Hedgehog^.BotLevel > 0)))
-                    or (HH^.Hedgehog^.Team^.Clan^.ClanIndex = LocalClan)
-                    or (GameType in [gmtDemo, gmtRecord])  then
-=======
                         AddPickup(HH^.Hedgehog^, Gear^.AmmoType, Gear^.Power, hwRound(Gear^.X), hwRound(Gear^.Y));
                         end
                     else
->>>>>>> 944173f4
+                    or (GameType = gmtDemo)  then
                         begin
 // Add spawning here...
                         AddRandomness(GameTicks);
