(*
 * Hedgewars, a free turn based strategy game
 * Copyright (c) 2004-2012 Andrey Korotaev <unC0Rr@gmail.com>
 *
 * This program is free software; you can redistribute it and/or modify
 * it under the terms of the GNU General Public License as published by
 * the Free Software Foundation; version 2 of the License
 *
 * This program is distributed in the hope that it will be useful,
 * but WITHOUT ANY WARRANTY; without even the implied warranty of
 * MERCHANTABILITY or FITNESS FOR A PARTICULAR PURPOSE.  See the
 * GNU General Public License for more details.
 *
 * You should have received a copy of the GNU General Public License
 * along with this program; if not, write to the Free Software
 * Foundation, Inc., 59 Temple Place - Suite 330, Boston, MA 02111-1307, USA
 *)

{$INCLUDE "options.inc"}

{$IFDEF WIN32}
{$R hwengine.rc}
{$ENDIF}

{$IFDEF HWLIBRARY}
unit hwengine;
interface
{$ELSE}
program hwengine;
{$ENDIF}

<<<<<<< HEAD
uses SDLh, uMisc, uConsole, uGame, uConsts, uLand, uAmmos, uVisualGears, uGears, uStore, uWorld, uInputHandler,
     uSound, uScript, uTeams, uStats, uIO, uLocale, uChat, uAI, uAIMisc, uLandTexture, uCollisions, uAILandMarks,
     SysUtils, uTypes, uVariables, uCommands, uUtils, uCaptions, uDebug, uCommandHandlers, uLandPainted, uFloat
=======
uses SDLh, uMisc, uConsole, uGame, uConsts, uLand, uAmmos, uVisualGears, uGears, uStore, uWorld, uInputHandler
     , uSound, uScript, uTeams, uStats, uIO, uLocale, uChat, uAI, uAIMisc, uAILandMarks, uLandTexture, uCollisions
     , SysUtils, uTypes, uVariables, uCommands, uUtils, uCaptions, uDebug, uCommandHandlers, uLandPainted
     , uPhysFSLayer
>>>>>>> 410719c5
     {$IFDEF USE_VIDEO_RECORDING}, uVideoRec {$ENDIF}
     {$IFDEF WEBGL}, uWeb{$ENDIF}
     {$IFDEF USE_TOUCH_INTERFACE}, uTouch {$ENDIF}
     {$IFDEF ANDROID}, GLUnit{$ENDIF}
     ;

{$IFDEF HWLIBRARY}
procedure preInitEverything();
procedure initEverything(complete:boolean);
procedure freeEverything(complete:boolean);
procedure Game(gameArgs: PPChar); cdecl; export;
procedure GenLandPreview(port: Longint); cdecl; export;

implementation
{$ELSE}
procedure preInitEverything(); forward;
procedure initEverything(complete:boolean); forward;
procedure freeEverything(complete:boolean); forward;
{$ENDIF}

{$IFDEF WEBGL}
procedure playFile(path: PChar); forward;
function isEngineRunning():Integer; forward;
procedure shutdown();forward;
function getRealTicks():Integer; forward;
procedure mainhook(); forward;
var
    args: array[0..3] of PChar;
    PrevTime, CurrTime: LongInt;
    isTerminated: boolean;
    prevFocusState: boolean;
    isRunning : boolean;
{$ENDIF}

///////////////////////////////////////////////////////////////////////////////
function DoTimer(Lag: LongInt): boolean;
var s : shortstring;
begin
    DoTimer:= false;
    inc(RealTicks, Lag);

    case GameState of
        gsLandGen:
            begin
            GenMap;
            SetLandTexture;
            UpdateLandTexture(0, LAND_WIDTH, 0, LAND_HEIGHT, false);
            setAILandMarks;
            ParseCommand('sendlanddigest', true);
            GameState:= gsStart;
            end;
        gsStart:
            begin
            if HasBorder then
                DisableSomeWeapons;
            AddClouds;
            AddFlakes;
            AssignHHCoords;
            AddMiscGears;
            StoreLoad(false);
            InitWorld;
            ResetKbd;
            if GameType = gmtSave then
                SetSound(false);
            FinishProgress;
            PlayMusic;
            SetScale(zoom);
            ScriptCall('onGameStart');
            GameState:= gsGame;
            end;
        gsConfirm, gsGame:
            begin
<<<<<<< HEAD
{$IFDEF WEBGL}
            drawworld_hook();
{$ELSE}
            DrawWorld(Lag); // never place between ProcessKbd and DoGameTick - bugs due to /put cmd and isCursorVisible
{$ENDIF}
=======
            if not cOnlyStats then DrawWorld(Lag);
>>>>>>> 410719c5
            DoGameTick(Lag);
            if not cOnlyStats then ProcessVisualGears(Lag);
            end;
        gsChat:
            begin
            if not cOnlyStats then DrawWorld(Lag);
            DoGameTick(Lag);
            if not cOnlyStats then ProcessVisualGears(Lag);
            end;
        gsExit:
            begin
            DoTimer:= true;
            end;
        gsSuspend:
            exit(false);
            end;

    if not cOnlyStats then SwapBuffers;

{$IFDEF USE_VIDEO_RECORDING}
    if flagPrerecording then
        SaveCameraPosition;
{$ENDIF}

    if flagMakeCapture then
        begin
        flagMakeCapture:= false;
        {$IFDEF PAS2C}
        s:= '/Screenshots/hw';
        {$ELSE}
        s:= '/Screenshots/hw_' + FormatDateTime('YYYY-MM-DD_HH-mm-ss', Now()) + inttostr(GameTicks);
        {$ENDIF}

        // flash
        playSound(sndShutter);
        ScreenFade:= sfFromWhite;
        ScreenFadeValue:= sfMax;
        ScreenFadeSpeed:= 5;

        if MakeScreenshot(s, 1) then
            WriteLnToConsole('Screenshot saved: ' + s)
        else
            begin
            WriteLnToConsole('Screenshot failed.');
            AddChatString(#5 + 'screen capture failed (lack of memory or write permissions)');
            end
        end;
end;

///////////////////////////////////////////////////////////////////////////////
procedure MainLoop;
var event: TSDL_Event;
{$IFNDEF WEBGL}
    PrevTime, CurrTime: LongInt;
    isTerminated: boolean;
{$IFDEF SDL13}
    previousGameState: TGameState;
{$ELSE}
    prevFocusState: boolean;
{$ENDIF}

{$ENDIF}

begin

{$IFNDEF WEBGL}
    isTerminated:= false;
    PrevTime:= SDL_GetTicks;
    while isTerminated = false do
    begin
{$ENDIF}

        SDL_PumpEvents();
 
        while SDL_PeepEvents(@event, 1, SDL_GETEVENT, {$IFDEF SDL13}SDL_FIRSTEVENT, SDL_LASTEVENT{$ELSE}SDL_ALLEVENTS{$ENDIF}) > 0 do
        begin
            case event.type_ of
{$IFDEF SDL13}
                SDL_KEYDOWN:
                    if GameState = gsChat then
                    // sdl on iphone supports only ashii keyboards and the unicode field is deprecated in sdl 1.3
                        KeyPressChat(SDL_GetKeyFromScancode(event.key.keysym.sym))//TODO correct for keymodifiers
                    else
                        ProcessKey(event.key);
                SDL_KEYUP:
                    if GameState <> gsChat then
                        ProcessKey(event.key);
                    
                SDL_WINDOWEVENT:
                    if event.window.event = SDL_WINDOWEVENT_SHOWN then
                    begin
                        cHasFocus:= true;
                        onFocusStateChanged()
                    end
                    else if event.window.event = SDL_WINDOWEVENT_MINIMIZED then
                    begin
                        previousGameState:= GameState;
                        GameState:= gsSuspend;
                    end
                    else if event.window.event = SDL_WINDOWEVENT_RESTORED then
                    begin
                        GameState:= previousGameState;
{$IFDEF ANDROID}
                        //This call is used to reinitialize the glcontext and reload the textures
                        ParseCommand('fullscr '+intToStr(LongInt(cFullScreen)), true);
{$ENDIF}
                    end
                    else if event.window.event = SDL_WINDOWEVENT_RESIZED then
                    begin
                        cNewScreenWidth:= max(2 * (event.window.data1 div 2), cMinScreenWidth);
                        cNewScreenHeight:= max(2 * (event.window.data2 div 2), cMinScreenHeight);
                        cScreenResizeDelay:= RealTicks + 500{$IFDEF IPHONEOS}div 2{$ENDIF};
                    end;
                        
                SDL_FINGERMOTION:
                    onTouchMotion(event.tfinger.x, event.tfinger.y,event.tfinger.dx, event.tfinger.dy, event.tfinger.fingerId);
                
                SDL_FINGERDOWN:
                    onTouchDown(event.tfinger.x, event.tfinger.y, event.tfinger.fingerId);
                
                SDL_FINGERUP:
                    onTouchUp(event.tfinger.x, event.tfinger.y, event.tfinger.fingerId);
{$ELSE}
                SDL_KEYDOWN:
                    if GameState = gsChat then
                        KeyPressChat(event.key.keysym.unicode)
                    else
                        ProcessKey(event.key);
                SDL_KEYUP:
                    if GameState <> gsChat then
                        ProcessKey(event.key);
                    
                SDL_MOUSEBUTTONDOWN:
                    ProcessMouse(event.button, true);
                    
                SDL_MOUSEBUTTONUP:
                    ProcessMouse(event.button, false); 
                    
                SDL_ACTIVEEVENT:
                    if (event.active.state and SDL_APPINPUTFOCUS) <> 0 then
                    begin
                        prevFocusState:= cHasFocus;
                        cHasFocus:= event.active.gain = 1;
                        if prevFocusState xor cHasFocus then
                            onFocusStateChanged()
                    end;
                        
                SDL_VIDEORESIZE:
                begin
                    // using lower values than cMinScreenWidth or cMinScreenHeight causes widget overlap and off-screen widget parts
                    // Change by sheepluva:
                    // Let's only use even numbers for custom width/height since I ran into scaling issues with odd width values.
                    // Maybe just fixes the symptom not the actual cause(?), I'm too tired to find out :P
                    cNewScreenWidth:= max(2 * (event.resize.w div 2), cMinScreenWidth);
                    cNewScreenHeight:= max(2 * (event.resize.h div 2), cMinScreenHeight);
                    cScreenResizeDelay:= RealTicks+500;
                end;
{$ENDIF}
                SDL_JOYAXISMOTION:
                    ControllerAxisEvent(event.jaxis.which, event.jaxis.axis, event.jaxis.value);
                SDL_JOYHATMOTION:
                    ControllerHatEvent(event.jhat.which, event.jhat.hat, event.jhat.value);
                SDL_JOYBUTTONDOWN:
                    ControllerButtonEvent(event.jbutton.which, event.jbutton.button, true);
                SDL_JOYBUTTONUP:
                    ControllerButtonEvent(event.jbutton.which, event.jbutton.button, false);
                SDL_QUITEV:
                    isTerminated:= true
            end; //end case event.type_ of
        end; //end while SDL_PollEvent(@event) <> 0 do

        if (cScreenResizeDelay <> 0) and (cScreenResizeDelay < RealTicks) and
           ((cNewScreenWidth <> cScreenWidth) or (cNewScreenHeight <> cScreenHeight)) then
        begin
            cScreenResizeDelay:= 0;
            cScreenWidth:= cNewScreenWidth;
            cScreenHeight:= cNewScreenHeight;

            ParseCommand('fullscr '+intToStr(LongInt(cFullScreen)), true);
            WriteLnToConsole('window resize: ' + IntToStr(cScreenWidth) + ' x ' + IntToStr(cScreenHeight));
            ScriptOnScreenResize();
            InitCameraBorders();
            InitTouchInterface();
        end;

        CurrTime:= SDL_GetTicks();
        if PrevTime + longword(cTimerInterval) <= CurrTime then
        begin
            isTerminated:= isTerminated or DoTimer(CurrTime - PrevTime);
            PrevTime:= CurrTime;
            {$IFDEF WEBGL}
            if not isTerminated then
                mainloop_hook();
            else
            begin
                freeEverything(true);
                isRunning := false;
            end
            {$ENDIF}
        end
        else {$IFNDEF WEBGL}SDL_Delay(1){$ELSE}mainloop_hook(){$ENDIF};
        IPCCheckSock();

{$IFNDEF WEBGL}
    end;
{$ENDIF}
end;

{$IFDEF USE_VIDEO_RECORDING}
procedure RecorderMainLoop;
var oldGameTicks, oldRealTicks, newGameTicks, newRealTicks: LongInt;
begin
    if not BeginVideoRecording() then
        exit;
    DoTimer(0); // gsLandGen -> gsStart
    DoTimer(0); // gsStart -> gsGame

    if not LoadNextCameraPosition(newRealTicks, newGameTicks) then
        exit;
    fastScrolling:= true;
    DoGameTick(newGameTicks);
    fastScrolling:= false;
    oldRealTicks:= 0;
    oldGameTicks:= newGameTicks;

    while LoadNextCameraPosition(newRealTicks, newGameTicks) do
    begin
        IPCCheckSock();
        DoGameTick(newGameTicks - oldGameTicks);
        if GameState = gsExit then
            break;
        ProcessVisualGears(newRealTicks - oldRealTicks);
        DrawWorld(newRealTicks - oldRealTicks);
        EncodeFrame();
        oldRealTicks:= newRealTicks;
        oldGameTicks:= newGameTicks;
    end;
    StopVideoRecording();
end;
{$ENDIF}

///////////////////////////////////////////////////////////////////////////////
procedure Game{$IFDEF HWLIBRARY}(gameArgs: PPChar); cdecl; export{$ENDIF};
var p: TPathType;
    s: shortstring;
    i: LongInt;
{$IFDEF WEBGL}
    l:TResourceList;
{$ENDIF}

begin
{$IFDEF HWLIBRARY}
    preInitEverything();
    cShowFPS:= {$IFDEF DEBUGFILE}true{$ELSE}false{$ENDIF};
    ipcPort:= StrToInt(gameArgs[0]);
    cScreenWidth:= StrToInt(gameArgs[1]);
    cScreenHeight:= StrToInt(gameArgs[2]);
    cReducedQuality:= StrToInt(gameArgs[3]);
    cLocaleFName:= gameArgs[4];
    UserNick:= gameArgs[5];
    SetSound(gameArgs[6] = '1');
    SetMusic(gameArgs[7] = '1');
    cAltDamage:= gameArgs[8] = '1';
    PathPrefix:= gameArgs[9];
    UserPathPrefix:= '../Documents';
    recordFileName:= gameArgs[10];
{$ENDIF}
    initEverything(true);

    WriteLnToConsole('Hedgewars ' + cVersionString + ' engine (network protocol: ' + inttostr(cNetProtoVersion) + ')');
    AddFileLog('Prefix: "' + PathPrefix +'"');
    AddFileLog('UserPrefix: "' + UserPathPrefix +'"');
    
    for i:= 0 to ParamCount do
        AddFileLog(inttostr(i) + ': ' + ParamStr(i));

    WriteToConsole('Init SDL... ');
    if not cOnlyStats then SDLTry(SDL_Init(SDL_INIT_VIDEO or SDL_INIT_NOPARACHUTE) >= 0, true);
    WriteLnToConsole(msgOK);

    SDL_EnableUNICODE(1);
    SDL_ShowCursor(0);

    WriteToConsole('Init SDL_ttf... ');
    SDLTry(TTF_Init() <> -1, true);
    WriteLnToConsole(msgOK);

{$IFDEF USE_VIDEO_RECORDING}
    if GameType = gmtRecord then
        InitOffscreenOpenGL()
    else
{$ENDIF}
        begin            
        // show main window
        if cFullScreen then
            ParseCommand('fullscr 1', true)
        else
            ParseCommand('fullscr 0', true);
        end;

    ControllerInit(); // has to happen before InitKbdKeyTable to map keys
    InitKbdKeyTable();
    AddProgress();

    LoadLocale(cPathz[ptLocale] + '/en.txt');  // Do an initial load with english
    if cLocaleFName <> 'en.txt' then
        begin
        // Try two letter locale first before trying specific locale overrides
        if (Length(cLocale) > 3) and (Copy(cLocale, 1, 2) <> 'en') then
            begin
            LoadLocale(cPathz[ptLocale] + '/' + Copy(cLocale, 1, 2) + '.txt')
            end;
        LoadLocale(cPathz[ptLocale] + '/' + cLocaleFName)
        end
    else cLocale := 'en';

    WriteLnToConsole(msgGettingConfig);

    if recordFileName = '' then
        begin
        InitIPC;
        SendIPCAndWaitReply(_S'C');        // ask for game config
        end
    else
        LoadRecordFromFile(recordFileName);

    ScriptOnGameInit;
    s:= 'eproto ' + inttostr(cNetProtoVersion);
    SendIPCRaw(@s[0], Length(s) + 1); // send proto version
	
    InitTeams();
    AssignStores();

    if GameType = gmtRecord then
        SetSound(false);

    InitSound();

    isDeveloperMode:= false;
    TryDo(InitStepsFlags = cifAllInited, 'Some parameters not set (flags = ' + inttostr(InitStepsFlags) + ')', true);
    ParseCommand('rotmask', true);

{$IFDEF USE_VIDEO_RECORDING}
    if GameType = gmtRecord then
    begin
        RecorderMainLoop();
        freeEverything(true);
        exit;
    end;
{$ENDIF}
	
{$IFDEF WEBGL}
    l := generateResourceList();
    clear_filelist_hook();
    for i:= 0 to l.count - 1 do
    add_file_hook(PChar(l.files[i] + '.png'));
    isTerminated := false;
    isRunning := true;
    PrevTime := SDL_GetTicks();
    idb_loader_hook();
{$ELSE}
    MainLoop;
    // clean up all the memory allocated
    freeEverything(true);
{$ENDIF}
end;

///////////////////////////////////////////////////////////////////////////////
// preInitEverything - init variables that are going to be ovewritten by arguments
// initEverything - init variables only. Should be coupled by below
// freeEverything - free above. Pay attention to the init/free order!
procedure preInitEverything;
begin
    Randomize();

    uVariables.preInitModule;
    uSound.preInitModule;
end;

procedure initEverything (complete:boolean);
begin
    uUtils.initModule(complete);    // opens the debug file, must be the first
    uVariables.initModule;          // inits all global variables
    uConsole.initModule;            // opens stdout
    uCommands.initModule;           // helps below
    uCommandHandlers.initModule;    // registers all messages from frontend

    uLand.initModule;               // computes land
    uLandPainted.initModule;        // computes drawn land
    uIO.initModule;                 // sets up sockets

    if complete then
    begin
        uPhysFSLayer.initModule;
{$IFDEF ANDROID}GLUnit.initModule;{$ENDIF}
{$IFDEF USE_TOUCH_INTERFACE}uTouch.initModule;{$ENDIF}
{$IFDEF USE_VIDEO_RECORDING}uVideoRec.initModule;{$ENDIF}   //stub
        uAI.initModule;
        uAIMisc.initModule;
        uAILandMarks.initModule;    //stub
        uAmmos.initModule;
        uCaptions.initModule;

        uChat.initModule;
        uCollisions.initModule;
        uGears.initModule;
        uInputHandler.initModule;   //stub
        uMisc.initModule;
        uLandTexture.initModule;    //stub
        uScript.initModule;
        uSound.initModule;
        uStats.initModule;
        uStore.initModule;
        uTeams.initModule;
        uVisualGears.initModule;
        uWorld.initModule;
    end;
end;

procedure freeEverything (complete:boolean);
begin
    if complete then
    begin
        WriteLnToConsole('Freeing resources...');
        uAI.freeModule;             // AI things need to be freed first
        uAIMisc.freeModule;         //stub
        uAILandMarks.freeModule;
        uCaptions.freeModule;
        uWorld.freeModule;
        uVisualGears.freeModule;
        uTeams.freeModule;
        uInputHandler.freeModule;
        uStats.freeModule;          //stub
        uSound.freeModule;
        uScript.freeModule;
        uMisc.freeModule;
        uLandTexture.freeModule;
        uGears.freeModule;
        uCollisions.freeModule;     //stub
        uChat.freeModule;
        uAmmos.freeModule;
        uStore.freeModule;          // closes SDL
{$IFDEF USE_VIDEO_RECORDING}uVideoRec.freeModule;{$ENDIF}
{$IFDEF USE_TOUCH_INTERFACE}uTouch.freeModule;{$ENDIF}  //stub
{$IFDEF ANDROID}GLUnit.freeModule;{$ENDIF}
        uPhysFSLayer.freeModule;
    end;

    uIO.freeModule;
    uLand.freeModule;
    uLandPainted.freeModule;

    uCommandHandlers.freeModule;
    uCommands.freeModule;
    uConsole.freeModule;            // closes stdout
    uVariables.freeModule;
    uUtils.freeModule;              // closes debug file
end;

///////////////////////////////////////////////////////////////////////////////
procedure GenLandPreview{$IFDEF HWLIBRARY}(port: LongInt); cdecl; export{$ENDIF};
var Preview: TPreview;
begin
    initEverything(false);
{$IFDEF HWLIBRARY}
    WriteLnToConsole('Preview connecting on port ' + inttostr(port));
    ipcPort:= port;
    InitStepsFlags:= cifRandomize;
{$ENDIF}
    InitIPC;
    IPCWaitPongEvent;
    TryDo(InitStepsFlags = cifRandomize, 'Some parameters not set (flags = ' + inttostr(InitStepsFlags) + ')', true);

    GenPreview(Preview);
    WriteLnToConsole('Sending preview...');
    SendIPCRaw(@Preview, sizeof(Preview));
    SendIPCRaw(@MaxHedgehogs, sizeof(byte));
    WriteLnToConsole('Preview sent, disconnect');
    freeEverything(false);
end;

{$IFNDEF HWLIBRARY}
///////////////////////////////////////////////////////////////////////////////
procedure DisplayUsage;
var i: LongInt;
begin
    WriteLn(stdout, 'Wrong argument format: correct configurations is');
    WriteLn(stdout, '');
    WriteLn(stdout, '  hwengine <path to user hedgewars folder> <path to global data folder> <path to replay file> [options]');
    WriteLn(stdout, '');
    WriteLn(stdout, 'where [options] must be specified either as:');
    WriteLn(stdout, ' --set-video [screen width] [screen height] [color dept]');
    WriteLn(stdout, ' --set-audio [volume] [enable music] [enable sounds]');
    WriteLn(stdout, ' --set-other [language file] [full screen] [show FPS]');
    WriteLn(stdout, ' --set-multimedia [screen width] [screen height] [color dept] [volume] [enable music] [enable sounds] [language file] [full screen]');
    WriteLn(stdout, ' --set-everything [screen width] [screen height] [color dept] [volume] [enable music] [enable sounds] [language file] [full screen] [show FPS] [alternate damage] [timer value] [reduced quality]');
    WriteLn(stdout, ' --stats-only');
    WriteLn(stdout, '');
    WriteLn(stdout, 'Read documentation online at http://code.google.com/p/hedgewars/wiki/CommandLineOptions for more information');
    WriteLn(stdout, '');
    Write(stdout, 'PARSED COMMAND: ');
    
    for i:=0 to ParamCount do
        Write(stdout, ParamStr(i) + ' ');
        
    WriteLn(stdout, '');
end;

///////////////////////////////////////////////////////////////////////////////
{$INCLUDE "ArgParsers.inc"}

procedure GetParams;
begin
    if (ParamCount < 3) then
        GameType:= gmtSyntax
    else
        if (ParamCount = 3) and (ParamStr(3) = 'landpreview') then
            begin
            ipcPort:= StrToInt(ParamStr(2));
            GameType:= gmtLandPreview;
            end
        else
            begin
            if (ParamCount = 3) and (ParamStr(3) = '--stats-only') then
                playReplayFileWithParameters()
            else
                if ParamCount = cDefaultParamNum then
                    internalStartGameWithParameters()
{$IFDEF USE_VIDEO_RECORDING}
                else if ParamCount = cVideorecParamNum then
                    internalStartVideoRecordingWithParameters()
{$ENDIF}
                else
                    playReplayFileWithParameters();
            end
end;

///////////////////////////////////////////////////////////////////////////////
/////////////////////////////////// m a i n ///////////////////////////////////
///////////////////////////////////////////////////////////////////////////////
{$IFDEF WEBGL}
procedure hwmain(argc:Integer; argv:PPChar);
{$ENDIF}
begin
{$IFDEF PAS2C}
    // workaround for pascal's ParamStr and ParamCount
    init(argc, argv);
{$IFDEF WEBGL}
    // patch emscripten's SDL implementation
    SDL_InitPatch();
{$ENDIF}
{$ENDIF}
    preInitEverything();
    GetParams();

    if GameType = gmtLandPreview then
        GenLandPreview()
    else if GameType = gmtSyntax then
        DisplayUsage()
    else Game();

    // return 1 when engine is not called correctly
    {$IFDEF PAS2C}
       {$IFNDEF WEBGL}
       exit(LongInt(GameType = gmtSyntax));
       {$ENDIF}
    {$ELSE}
       halt(LongInt(GameType = gmtSyntax));
    {$ENDIF}


{$IFDEF WEBGL}
end;

// hook
procedure playFile(path: PChar);
begin
    args[0] := PChar('');
    args[1] := PChar('');
    args[2] := PChar('Data');
    args[3] := path;
    hwmain(4, args);
end;

// hook
function isEngineRunning:Integer;
begin
    isEngineRunning := isRunning;
end;

// hook
procedure shutdown;
begin
    GameState := gsExit;
end;

// hook
function getRealTicks():Integer;
begin
    getRealTicks := RealTicks;
end;

// main
begin
    isRunning := false;

    // avoid hooks to be eliminated by optimizer
    if argc = 1234 then
    begin
        mainhook();
        isRunning := isEngineRunning();
        playFile(argv);
        argc := getRealTicks();
        DrawWorld(argc);
        MainLoop;
        shutdown;
    end
{$ENDIF}

{$ENDIF}
end.<|MERGE_RESOLUTION|>--- conflicted
+++ resolved
@@ -29,20 +29,14 @@
 program hwengine;
 {$ENDIF}
 
-<<<<<<< HEAD
 uses SDLh, uMisc, uConsole, uGame, uConsts, uLand, uAmmos, uVisualGears, uGears, uStore, uWorld, uInputHandler,
-     uSound, uScript, uTeams, uStats, uIO, uLocale, uChat, uAI, uAIMisc, uLandTexture, uCollisions, uAILandMarks,
-     SysUtils, uTypes, uVariables, uCommands, uUtils, uCaptions, uDebug, uCommandHandlers, uLandPainted, uFloat
-=======
-uses SDLh, uMisc, uConsole, uGame, uConsts, uLand, uAmmos, uVisualGears, uGears, uStore, uWorld, uInputHandler
-     , uSound, uScript, uTeams, uStats, uIO, uLocale, uChat, uAI, uAIMisc, uAILandMarks, uLandTexture, uCollisions
-     , SysUtils, uTypes, uVariables, uCommands, uUtils, uCaptions, uDebug, uCommandHandlers, uLandPainted
-     , uPhysFSLayer
->>>>>>> 410719c5
+     uSound, uScript, uTeams, uStats, uIO, uLocale, uChat, uAI, uAIMisc, uLandTexture, uCollisions,
+     uAILandMarks, SysUtils, uTypes, uVariables, uCommands, uUtils, uCaptions, uDebug, uCommandHandlers,
+     uLandPainted, uFloat, uPhysFSLayer
      {$IFDEF USE_VIDEO_RECORDING}, uVideoRec {$ENDIF}
-     {$IFDEF WEBGL}, uWeb{$ENDIF}
      {$IFDEF USE_TOUCH_INTERFACE}, uTouch {$ENDIF}
      {$IFDEF ANDROID}, GLUnit{$ENDIF}
+     {$IFDEF WEBGL}, uWeb{$ENDIF}
      ;
 
 {$IFDEF HWLIBRARY}
@@ -75,7 +69,7 @@
 
 ///////////////////////////////////////////////////////////////////////////////
 function DoTimer(Lag: LongInt): boolean;
-var s : shortstring;
+var s: shortstring;
 begin
     DoTimer:= false;
     inc(RealTicks, Lag);
@@ -111,15 +105,13 @@
             end;
         gsConfirm, gsGame:
             begin
-<<<<<<< HEAD
+            if not cOnlyStats then
 {$IFDEF WEBGL}
-            drawworld_hook();
+                drawworld_hook();
 {$ELSE}
-            DrawWorld(Lag); // never place between ProcessKbd and DoGameTick - bugs due to /put cmd and isCursorVisible
-{$ENDIF}
-=======
-            if not cOnlyStats then DrawWorld(Lag);
->>>>>>> 410719c5
+                // never place between ProcessKbd and DoGameTick - bugs due to /put cmd and isCursorVisible
+                DrawWorld(Lag);
+{$ENDIF}
             DoGameTick(Lag);
             if not cOnlyStats then ProcessVisualGears(Lag);
             end;
@@ -390,8 +382,6 @@
     initEverything(true);
 
     WriteLnToConsole('Hedgewars ' + cVersionString + ' engine (network protocol: ' + inttostr(cNetProtoVersion) + ')');
-    AddFileLog('Prefix: "' + PathPrefix +'"');
-    AddFileLog('UserPrefix: "' + UserPathPrefix +'"');
     
     for i:= 0 to ParamCount do
         AddFileLog(inttostr(i) + ': ' + ParamStr(i));
@@ -449,7 +439,7 @@
     ScriptOnGameInit;
     s:= 'eproto ' + inttostr(cNetProtoVersion);
     SendIPCRaw(@s[0], Length(s) + 1); // send proto version
-	
+
     InitTeams();
     AssignStores();
 
