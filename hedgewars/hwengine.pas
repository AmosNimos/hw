--- conflicted
+++ resolved
@@ -166,12 +166,6 @@
         begin
             case event.type_ of
                 SDL_KEYDOWN:
-<<<<<<< HEAD
-                    if (GameState = gsChat) then
-                        KeyPressChat(event.key.keysym.sym)
-                    else if (GameState >= gsGame) then
-                        ProcessKey(event.key);
-=======
                     if GameState = gsChat then
                         begin
                     // sdl on iphone supports only ashii keyboards and the unicode field is deprecated in sdl 1.3
@@ -179,7 +173,6 @@
                         end
                     else
                         if GameState >= gsGame then ProcessKey(event.key);
->>>>>>> d69af000
                 SDL_KEYUP:
                     if (GameState <> gsChat) and (GameState >= gsGame) then
                         ProcessKey(event.key);
@@ -233,48 +226,6 @@
                 SDL_FINGERUP:
                     onTouchUp(event.tfinger.x, event.tfinger.y, event.tfinger.fingerId);
 {$ENDIF}
-<<<<<<< HEAD
-=======
-{$ELSE}
-                SDL_KEYDOWN:
-                    if GameState = gsChat then
-                        KeyPressChat(event.key.keysym.unicode, event.key.keysym.sym, event.key.keysym.modifier)
-                    else
-                        if GameState >= gsGame then ProcessKey(event.key);
-                SDL_KEYUP:
-                    if (GameState <> gsChat) and (GameState >= gsGame) then
-                        ProcessKey(event.key);
-
-                SDL_MOUSEBUTTONDOWN:
-                    if GameState = gsConfirm then
-                        ParseCommand('quit', true)
-                    else
-                        if (GameState >= gsGame) then ProcessMouse(event.button, true);
-
-                SDL_MOUSEBUTTONUP:
-                    if (GameState >= gsGame) then ProcessMouse(event.button, false);
-
-                SDL_ACTIVEEVENT:
-                    if (event.active.state and SDL_APPINPUTFOCUS) <> 0 then
-                    begin
-                        prevFocusState:= cHasFocus;
-                        cHasFocus:= event.active.gain = 1;
-                        if prevFocusState xor cHasFocus then
-                            onFocusStateChanged()
-                    end;
-
-                SDL_VIDEORESIZE:
-                begin
-                    // using lower values than cMinScreenWidth or cMinScreenHeight causes widget overlap and off-screen widget parts
-                    // Change by sheepluva:
-                    // Let's only use even numbers for custom width/height since I ran into scaling issues with odd width values.
-                    // Maybe just fixes the symptom not the actual cause(?), I'm too tired to find out :P
-                    cNewScreenWidth:= max(2 * (event.resize.w div 2), cMinScreenWidth);
-                    cNewScreenHeight:= max(2 * (event.resize.h div 2), cMinScreenHeight);
-                    cScreenResizeDelay:= RealTicks+500;
-                end;
-{$ENDIF}
->>>>>>> d69af000
                 SDL_JOYAXISMOTION:
                     ControllerAxisEvent(event.jaxis.which, event.jaxis.axis, event.jaxis.value);
                 SDL_JOYHATMOTION:
@@ -376,18 +327,12 @@
     //SDL_StartTextInput();
     SDL_ShowCursor(0);
 
-<<<<<<< HEAD
-    WriteToConsole('Init SDL_ttf... ');
-    SDLTry(TTF_Init() <> -1, 'TTF_Init', true);
-    WriteLnToConsole(msgOK);
-=======
     if not cOnlyStats then
         begin
         WriteToConsole('Init SDL_ttf... ');
-        SDLTry(TTF_Init() <> -1, true);
+        SDLTry(TTF_Init() <> -1, 'TTF_Init', true);
         WriteLnToConsole(msgOK);
         end;
->>>>>>> d69af000
 
 {$IFDEF USE_VIDEO_RECORDING}
     if GameType = gmtRecord then
