--- conflicted
+++ resolved
@@ -598,8 +598,6 @@
     operatingsystem_parameter_argc:= argc;
     operatingsystem_parameter_argv:= argv;
 
-<<<<<<< HEAD
-=======
 {$IFDEF WIN32}
     ShcoreLibHandle := LoadLibrary('Shcore.dll');
     if (ShcoreLibHandle <> 0) then
@@ -610,11 +608,6 @@
             SetProcessDpiAwareness(1);
     end;
 {$ENDIF}
-
-///////////////////////////////////////////////////////////////////////////////
-/////////////////////////////////// m a i n ///////////////////////////////////
-///////////////////////////////////////////////////////////////////////////////
->>>>>>> 0ab2c2ec
 {$IFDEF PAS2C}
     // workaround for pascal's ParamStr and ParamCount
     init(argc, argv);
