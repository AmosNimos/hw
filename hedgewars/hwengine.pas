(*
 * Hedgewars, a free turn based strategy game
 * Copyright (c) 2004-2012 Andrey Korotaev <unC0Rr@gmail.com>
 *
 * This program is free software; you can redistribute it and/or modify
 * it under the terms of the GNU General Public License as published by
 * the Free Software Foundation; version 2 of the License
 *
 * This program is distributed in the hope that it will be useful,
 * but WITHOUT ANY WARRANTY; without even the implied warranty of
 * MERCHANTABILITY or FITNESS FOR A PARTICULAR PURPOSE.  See the
 * GNU General Public License for more details.
 *
 * You should have received a copy of the GNU General Public License
 * along with this program; if not, write to the Free Software
 * Foundation, Inc., 59 Temple Place - Suite 330, Boston, MA 02111-1307, USA
 *)

{$INCLUDE "options.inc"}

{$IFDEF WIN32}
{$R hwengine.rc}
{$ENDIF}

{$IFDEF HWLIBRARY}
unit hwengine;
interface
{$ELSE}
program hwengine;
{$ENDIF}

<<<<<<< HEAD
uses SDLh, uMisc, uConsole, uGame, uConsts, uLand, uAmmos, uVisualGears, uGears, uStore, uWorld, uInputHandler,
     uSound, uScript, uTeams, uStats, uIO, uLocale, uChat, uAI, uAIMisc, uLandTexture, uCollisions,
     uAILandMarks, SysUtils, uTypes, uVariables, uCommands, uUtils, uCaptions, uDebug, uCommandHandlers,
     uLandPainted, uFloat, uPhysFSLayer
=======
uses SDLh, uMisc, uConsole, uGame, uConsts, uLand, uAmmos, uVisualGears, uGears, uStore, uWorld, uInputHandler
     , uSound, uScript, uTeams, uStats, uIO, uLocale, uChat, uAI, uAIMisc, uAILandMarks, uLandTexture, uCollisions
     , SysUtils, uTypes, uVariables, uCommands, uUtils, uCaptions, uDebug, uCommandHandlers, uLandPainted
     , uPhysFSLayer, uCursor
>>>>>>> a8687089
     {$IFDEF USE_VIDEO_RECORDING}, uVideoRec {$ENDIF}
     {$IFDEF USE_TOUCH_INTERFACE}, uTouch {$ENDIF}
     {$IFDEF ANDROID}, GLUnit{$ENDIF}
     {$IFDEF WEBGL}, uWeb{$ENDIF}
     ;

<<<<<<< HEAD
=======
var isInternal: Boolean;

>>>>>>> a8687089
{$IFDEF HWLIBRARY}
procedure preInitEverything();
procedure initEverything(complete:boolean);
procedure freeEverything(complete:boolean);
procedure Game(argc: LongInt; argv: PPChar); cdecl; export;
procedure GenLandPreview(port: Longint); cdecl; export;

implementation
{$ELSE}
procedure preInitEverything(); forward;
procedure initEverything(complete:boolean); forward;
procedure freeEverything(complete:boolean); forward;
{$ENDIF}

<<<<<<< HEAD
{$IFDEF WEBGL}
procedure playFile(path: PChar); forward;
function isEngineRunning():Integer; forward;
procedure shutdown();forward;
function getRealTicks():Integer; forward;
procedure mainhook(); forward;
var
    args: array[0..3] of PChar;
    PrevTime, CurrTime: LongInt;
    isTerminated: boolean;
    prevFocusState: boolean;
    isRunning : boolean;
{$ENDIF}
=======
{$INCLUDE "ArgParsers.inc"}
>>>>>>> a8687089

///////////////////////////////////////////////////////////////////////////////
function DoTimer(Lag: LongInt): boolean;
var s: shortstring;
begin
    DoTimer:= false;
    inc(RealTicks, Lag);

    case GameState of
        gsLandGen:
            begin
            GenMap;
            SetLandTexture;
            UpdateLandTexture(0, LAND_WIDTH, 0, LAND_HEIGHT, false);
            setAILandMarks;
            ParseCommand('sendlanddigest', true);
            GameState:= gsStart;
            end;
        gsStart:
            begin
            if HasBorder then
                DisableSomeWeapons;
            AddClouds;
            AddFlakes;
            AssignHHCoords;
            AddMiscGears;
            StoreLoad(false);
            InitWorld;
            ResetKbd;
            if GameType = gmtSave then
                SetSound(false);
            FinishProgress;
            PlayMusic;
            SetScale(zoom);
            ScriptCall('onGameStart');
            GameState:= gsGame;
            end;
        gsConfirm, gsGame:
            begin
            if not cOnlyStats then
{$IFDEF WEBGL}
                drawworld_hook();
{$ELSE}
                // never place between ProcessKbd and DoGameTick - bugs due to /put cmd and isCursorVisible
                DrawWorld(Lag);
{$ENDIF}
            DoGameTick(Lag);
            if not cOnlyStats then ProcessVisualGears(Lag);
            end;
        gsChat:
            begin
            if not cOnlyStats then DrawWorld(Lag);
            DoGameTick(Lag);
            if not cOnlyStats then ProcessVisualGears(Lag);
            end;
        gsExit:
            begin
            DoTimer:= true;
            end;
        gsSuspend:
            exit(false);
            end;

    if not cOnlyStats then SwapBuffers;

{$IFDEF USE_VIDEO_RECORDING}
    if flagPrerecording then
        SaveCameraPosition;
{$ENDIF}

    if flagMakeCapture then
        begin
        flagMakeCapture:= false;
        {$IFDEF PAS2C}
        s:= '/Screenshots/hw';
        {$ELSE}
        s:= '/Screenshots/hw_' + FormatDateTime('YYYY-MM-DD_HH-mm-ss', Now()) + inttostr(GameTicks);
        {$ENDIF}

        // flash
        playSound(sndShutter);
        ScreenFade:= sfFromWhite;
        ScreenFadeValue:= sfMax;
        ScreenFadeSpeed:= 5;

        if MakeScreenshot(s, 1) then
            WriteLnToConsole('Screenshot saved: ' + s)
        else
            begin
            WriteLnToConsole('Screenshot failed.');
            AddChatString(#5 + 'screen capture failed (lack of memory or write permissions)');
            end
        end;
end;

///////////////////////////////////////////////////////////////////////////////
procedure MainLoop;
var event: TSDL_Event;
{$IFNDEF WEBGL}
    PrevTime, CurrTime: LongInt;
    isTerminated: boolean;
{$IFDEF SDL13}
    previousGameState: TGameState;
{$ELSE}
    prevFocusState: boolean;
{$ENDIF}

{$ENDIF}

begin

{$IFNDEF WEBGL}
    isTerminated:= false;
    PrevTime:= SDL_GetTicks;
    while isTerminated = false do
    begin
{$ENDIF}

        SDL_PumpEvents();
 
        while SDL_PeepEvents(@event, 1, SDL_GETEVENT, {$IFDEF SDL13}SDL_FIRSTEVENT, SDL_LASTEVENT{$ELSE}SDL_ALLEVENTS{$ENDIF}) > 0 do
        begin
            case event.type_ of
{$IFDEF SDL13}
                SDL_KEYDOWN:
                    if GameState = gsChat then
                    // sdl on iphone supports only ashii keyboards and the unicode field is deprecated in sdl 1.3
                        KeyPressChat(SDL_GetKeyFromScancode(event.key.keysym.sym))//TODO correct for keymodifiers
                    else
                        ProcessKey(event.key);
                SDL_KEYUP:
                    if GameState <> gsChat then
                        ProcessKey(event.key);
                    
                SDL_WINDOWEVENT:
                    if event.window.event = SDL_WINDOWEVENT_SHOWN then
                    begin
                        cHasFocus:= true;
                        onFocusStateChanged()
                    end
                    else if event.window.event = SDL_WINDOWEVENT_MINIMIZED then
                    begin
                        previousGameState:= GameState;
                        GameState:= gsSuspend;
                    end
                    else if event.window.event = SDL_WINDOWEVENT_RESTORED then
                    begin
                        GameState:= previousGameState;
{$IFDEF ANDROID}
                        //This call is used to reinitialize the glcontext and reload the textures
                        ParseCommand('fullscr '+intToStr(LongInt(cFullScreen)), true);
{$ENDIF}
                    end
                    else if event.window.event = SDL_WINDOWEVENT_RESIZED then
                    begin
                        cNewScreenWidth:= max(2 * (event.window.data1 div 2), cMinScreenWidth);
                        cNewScreenHeight:= max(2 * (event.window.data2 div 2), cMinScreenHeight);
                        cScreenResizeDelay:= RealTicks + 500{$IFDEF IPHONEOS}div 2{$ENDIF};
                    end;
                        
                SDL_FINGERMOTION:
                    onTouchMotion(event.tfinger.x, event.tfinger.y,event.tfinger.dx, event.tfinger.dy, event.tfinger.fingerId);
                
                SDL_FINGERDOWN:
                    onTouchDown(event.tfinger.x, event.tfinger.y, event.tfinger.fingerId);
                
                SDL_FINGERUP:
                    onTouchUp(event.tfinger.x, event.tfinger.y, event.tfinger.fingerId);
{$ELSE}
                SDL_KEYDOWN:
                    if GameState = gsChat then
                        KeyPressChat(event.key.keysym.unicode)
                    else
                        ProcessKey(event.key);
                SDL_KEYUP:
                    if GameState <> gsChat then
                        ProcessKey(event.key);
                    
                SDL_MOUSEBUTTONDOWN:
                    if GameState = gsConfirm then
                    begin
                        resetPosition();
                        ParseCommand('quit', true);
                    end
                    else
                        ProcessMouse(event.button, true);
                    
                SDL_MOUSEBUTTONUP:
                    ProcessMouse(event.button, false); 
                    
                SDL_ACTIVEEVENT:
                    if (event.active.state and SDL_APPINPUTFOCUS) <> 0 then
                    begin
                        prevFocusState:= cHasFocus;
                        cHasFocus:= event.active.gain = 1;
                        if prevFocusState xor cHasFocus then
                            onFocusStateChanged()
                    end;
                        
                SDL_VIDEORESIZE:
                begin
                    // using lower values than cMinScreenWidth or cMinScreenHeight causes widget overlap and off-screen widget parts
                    // Change by sheepluva:
                    // Let's only use even numbers for custom width/height since I ran into scaling issues with odd width values.
                    // Maybe just fixes the symptom not the actual cause(?), I'm too tired to find out :P
                    cNewScreenWidth:= max(2 * (event.resize.w div 2), cMinScreenWidth);
                    cNewScreenHeight:= max(2 * (event.resize.h div 2), cMinScreenHeight);
                    cScreenResizeDelay:= RealTicks+500;
                end;
{$ENDIF}
                SDL_JOYAXISMOTION:
                    ControllerAxisEvent(event.jaxis.which, event.jaxis.axis, event.jaxis.value);
                SDL_JOYHATMOTION:
                    ControllerHatEvent(event.jhat.which, event.jhat.hat, event.jhat.value);
                SDL_JOYBUTTONDOWN:
                    ControllerButtonEvent(event.jbutton.which, event.jbutton.button, true);
                SDL_JOYBUTTONUP:
                    ControllerButtonEvent(event.jbutton.which, event.jbutton.button, false);
                SDL_QUITEV:
                    isTerminated:= true
            end; //end case event.type_ of
        end; //end while SDL_PollEvent(@event) <> 0 do

        if (cScreenResizeDelay <> 0) and (cScreenResizeDelay < RealTicks) and
           ((cNewScreenWidth <> cScreenWidth) or (cNewScreenHeight <> cScreenHeight)) then
        begin
            cScreenResizeDelay:= 0;
            cScreenWidth:= cNewScreenWidth;
            cScreenHeight:= cNewScreenHeight;

            ParseCommand('fullscr '+intToStr(LongInt(cFullScreen)), true);
            WriteLnToConsole('window resize: ' + IntToStr(cScreenWidth) + ' x ' + IntToStr(cScreenHeight));
            ScriptOnScreenResize();
            InitCameraBorders();
            InitTouchInterface();
        end;

        CurrTime:= SDL_GetTicks();
        if PrevTime + longword(cTimerInterval) <= CurrTime then
        begin
            isTerminated:= isTerminated or DoTimer(CurrTime - PrevTime);
            PrevTime:= CurrTime;
            {$IFDEF WEBGL}
            if not isTerminated then
                mainloop_hook();
            else
            begin
                freeEverything(true);
                isRunning := false;
            end
            {$ENDIF}
        end
        else {$IFNDEF WEBGL}SDL_Delay(1){$ELSE}mainloop_hook(){$ENDIF};
        IPCCheckSock();

{$IFNDEF WEBGL}
    end;
{$ENDIF}
end;

{$IFDEF USE_VIDEO_RECORDING}
procedure RecorderMainLoop;
var oldGameTicks, oldRealTicks, newGameTicks, newRealTicks: LongInt;
begin
    if not BeginVideoRecording() then
        exit;
    DoTimer(0); // gsLandGen -> gsStart
    DoTimer(0); // gsStart -> gsGame

    if not LoadNextCameraPosition(newRealTicks, newGameTicks) then
        exit;
    fastScrolling:= true;
    DoGameTick(newGameTicks);
    fastScrolling:= false;
    oldRealTicks:= 0;
    oldGameTicks:= newGameTicks;

    while LoadNextCameraPosition(newRealTicks, newGameTicks) do
    begin
        IPCCheckSock();
        DoGameTick(newGameTicks - oldGameTicks);
        if GameState = gsExit then
            break;
        ProcessVisualGears(newRealTicks - oldRealTicks);
        DrawWorld(newRealTicks - oldRealTicks);
        EncodeFrame();
        oldRealTicks:= newRealTicks;
        oldGameTicks:= newGameTicks;
    end;
    StopVideoRecording();
end;
{$ENDIF}

///////////////////////////////////////////////////////////////////////////////
procedure Game{$IFDEF HWLIBRARY}(argc: LongInt; argv: PPChar); cdecl; export{$ENDIF};
var p: TPathType;
    s: shortstring;
    i: LongInt;
{$IFDEF WEBGL}
    l:TResourceList;
{$ENDIF}

begin
{$IFDEF HWLIBRARY}
    preInitEverything();
    parseCommandLine(argc, argv);
{$ENDIF}
    initEverything(true);
    WriteLnToConsole('Hedgewars ' + cVersionString + ' engine (network protocol: ' + inttostr(cNetProtoVersion) + ')');
    
    for i:= 0 to ParamCount do
        AddFileLog(inttostr(i) + ': ' + ParamStr(i));

    WriteToConsole('Init SDL... ');
    if not cOnlyStats then SDLTry(SDL_Init(SDL_INIT_VIDEO or SDL_INIT_NOPARACHUTE) >= 0, true);
    WriteLnToConsole(msgOK);

    SDL_EnableUNICODE(1);
    SDL_ShowCursor(0);

    WriteToConsole('Init SDL_ttf... ');
    SDLTry(TTF_Init() <> -1, true);
    WriteLnToConsole(msgOK);

{$IFDEF USE_VIDEO_RECORDING}
    if GameType = gmtRecord then
        InitOffscreenOpenGL()
    else
{$ENDIF}
        begin            
        // show main window
        if cFullScreen then
            ParseCommand('fullscr 1', true)
        else
            ParseCommand('fullscr 0', true);
        end;

    ControllerInit(); // has to happen before InitKbdKeyTable to map keys
    InitKbdKeyTable();
    AddProgress();

    LoadLocale(cPathz[ptLocale] + '/en.txt');  // Do an initial load with english
    if cLocaleFName <> 'en.txt' then
        begin
        // Try two letter locale first before trying specific locale overrides
        if (Length(cLocale) > 3) and (Copy(cLocale, 1, 2) <> 'en') then
            begin
            LoadLocale(cPathz[ptLocale] + '/' + Copy(cLocale, 1, 2) + '.txt')
            end;
        LoadLocale(cPathz[ptLocale] + '/' + cLocaleFName)
        end
    else cLocale := 'en';

    WriteLnToConsole(msgGettingConfig);

    if recordFileName = '' then
        begin
        InitIPC;
        SendIPCAndWaitReply(_S'C');        // ask for game config
        end
    else
        LoadRecordFromFile(recordFileName);

    ScriptOnGameInit;
    s:= 'eproto ' + inttostr(cNetProtoVersion);
    SendIPCRaw(@s[0], Length(s) + 1); // send proto version

    InitTeams();
    AssignStores();

    if GameType = gmtRecord then
        SetSound(false);

    InitSound();

    isDeveloperMode:= false;
    TryDo(InitStepsFlags = cifAllInited, 'Some parameters not set (flags = ' + inttostr(InitStepsFlags) + ')', true);
    ParseCommand('rotmask', true);

{$IFDEF USE_VIDEO_RECORDING}
    if GameType = gmtRecord then
    begin
        RecorderMainLoop();
        freeEverything(true);
        exit;
    end;
{$ENDIF}
	
{$IFDEF WEBGL}
    l := generateResourceList();
    clear_filelist_hook();
    for i:= 0 to l.count - 1 do
    add_file_hook(PChar(l.files[i] + '.png'));
    isTerminated := false;
    isRunning := true;
    PrevTime := SDL_GetTicks();
    idb_loader_hook();
{$ELSE}
    MainLoop;
    // clean up all the memory allocated
    freeEverything(true);
{$ENDIF}
end;

///////////////////////////////////////////////////////////////////////////////
// preInitEverything - init variables that are going to be ovewritten by arguments
// initEverything - init variables only. Should be coupled by below
// freeEverything - free above. Pay attention to the init/free order!
procedure preInitEverything;
begin
    Randomize();

    uVariables.preInitModule;
    uSound.preInitModule;
end;

procedure initEverything (complete:boolean);
begin
    uUtils.initModule(complete);    // opens the debug file, must be the first
    uVariables.initModule;          // inits all global variables
    uConsole.initModule;            // opens stdout
    uCommands.initModule;           // helps below
    uCommandHandlers.initModule;    // registers all messages from frontend

    uLand.initModule;               // computes land
    uLandPainted.initModule;        // computes drawn land
    uIO.initModule;                 // sets up sockets

    if complete then
    begin
        uPhysFSLayer.initModule;
{$IFDEF ANDROID}GLUnit.initModule;{$ENDIF}
{$IFDEF USE_TOUCH_INTERFACE}uTouch.initModule;{$ENDIF}
{$IFDEF USE_VIDEO_RECORDING}uVideoRec.initModule;{$ENDIF}   //stub
        uAI.initModule;
        uAIMisc.initModule;
        uAILandMarks.initModule;    //stub
        uAmmos.initModule;
        uCaptions.initModule;

        uChat.initModule;
        uCollisions.initModule;
        uGears.initModule;
        uInputHandler.initModule;   //stub
        uMisc.initModule;
        uLandTexture.initModule;    //stub
        uScript.initModule;
        uSound.initModule;
        uStats.initModule;
        uStore.initModule;
        uTeams.initModule;
        uVisualGears.initModule;
        uWorld.initModule;
    end;
end;

procedure freeEverything (complete:boolean);
begin
    if complete then
    begin
        WriteLnToConsole('Freeing resources...');
        uAI.freeModule;             // AI things need to be freed first
        uAIMisc.freeModule;         //stub
        uAILandMarks.freeModule;
        uCaptions.freeModule;
        uWorld.freeModule;
        uVisualGears.freeModule;
        uTeams.freeModule;
        uInputHandler.freeModule;
        uStats.freeModule;          //stub
        uSound.freeModule;
        uScript.freeModule;
        uMisc.freeModule;
        uLandTexture.freeModule;
        uGears.freeModule;
        uCollisions.freeModule;     //stub
        uChat.freeModule;
        uAmmos.freeModule;
        uStore.freeModule;          // closes SDL
{$IFDEF USE_VIDEO_RECORDING}uVideoRec.freeModule;{$ENDIF}
{$IFDEF USE_TOUCH_INTERFACE}uTouch.freeModule;{$ENDIF}  //stub
{$IFDEF ANDROID}GLUnit.freeModule;{$ENDIF}
        uPhysFSLayer.freeModule;
    end;

    uIO.freeModule;
    uLand.freeModule;
    uLandPainted.freeModule;

    uCommandHandlers.freeModule;
    uCommands.freeModule;
    uConsole.freeModule;            // closes stdout
    uVariables.freeModule;
    uUtils.freeModule;              // closes debug file
end;

///////////////////////////////////////////////////////////////////////////////
procedure GenLandPreview{$IFDEF HWLIBRARY}(port: LongInt); cdecl; export{$ENDIF};
var Preview: TPreview;
begin
    initEverything(false);
{$IFDEF HWLIBRARY}
    WriteLnToConsole('Preview connecting on port ' + inttostr(port));
    ipcPort:= port;
    InitStepsFlags:= cifRandomize;
{$ENDIF}
    InitIPC;
    IPCWaitPongEvent;
    TryDo(InitStepsFlags = cifRandomize, 'Some parameters not set (flags = ' + inttostr(InitStepsFlags) + ')', true);

    GenPreview(Preview);
    WriteLnToConsole('Sending preview...');
    SendIPCRaw(@Preview, sizeof(Preview));
    SendIPCRaw(@MaxHedgehogs, sizeof(byte));
    WriteLnToConsole('Preview sent, disconnect');
    freeEverything(false);
end;

{$IFNDEF HWLIBRARY}

///////////////////////////////////////////////////////////////////////////////
/////////////////////////////////// m a i n ///////////////////////////////////
///////////////////////////////////////////////////////////////////////////////
{$IFDEF WEBGL}
procedure hwmain(argc:Integer; argv:PPChar);
{$ENDIF}
begin
{$IFDEF PAS2C}
    // workaround for pascal's ParamStr and ParamCount
    init(argc, argv);
{$IFDEF WEBGL}
    // patch emscripten's SDL implementation
    SDL_InitPatch();
{$ENDIF}
{$ENDIF}
    preInitEverything();
    GetParams();

    if GameType = gmtLandPreview then
        GenLandPreview()
    else if GameType <> gmtSyntax then
        Game();

    // return 1 when engine is not called correctly
    {$IFDEF PAS2C}
       {$IFNDEF WEBGL}
       exit(LongInt(GameType = gmtSyntax));
       {$ENDIF}
    {$ELSE}
       halt(LongInt(GameType = gmtSyntax));
    {$ENDIF}


{$IFDEF WEBGL}
end;

// hook
procedure playFile(path: PChar);
begin
    args[0] := PChar('');
    args[1] := PChar('');
    args[2] := PChar('Data');
    args[3] := path;
    hwmain(4, args);
end;

// hook
function isEngineRunning:Integer;
begin
    isEngineRunning := isRunning;
end;

// hook
procedure shutdown;
begin
    GameState := gsExit;
end;

// hook
function getRealTicks():Integer;
begin
    getRealTicks := RealTicks;
end;

// main
begin
    isRunning := false;

    // avoid hooks to be eliminated by optimizer
    if argc = 1234 then
    begin
        mainhook();
        isRunning := isEngineRunning();
        playFile(argv);
        argc := getRealTicks();
        DrawWorld(argc);
        MainLoop;
        shutdown;
    end
{$ENDIF}

{$ENDIF}
end.<|MERGE_RESOLUTION|>--- conflicted
+++ resolved
@@ -29,28 +29,18 @@
 program hwengine;
 {$ENDIF}
 
-<<<<<<< HEAD
-uses SDLh, uMisc, uConsole, uGame, uConsts, uLand, uAmmos, uVisualGears, uGears, uStore, uWorld, uInputHandler,
-     uSound, uScript, uTeams, uStats, uIO, uLocale, uChat, uAI, uAIMisc, uLandTexture, uCollisions,
-     uAILandMarks, SysUtils, uTypes, uVariables, uCommands, uUtils, uCaptions, uDebug, uCommandHandlers,
-     uLandPainted, uFloat, uPhysFSLayer
-=======
 uses SDLh, uMisc, uConsole, uGame, uConsts, uLand, uAmmos, uVisualGears, uGears, uStore, uWorld, uInputHandler
      , uSound, uScript, uTeams, uStats, uIO, uLocale, uChat, uAI, uAIMisc, uAILandMarks, uLandTexture, uCollisions
      , SysUtils, uTypes, uVariables, uCommands, uUtils, uCaptions, uDebug, uCommandHandlers, uLandPainted
      , uPhysFSLayer, uCursor
->>>>>>> a8687089
      {$IFDEF USE_VIDEO_RECORDING}, uVideoRec {$ENDIF}
      {$IFDEF USE_TOUCH_INTERFACE}, uTouch {$ENDIF}
      {$IFDEF ANDROID}, GLUnit{$ENDIF}
      {$IFDEF WEBGL}, uWeb{$ENDIF}
      ;
 
-<<<<<<< HEAD
-=======
 var isInternal: Boolean;
 
->>>>>>> a8687089
 {$IFDEF HWLIBRARY}
 procedure preInitEverything();
 procedure initEverything(complete:boolean);
@@ -65,7 +55,8 @@
 procedure freeEverything(complete:boolean); forward;
 {$ENDIF}
 
-<<<<<<< HEAD
+{$INCLUDE "ArgParsers.inc"}
+
 {$IFDEF WEBGL}
 procedure playFile(path: PChar); forward;
 function isEngineRunning():Integer; forward;
@@ -79,9 +70,6 @@
     prevFocusState: boolean;
     isRunning : boolean;
 {$ENDIF}
-=======
-{$INCLUDE "ArgParsers.inc"}
->>>>>>> a8687089
 
 ///////////////////////////////////////////////////////////////////////////////
 function DoTimer(Lag: LongInt): boolean;
@@ -201,7 +189,7 @@
 {$ENDIF}
 
         SDL_PumpEvents();
- 
+
         while SDL_PeepEvents(@event, 1, SDL_GETEVENT, {$IFDEF SDL13}SDL_FIRSTEVENT, SDL_LASTEVENT{$ELSE}SDL_ALLEVENTS{$ENDIF}) > 0 do
         begin
             case event.type_ of
@@ -215,7 +203,7 @@
                 SDL_KEYUP:
                     if GameState <> gsChat then
                         ProcessKey(event.key);
-                    
+
                 SDL_WINDOWEVENT:
                     if event.window.event = SDL_WINDOWEVENT_SHOWN then
                     begin
@@ -241,13 +229,13 @@
                         cNewScreenHeight:= max(2 * (event.window.data2 div 2), cMinScreenHeight);
                         cScreenResizeDelay:= RealTicks + 500{$IFDEF IPHONEOS}div 2{$ENDIF};
                     end;
-                        
+
                 SDL_FINGERMOTION:
                     onTouchMotion(event.tfinger.x, event.tfinger.y,event.tfinger.dx, event.tfinger.dy, event.tfinger.fingerId);
-                
+
                 SDL_FINGERDOWN:
                     onTouchDown(event.tfinger.x, event.tfinger.y, event.tfinger.fingerId);
-                
+
                 SDL_FINGERUP:
                     onTouchUp(event.tfinger.x, event.tfinger.y, event.tfinger.fingerId);
 {$ELSE}
@@ -259,7 +247,7 @@
                 SDL_KEYUP:
                     if GameState <> gsChat then
                         ProcessKey(event.key);
-                    
+
                 SDL_MOUSEBUTTONDOWN:
                     if GameState = gsConfirm then
                     begin
@@ -268,10 +256,10 @@
                     end
                     else
                         ProcessMouse(event.button, true);
-                    
+
                 SDL_MOUSEBUTTONUP:
-                    ProcessMouse(event.button, false); 
-                    
+                    ProcessMouse(event.button, false);
+
                 SDL_ACTIVEEVENT:
                     if (event.active.state and SDL_APPINPUTFOCUS) <> 0 then
                     begin
@@ -280,7 +268,7 @@
                         if prevFocusState xor cHasFocus then
                             onFocusStateChanged()
                     end;
-                        
+
                 SDL_VIDEORESIZE:
                 begin
                     // using lower values than cMinScreenWidth or cMinScreenHeight causes widget overlap and off-screen widget parts
@@ -391,7 +379,7 @@
 {$ENDIF}
     initEverything(true);
     WriteLnToConsole('Hedgewars ' + cVersionString + ' engine (network protocol: ' + inttostr(cNetProtoVersion) + ')');
-    
+
     for i:= 0 to ParamCount do
         AddFileLog(inttostr(i) + ': ' + ParamStr(i));
 
@@ -411,7 +399,7 @@
         InitOffscreenOpenGL()
     else
 {$ENDIF}
-        begin            
+        begin
         // show main window
         if cFullScreen then
             ParseCommand('fullscr 1', true)
@@ -469,7 +457,7 @@
         exit;
     end;
 {$ENDIF}
-	
+
 {$IFDEF WEBGL}
     l := generateResourceList();
     clear_filelist_hook();
