(*
 * Hedgewars, a free turn based strategy game
 * Copyright (c) 2004-2013 Andrey Korotaev <unC0Rr@gmail.com>
 *
 * This program is free software; you can redistribute it and/or modify
 * it under the terms of the GNU General Public License as published by
 * the Free Software Foundation; version 2 of the License
 *
 * This program is distributed in the hope that it will be useful,
 * but WITHOUT ANY WARRANTY; without even the implied warranty of
 * MERCHANTABILITY or FITNESS FOR A PARTICULAR PURPOSE.  See the
 * GNU General Public License for more details.
 *
 * You should have received a copy of the GNU General Public License
 * along with this program; if not, write to the Free Software
 * Foundation, Inc., 59 Temple Place - Suite 330, Boston, MA 02111-1307, USA
 *)

{$INCLUDE "options.inc"}

{$IFDEF WIN32}
{$R res/hwengine.rc}
{$ENDIF}

{$IFDEF HWLIBRARY}
unit hwengine;
interface
{$ELSE}
program hwengine;
{$ENDIF}

uses SDLh, uMisc, uConsole, uGame, uConsts, uLand, uAmmos, uVisualGears, uGears, uStore, uWorld, uInputHandler
     , uSound, uScript, uTeams, uStats, uIO, uLocale, uChat, uAI, uAIMisc, uAILandMarks, uLandTexture, uCollisions
     , SysUtils, uTypes, uVariables, uCommands, uUtils, uCaptions, uDebug, uCommandHandlers, uLandPainted
     , uPhysFSLayer, uCursor, uRandom
     {$IFDEF USE_VIDEO_RECORDING}, uVideoRec {$ENDIF}
     {$IFDEF USE_TOUCH_INTERFACE}, uTouch {$ENDIF}
     {$IFDEF ANDROID}, GLUnit{$ENDIF}
     {$IFDEF WEBGL}, uWeb{$ENDIF}
     ;

var isInternal: Boolean;

{$IFDEF HWLIBRARY}
procedure preInitEverything();
procedure initEverything(complete:boolean);
procedure freeEverything(complete:boolean);
procedure Game(argc: LongInt; argv: PPChar); cdecl; export;
procedure GenLandPreview(port: Longint); cdecl; export;

implementation
{$ELSE}
procedure preInitEverything(); forward;
procedure initEverything(complete:boolean); forward;
procedure freeEverything(complete:boolean); forward;
{$ENDIF}

{$INCLUDE "ArgParsers.inc"}

{$IFDEF WEBGL}
procedure playFile(path: PChar); forward;
function isEngineRunning():Integer; forward;
procedure shutdown();forward;
function getRealTicks():Integer; forward;
procedure mainhook(); forward;
var
    args: array[0..3] of PChar;
    PrevTime, CurrTime: LongInt;
    isTerminated: boolean;
    prevFocusState: boolean;
    isRunning : boolean;
{$ENDIF}

///////////////////////////////////////////////////////////////////////////////
function DoTimer(Lag: LongInt): boolean;
var s: shortstring;
begin
    DoTimer:= false;
    inc(RealTicks, Lag);

    case GameState of
        gsLandGen:
            begin
            GenMap;
            SetLandTexture;
            UpdateLandTexture(0, LAND_WIDTH, 0, LAND_HEIGHT, false);
            setAILandMarks;
            ParseCommand('sendlanddigest', true);
            GameState:= gsStart;
            end;
        gsStart:
            begin
            if HasBorder then
                DisableSomeWeapons;
            AddClouds;
            AddFlakes;
            SetRandomSeed(cSeed, false);
            AssignHHCoords;
            AddMiscGears;
            StoreLoad(false);
            InitWorld;
            ResetKbd;
            if GameType = gmtSave then
                SetSound(false);
            FinishProgress;
            PlayMusic;
            SetScale(zoom);
            ScriptCall('onGameStart');
            GameState:= gsGame;
            end;
<<<<<<< HEAD
        gsConfirm, gsGame:
            begin
            if not cOnlyStats then
{$IFDEF WEBGL}
                drawworld_hook();
{$ELSE}
                // never place between ProcessKbd and DoGameTick - bugs due to /put cmd and isCursorVisible
                DrawWorld(Lag);
{$ENDIF}
            DoGameTick(Lag);
            if not cOnlyStats then ProcessVisualGears(Lag);
            end;
        gsChat:
=======
        gsConfirm, gsGame, gsChat:
>>>>>>> f8c42129
            begin
            if not cOnlyStats then DrawWorld(Lag);
            DoGameTick(Lag);
            if not cOnlyStats then ProcessVisualGears(Lag);
            end;
        gsExit:
            begin
            DoTimer:= true;
            end;
        gsSuspend:
            exit(false);
            end;

    if not cOnlyStats then SwapBuffers;

{$IFDEF USE_VIDEO_RECORDING}
    if flagPrerecording then
        SaveCameraPosition;
{$ENDIF}

    if flagMakeCapture then
        begin
        flagMakeCapture:= false;
        {$IFDEF PAS2C}
        s:= '/Screenshots/hw';
        {$ELSE}
        s:= '/Screenshots/hw_' + FormatDateTime('YYYY-MM-DD_HH-mm-ss', Now()) + inttostr(GameTicks);
        {$ENDIF}

        // flash
        playSound(sndShutter);
        ScreenFade:= sfFromWhite;
        ScreenFadeValue:= sfMax;
        ScreenFadeSpeed:= 5;

        if MakeScreenshot(s, 1) then
            WriteLnToConsole('Screenshot saved: ' + s)
        else
            begin
            WriteLnToConsole('Screenshot failed.');
            AddChatString(#5 + 'screen capture failed (lack of memory or write permissions)');
            end
        end;
end;

///////////////////////////////////////////////////////////////////////////////
procedure MainLoop;
var event: TSDL_Event;
{$IFNDEF WEBGL}
    PrevTime, CurrTime: LongInt;
    isTerminated: boolean;
{$IFDEF SDL13}
    previousGameState: TGameState;
{$ELSE}
    prevFocusState: boolean;
{$ENDIF}

{$ENDIF}

begin

{$IFNDEF WEBGL}
    isTerminated:= false;
    PrevTime:= SDL_GetTicks;
    while isTerminated = false do
    begin
{$ENDIF}

        SDL_PumpEvents();

        while SDL_PeepEvents(@event, 1, SDL_GETEVENT, {$IFDEF SDL13}SDL_FIRSTEVENT, SDL_LASTEVENT{$ELSE}SDL_ALLEVENTS{$ENDIF}) > 0 do
        begin
            case event.type_ of
{$IFDEF SDL13}
                SDL_KEYDOWN:
                    if GameState = gsChat then
                        begin
                    // sdl on iphone supports only ashii keyboards and the unicode field is deprecated in sdl 1.3
                        KeyPressChat(SDL_GetKeyFromScancode(event.key.keysym.sym), event.key.keysym.sym); //TODO correct for keymodifiers
                        end
                    else 
                        if GameState >= gsGame then ProcessKey(event.key);
                SDL_KEYUP:
                    if (GameState <> gsChat) and (GameState >= gsGame) then
                        ProcessKey(event.key);

                SDL_WINDOWEVENT:
                    if event.window.event = SDL_WINDOWEVENT_SHOWN then
                    begin
                        cHasFocus:= true;
                        onFocusStateChanged()
                    end
                    else if event.window.event = SDL_WINDOWEVENT_MINIMIZED then
                    begin
                        previousGameState:= GameState;
                        GameState:= gsSuspend;
                    end
                    else if event.window.event = SDL_WINDOWEVENT_RESTORED then
                    begin
                        GameState:= previousGameState;
{$IFDEF ANDROID}
                        //This call is used to reinitialize the glcontext and reload the textures
                        ParseCommand('fullscr '+intToStr(LongInt(cFullScreen)), true);
{$ENDIF}
                    end
                    else if event.window.event = SDL_WINDOWEVENT_RESIZED then
                    begin
                        cNewScreenWidth:= max(2 * (event.window.data1 div 2), cMinScreenWidth);
                        cNewScreenHeight:= max(2 * (event.window.data2 div 2), cMinScreenHeight);
                        cScreenResizeDelay:= RealTicks + 500{$IFDEF IPHONEOS}div 2{$ENDIF};
                    end;

                SDL_FINGERMOTION:
                    onTouchMotion(event.tfinger.x, event.tfinger.y,event.tfinger.dx, event.tfinger.dy, event.tfinger.fingerId);

                SDL_FINGERDOWN:
                    onTouchDown(event.tfinger.x, event.tfinger.y, event.tfinger.fingerId);

                SDL_FINGERUP:
                    onTouchUp(event.tfinger.x, event.tfinger.y, event.tfinger.fingerId);
{$ELSE}
                SDL_KEYDOWN:
                    if GameState = gsChat then
                        KeyPressChat(event.key.keysym.unicode, event.key.keysym.sym)
                    else
                        if GameState >= gsGame then ProcessKey(event.key);
                SDL_KEYUP:
                    if (GameState <> gsChat) and (GameState >= gsGame) then
                        ProcessKey(event.key);

                SDL_MOUSEBUTTONDOWN:
                    if GameState = gsConfirm then
                        ParseCommand('quit', true)
                    else
<<<<<<< HEAD
                        ProcessMouse(event.button, true);

                SDL_MOUSEBUTTONUP:
                    ProcessMouse(event.button, false);
=======
                        if (GameState >= gsGame) then ProcessMouse(event.button, true);

                SDL_MOUSEBUTTONUP:
                    if (GameState >= gsGame) then ProcessMouse(event.button, false);
>>>>>>> f8c42129

                SDL_ACTIVEEVENT:
                    if (event.active.state and SDL_APPINPUTFOCUS) <> 0 then
                    begin
                        prevFocusState:= cHasFocus;
                        cHasFocus:= event.active.gain = 1;
                        if prevFocusState xor cHasFocus then
                            onFocusStateChanged()
                    end;

                SDL_VIDEORESIZE:
                begin
                    // using lower values than cMinScreenWidth or cMinScreenHeight causes widget overlap and off-screen widget parts
                    // Change by sheepluva:
                    // Let's only use even numbers for custom width/height since I ran into scaling issues with odd width values.
                    // Maybe just fixes the symptom not the actual cause(?), I'm too tired to find out :P
                    cNewScreenWidth:= max(2 * (event.resize.w div 2), cMinScreenWidth);
                    cNewScreenHeight:= max(2 * (event.resize.h div 2), cMinScreenHeight);
                    cScreenResizeDelay:= RealTicks+500;
                end;
{$ENDIF}
                SDL_JOYAXISMOTION:
                    ControllerAxisEvent(event.jaxis.which, event.jaxis.axis, event.jaxis.value);
                SDL_JOYHATMOTION:
                    ControllerHatEvent(event.jhat.which, event.jhat.hat, event.jhat.value);
                SDL_JOYBUTTONDOWN:
                    ControllerButtonEvent(event.jbutton.which, event.jbutton.button, true);
                SDL_JOYBUTTONUP:
                    ControllerButtonEvent(event.jbutton.which, event.jbutton.button, false);
                SDL_QUITEV:
                    isTerminated:= true
            end; //end case event.type_ of
        end; //end while SDL_PollEvent(@event) <> 0 do

        if (CursorMovementX <> 0) or (CursorMovementY <> 0) then
            handlePositionUpdate(CursorMovementX * cameraKeyboardSpeed, CursorMovementY * cameraKeyboardSpeed);

        if (cScreenResizeDelay <> 0) and (cScreenResizeDelay < RealTicks) and
           ((cNewScreenWidth <> cScreenWidth) or (cNewScreenHeight <> cScreenHeight)) then
        begin
            cScreenResizeDelay:= 0;
            cWindowedWidth:= cNewScreenWidth;
            cWindowedHeight:= cNewScreenHeight;
            cScreenWidth:= cWindowedWidth;
            cScreenHeight:= cWindowedHeight;

            ParseCommand('fullscr '+intToStr(LongInt(cFullScreen)), true);
            WriteLnToConsole('window resize: ' + IntToStr(cScreenWidth) + ' x ' + IntToStr(cScreenHeight));
            ScriptOnScreenResize();
            InitCameraBorders();
            InitTouchInterface();
            SendIPC('W' + IntToStr(cScreenWidth) + 'x' + IntToStr(cScreenHeight));
        end;

        CurrTime:= SDL_GetTicks();
        if PrevTime + longword(cTimerInterval) <= CurrTime then
        begin
            isTerminated:= isTerminated or DoTimer(CurrTime - PrevTime);
            PrevTime:= CurrTime;
            {$IFDEF WEBGL}
            if not isTerminated then
                mainloop_hook();
            else
            begin
                freeEverything(true);
                isRunning := false;
            end
            {$ENDIF}
        end
        else {$IFNDEF WEBGL}SDL_Delay(1){$ELSE}mainloop_hook(){$ENDIF};
        IPCCheckSock();

{$IFNDEF WEBGL}
    end;
{$ENDIF}
end;

{$IFDEF USE_VIDEO_RECORDING}
procedure RecorderMainLoop;
var oldGameTicks, oldRealTicks, newGameTicks, newRealTicks: LongInt;
begin
    if not BeginVideoRecording() then
        exit;
    DoTimer(0); // gsLandGen -> gsStart
    DoTimer(0); // gsStart -> gsGame

    if not LoadNextCameraPosition(newRealTicks, newGameTicks) then
        exit;
    fastScrolling:= true;
    DoGameTick(newGameTicks);
    fastScrolling:= false;
    oldRealTicks:= 0;
    oldGameTicks:= newGameTicks;

    while LoadNextCameraPosition(newRealTicks, newGameTicks) do
    begin
        IPCCheckSock();
        DoGameTick(newGameTicks - oldGameTicks);
        if GameState = gsExit then
            break;
        ProcessVisualGears(newRealTicks - oldRealTicks);
        DrawWorld(newRealTicks - oldRealTicks);
        EncodeFrame();
        oldRealTicks:= newRealTicks;
        oldGameTicks:= newGameTicks;
    end;
    StopVideoRecording();
end;
{$ENDIF}

///////////////////////////////////////////////////////////////////////////////
procedure Game{$IFDEF HWLIBRARY}(argc: LongInt; argv: PPChar); cdecl; export{$ENDIF};
//var p: TPathType;
var s: shortstring;
    i: LongInt;
{$IFDEF WEBGL}
    l:TResourceList;
{$ENDIF}

begin
{$IFDEF HWLIBRARY}
    preInitEverything();
    parseCommandLine(argc, argv);
{$ENDIF}
    initEverything(true);
    WriteLnToConsole('Hedgewars engine ' + cVersionString + '-r' + cRevisionString +
                     ' (' + cHashString + ') with protocol #' + inttostr(cNetProtoVersion));
    AddFileLog('Prefix: "' + PathPrefix +'"');
    AddFileLog('UserPrefix: "' + UserPathPrefix +'"');

    for i:= 0 to ParamCount do
        AddFileLog(inttostr(i) + ': ' + ParamStr(i));

    WriteToConsole('Init SDL... ');
    if not cOnlyStats then SDLTry(SDL_Init(SDL_INIT_VIDEO or SDL_INIT_NOPARACHUTE) >= 0, true);
    WriteLnToConsole(msgOK);

    SDL_EnableUNICODE(1);
    SDL_ShowCursor(0);

    WriteToConsole('Init SDL_ttf... ');
    SDLTry(TTF_Init() <> -1, true);
    WriteLnToConsole(msgOK);

{$IFDEF USE_VIDEO_RECORDING}
    if GameType = gmtRecord then
        InitOffscreenOpenGL()
    else
{$ENDIF}
        begin
        // show main window
        if cFullScreen then
            ParseCommand('fullscr 1', true)
        else
            ParseCommand('fullscr 0', true);
        end;

    ControllerInit(); // has to happen before InitKbdKeyTable to map keys
    InitKbdKeyTable();
    AddProgress();

    LoadLocale(cPathz[ptLocale] + '/en.txt');  // Do an initial load with english
    if cLocaleFName <> 'en.txt' then
        begin
        // Try two letter locale first before trying specific locale overrides
        if (Length(cLocale) > 3) and (Copy(cLocale, 1, 2) <> 'en') then
            begin
            LoadLocale(cPathz[ptLocale] + '/' + Copy(cLocale, 1, 2) + '.txt')
            end;
        LoadLocale(cPathz[ptLocale] + '/' + cLocaleFName)
        end
    else cLocale := 'en';

    WriteLnToConsole(msgGettingConfig);

    if recordFileName = '' then
        begin
        InitIPC;
        SendIPCAndWaitReply(_S'C');        // ask for game config
        end
    else
        LoadRecordFromFile(recordFileName);

    ScriptOnGameInit;
    s:= 'eproto ' + inttostr(cNetProtoVersion);
    SendIPCRaw(@s[0], Length(s) + 1); // send proto version

    InitTeams();
    AssignStores();

    if GameType = gmtRecord then
        SetSound(false);

    InitSound();

    isDeveloperMode:= false;
    TryDo(InitStepsFlags = cifAllInited, 'Some parameters not set (flags = ' + inttostr(InitStepsFlags) + ')', true);
    ParseCommand('rotmask', true);

{$IFDEF USE_VIDEO_RECORDING}
    if GameType = gmtRecord then
    begin
        RecorderMainLoop();
        freeEverything(true);
        exit;
    end;
{$ENDIF}

{$IFDEF WEBGL}
    l := generateResourceList();
    clear_filelist_hook();
    for i:= 0 to l.count - 1 do
    add_file_hook(PChar(l.files[i] + '.png'));
    isTerminated := false;
    isRunning := true;
    PrevTime := SDL_GetTicks();
    idb_loader_hook();
{$ELSE}
    MainLoop;
    // clean up all the memory allocated
    freeEverything(true);
{$ENDIF}
end;

///////////////////////////////////////////////////////////////////////////////
// preInitEverything - init variables that are going to be ovewritten by arguments
// initEverything - init variables only. Should be coupled by below
// freeEverything - free above. Pay attention to the init/free order!
procedure preInitEverything;
begin
    Randomize();

    uVariables.preInitModule;
    uSound.preInitModule;
end;

procedure initEverything (complete:boolean);
begin
    uUtils.initModule(complete);    // opens the debug file, must be the first
    uVariables.initModule;          // inits all global variables
    uCommands.initModule;           // helps below
    uCommandHandlers.initModule;    // registers all messages from frontend

    uLand.initModule;               // computes land
    uLandPainted.initModule;        // computes drawn land
    uIO.initModule;                 // sets up sockets

    if complete then
    begin
        uPhysFSLayer.initModule;
{$IFDEF ANDROID}GLUnit.initModule;{$ENDIF}
{$IFDEF USE_TOUCH_INTERFACE}uTouch.initModule;{$ENDIF}
{$IFDEF USE_VIDEO_RECORDING}uVideoRec.initModule;{$ENDIF}   //stub
        uAI.initModule;
        uAIMisc.initModule;
        uAILandMarks.initModule;    //stub
        uAmmos.initModule;
        uCaptions.initModule;

        uChat.initModule;
        uCollisions.initModule;
        uGears.initModule;
        uInputHandler.initModule;   //stub
        uMisc.initModule;
        uLandTexture.initModule;    //stub
        uScript.initModule;
        uSound.initModule;
        uStats.initModule;
        uStore.initModule;
        uTeams.initModule;
        uVisualGears.initModule;
        uWorld.initModule;
    end;
end;

procedure freeEverything (complete:boolean);
begin
    if complete then
    begin
        WriteLnToConsole('Freeing resources...');
        uAI.freeModule;             // AI things need to be freed first
        uAIMisc.freeModule;         //stub
        uAILandMarks.freeModule;
        uCaptions.freeModule;
        uWorld.freeModule;
        uVisualGears.freeModule;
        uTeams.freeModule;
        uInputHandler.freeModule;
        uStats.freeModule;          //stub
        uSound.freeModule;
        uScript.freeModule;
        uMisc.freeModule;
        uLandTexture.freeModule;
        uGears.freeModule;
        uCollisions.freeModule;     //stub
        uChat.freeModule;
        uAmmos.freeModule;
        uStore.freeModule;          // closes SDL
{$IFDEF USE_VIDEO_RECORDING}uVideoRec.freeModule;{$ENDIF}
{$IFDEF USE_TOUCH_INTERFACE}uTouch.freeModule;{$ENDIF}  //stub
{$IFDEF ANDROID}GLUnit.freeModule;{$ENDIF}
        uPhysFSLayer.freeModule;
    end;

    uIO.freeModule;
    uLand.freeModule;
    uLandPainted.freeModule;

    uCommandHandlers.freeModule;
    uCommands.freeModule;
    uVariables.freeModule;
    uUtils.freeModule;              // closes debug file
end;

///////////////////////////////////////////////////////////////////////////////
procedure GenLandPreview{$IFDEF HWLIBRARY}(port: LongInt); cdecl; export{$ENDIF};
var Preview: TPreview;
begin
    initEverything(false);
{$IFDEF HWLIBRARY}
    WriteLnToConsole('Preview connecting on port ' + inttostr(port));
    ipcPort:= port;
    InitStepsFlags:= cifRandomize;
{$ENDIF}
    InitIPC;
    IPCWaitPongEvent;
    TryDo(InitStepsFlags = cifRandomize, 'Some parameters not set (flags = ' + inttostr(InitStepsFlags) + ')', true);

    GenPreview(Preview);
    WriteLnToConsole('Sending preview...');
    SendIPCRaw(@Preview, sizeof(Preview));
    SendIPCRaw(@MaxHedgehogs, sizeof(byte));
    WriteLnToConsole('Preview sent, disconnect');
    freeEverything(false);
end;

{$IFNDEF HWLIBRARY}

///////////////////////////////////////////////////////////////////////////////
/////////////////////////////////// m a i n ///////////////////////////////////
///////////////////////////////////////////////////////////////////////////////
{$IFDEF WEBGL}
procedure hwmain(argc:Integer; argv:PPChar);
{$ENDIF}
begin
{$IFDEF PAS2C}
    // workaround for pascal's ParamStr and ParamCount
    init(argc, argv);
{$IFDEF WEBGL}
    // patch emscripten's SDL implementation
    SDL_InitPatch();
{$ENDIF}
{$ENDIF}
    preInitEverything();
    GetParams();

    if GameType = gmtLandPreview then
        GenLandPreview()
    else if GameType <> gmtSyntax then
        Game();

    // return 1 when engine is not called correctly
    {$IFDEF PAS2C}
       {$IFNDEF WEBGL}
       exit(LongInt(GameType = gmtSyntax));
       {$ENDIF}
    {$ELSE}
       halt(LongInt(GameType = gmtSyntax));
    {$ENDIF}


{$IFDEF WEBGL}
end;

// hook
procedure playFile(path: PChar);
begin
    args[0] := PChar('');
    args[1] := PChar('');
    args[2] := PChar('Data');
    args[3] := path;
    hwmain(4, args);
end;

// hook
function isEngineRunning:Integer;
begin
    isEngineRunning := isRunning;
end;

// hook
procedure shutdown;
begin
    GameState := gsExit;
end;

// hook
function getRealTicks():Integer;
begin
    getRealTicks := RealTicks;
end;

// main
begin
    isRunning := false;

    // avoid hooks to be eliminated by optimizer
    if argc = 1234 then
    begin
        mainhook();
        isRunning := isEngineRunning();
        playFile(argv);
        argc := getRealTicks();
        DrawWorld(argc);
        MainLoop;
        shutdown;
    end
{$ENDIF}

{$ENDIF}
end.<|MERGE_RESOLUTION|>--- conflicted
+++ resolved
@@ -108,8 +108,7 @@
             ScriptCall('onGameStart');
             GameState:= gsGame;
             end;
-<<<<<<< HEAD
-        gsConfirm, gsGame:
+        gsConfirm, gsGame, gsChat:
             begin
             if not cOnlyStats then
 {$IFDEF WEBGL}
@@ -118,15 +117,6 @@
                 // never place between ProcessKbd and DoGameTick - bugs due to /put cmd and isCursorVisible
                 DrawWorld(Lag);
 {$ENDIF}
-            DoGameTick(Lag);
-            if not cOnlyStats then ProcessVisualGears(Lag);
-            end;
-        gsChat:
-=======
-        gsConfirm, gsGame, gsChat:
->>>>>>> f8c42129
-            begin
-            if not cOnlyStats then DrawWorld(Lag);
             DoGameTick(Lag);
             if not cOnlyStats then ProcessVisualGears(Lag);
             end;
@@ -259,17 +249,10 @@
                     if GameState = gsConfirm then
                         ParseCommand('quit', true)
                     else
-<<<<<<< HEAD
-                        ProcessMouse(event.button, true);
-
-                SDL_MOUSEBUTTONUP:
-                    ProcessMouse(event.button, false);
-=======
                         if (GameState >= gsGame) then ProcessMouse(event.button, true);
 
                 SDL_MOUSEBUTTONUP:
                     if (GameState >= gsGame) then ProcessMouse(event.button, false);
->>>>>>> f8c42129
 
                 SDL_ACTIVEEVENT:
                     if (event.active.state and SDL_APPINPUTFOCUS) <> 0 then
