--- conflicted
+++ resolved
@@ -541,41 +541,12 @@
     GetParams();
 
     if GameType = gmtSyntax then
-<<<<<<< HEAD
         RunEngine:= HaltUsageError
     else
     begin
-        SDL_CreateThread(@EngineThread{$IFDEF SDL2}, 'engine'{$ENDIF}, nil);
+        SDL_CreateThread(@EngineThread, 'engine', nil);
         RunEngine:= 0
     end
-=======
-        {$IFDEF PAS2C}
-        exit(HaltUsageError);
-        {$ELSE}
-        halt(HaltUsageError);
-        {$ENDIF}
-
-    if cTestLua then
-        begin
-        WriteLnToConsole(errmsgLuaTestTerm);
-        {$IFDEF PAS2C}
-        exit(HaltTestUnexpected);
-        {$ELSE}
-        halt(HaltTestUnexpected);
-        {$ENDIF}
-        end;
-
-    {$IFDEF PAS2C}
-        exit(HaltNoError);
-    {$ELSE}
-        {$IFDEF IPHONEOS}
-            exit;
-        {$ELSE}
-            halt(HaltNoError);
-        {$ENDIF}
-    {$ENDIF}
-{$IFDEF HWLIBRARY}
->>>>>>> 06c53fc6
 end;
 
 end.