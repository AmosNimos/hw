--- conflicted
+++ resolved
@@ -430,12 +430,8 @@
             if Gear <> nil then
                 begin
                 Gear^.Invulnerable:= false;
-<<<<<<< HEAD
-                Gear^.Damage:= Gear^.Health
-=======
                 Gear^.Damage:= Gear^.Health;
                 Gear^.State:= (Gear^.State or gstHHGone) and not gstHHDriven
->>>>>>> 7c7144dc
                 end
 end;
 
