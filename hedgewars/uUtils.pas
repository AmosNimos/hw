--- conflicted
+++ resolved
@@ -26,24 +26,16 @@
 procedure SplitBySpace(var a, b: shortstring);
 procedure SplitByChar(var a, b: shortstring; c: char);
 
-<<<<<<< HEAD
 {$IFNDEF PAS2C}
 procedure SplitByChar(var a, b: ansistring; c: char);
 {$ENDIF}
 
-//{$IFNDEF PAS2C}
-=======
->>>>>>> 92aed1ad
 function  EnumToStr(const en : TGearType) : shortstring; overload;
 function  EnumToStr(const en : TVisualGearType) : shortstring; overload;
 function  EnumToStr(const en : TSound) : shortstring; overload;
 function  EnumToStr(const en : TAmmoType) : shortstring; overload;
 function  EnumToStr(const en : THogEffect) : shortstring; overload;
 function  EnumToStr(const en : TCapGroup) : shortstring; overload;
-<<<<<<< HEAD
-//{$ENDIF}
-=======
->>>>>>> 92aed1ad
 
 function  Min(a, b: LongInt): LongInt; inline;
 function  Max(a, b: LongInt): LongInt; inline;
@@ -77,8 +69,10 @@
 function  GetLaunchX(at: TAmmoType; dir: LongInt; angle: LongInt): LongInt;
 function  GetLaunchY(at: TAmmoType; angle: LongInt): LongInt;
 
+{$IFNDEF PAS2C}
 procedure Write(var f: textfile; s: shortstring);
 procedure WriteLn(var f: textfile; s: shortstring);
+{$ENDIF}
 
 function  isPhone: Boolean; inline;
 function  getScreenDPI: Double; inline; //cdecl; external;
@@ -99,7 +93,7 @@
 
 
 implementation
-uses typinfo, Math, uConsts, uVariables, SysUtils;
+uses {$IFNDEF PAS2C}typinfo, {$ENDIF}Math, uConsts, uVariables, SysUtils;
 
 {$IFDEF DEBUGFILE}
 var f: textfile;
@@ -147,10 +141,6 @@
 end; { SplitByChar }
 {$ENDIF}
 
-<<<<<<< HEAD
-//{$IFNDEF PAS2C}
-=======
->>>>>>> 92aed1ad
 function EnumToStr(const en : TGearType) : shortstring; overload;
 begin
 EnumToStr:= GetEnumName(TypeInfo(TGearType), ord(en))
@@ -180,11 +170,7 @@
 begin
 EnumToStr := GetEnumName(TypeInfo(TCapGroup), ord(en))
 end;
-<<<<<<< HEAD
-//{$ENDIF}
-=======
-
->>>>>>> 92aed1ad
+
 
 function Min(a, b: LongInt): LongInt;
 begin
@@ -436,6 +422,7 @@
 CheckNoTeamOrHH:= (CurrentTeam = nil) or (CurrentHedgehog^.Gear = nil);
 end;
 
+{$IFNDEF PAS2C}
 procedure Write(var f: textfile; s: shortstring);
 begin
 system.write(f, s)
@@ -445,7 +432,7 @@
 begin
 system.writeln(f, s)
 end;
-
+{$ENDIF}
 
 // this function is just to determine whether we are running on a limited screen device
 function isPhone: Boolean; inline;
