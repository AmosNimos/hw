--- conflicted
+++ resolved
@@ -535,10 +535,6 @@
 {$IFDEF USE_VIDEO_RECORDING}
     InitCriticalSection(logMutex);
 {$ENDIF}
-<<<<<<< HEAD
-{$I-}
-=======
->>>>>>> 64fb4d53
     // if log is locked, write to the next one
     i:= 0;
     while(i < 7) do
@@ -548,10 +544,6 @@
             break;
         inc(i)
     end;
-<<<<<<< HEAD
-{$I+}
-=======
->>>>>>> 64fb4d53
 {$ENDIF}
 
     //mobile stuff
