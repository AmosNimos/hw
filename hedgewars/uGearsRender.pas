(*
 * Hedgewars, a free turn based strategy game
 * Copyright (c) 2004-2012 Andrey Korotaev <unC0Rr@gmail.com>
 *
 * This program is free software; you can redistribute it and/or modify
 * it under the terms of the GNU General Public License as published by
 * the Free Software Foundation; version 2 of the License
 *
 * This program is distributed in the hope that it will be useful,
 * but WITHOUT ANY WARRANTY; without even the implied warranty of
 * MERCHANTABILITY or FITNESS FOR A PARTICULAR PURPOSE.  See the
 * GNU General Public License for more details.
 *
 * You should have received a copy of the GNU General Public License
 * along with this program; if not, write to the Free Software
 * Foundation, Inc., 59 Temple Place - Suite 330, Boston, MA 02111-1307, USA
 *)

{$INCLUDE "options.inc"}

unit uGearsRender;

interface
uses uTypes, uConsts, GLunit, uFloat, SDLh;

type
   Tar         = record
            X, Y: hwFloat;
            dLen: hwFloat;
            b : boolean;
         end;
   TRopePoints = record
            Count     : Longword;
            HookAngle : GLfloat;
            ar        : array[0..MAXROPEPOINTS] of Tar;
            rounded   : array[0..MAXROPEPOINTS + 2] of TVertex2f;
         end;
procedure RenderGear(Gear: PGear; x, y: LongInt);

<<<<<<< HEAD
var RopePoints: TRopePoints;
=======
var RopePoints: record
                Count: Longword;
                HookAngle: GLfloat;
                ar: array[0..MAXROPEPOINTS] of record
                                X, Y: hwFloat;
                                dLen: hwFloat;
                                b: boolean;
                                sx, sy, sb: boolean;
                                end;
                rounded: array[0..MAXROPEPOINTS + 2] of TVertex2f;
                end;
>>>>>>> b7a055df

implementation
uses uRender, uUtils, uVariables, uAmmos, Math, uVisualGears;

const
    // hog tag mask
    //htNone        = $00;
    htTeamName    = $01;
    htName        = $02;
    htHealth      = $04;
    htTransparent = $08;

procedure DrawRopeLinesRQ(Gear: PGear);
begin
with RopePoints do
    begin
    rounded[Count].X:= hwRound(Gear^.X);
    rounded[Count].Y:= hwRound(Gear^.Y);
    rounded[Count + 1].X:= hwRound(Gear^.Hedgehog^.Gear^.X);
    rounded[Count + 1].Y:= hwRound(Gear^.Hedgehog^.Gear^.Y);
    end;

if (RopePoints.Count > 0) or (Gear^.Elasticity.QWordValue > 0) then
    begin
    glDisable(GL_TEXTURE_2D);
    //glEnable(GL_LINE_SMOOTH);

    glPushMatrix;

    glTranslatef(WorldDx, WorldDy, 0);

    glLineWidth(4.0);

    Tint($C0, $C0, $C0, $FF);

    glVertexPointer(2, GL_FLOAT, 0, @RopePoints.rounded[0]);
    glDrawArrays(GL_LINE_STRIP, 0, RopePoints.Count + 2);
    Tint($FF, $FF, $FF, $FF);

    glPopMatrix;

    glEnable(GL_TEXTURE_2D);
    //glDisable(GL_LINE_SMOOTH)
    end
end;


function DrawRopeLine(X1, Y1, X2, Y2, roplen: LongInt): LongInt;
var  eX, eY, dX, dY: LongInt;
    i, sX, sY, x, y, d: LongInt;
    b: boolean;
begin
    if (X1 = X2) and (Y1 = Y2) then
        begin
        //OutError('WARNING: zero length rope line!', false);
    DrawRopeLine := 0;
        exit
        end;
    eX:= 0;
    eY:= 0;
    dX:= X2 - X1;
    dY:= Y2 - Y1;

    if (dX > 0) then
        sX:= 1
    else
        if (dX < 0) then
            begin
            sX:= -1;
            dX:= -dX
            end
        else sX:= dX;

    if (dY > 0) then
        sY:= 1
    else
        if (dY < 0) then
            begin
            sY:= -1;
            dY:= -dY
            end
        else
            sY:= dY;

    if (dX > dY) then
        d:= dX
    else
        d:= dY;

    x:= X1;
    y:= Y1;

    for i:= 0 to d do
        begin
        inc(eX, dX);
        inc(eY, dY);
        b:= false;
        if (eX > d) then
            begin
            dec(eX, d);
            inc(x, sX);
            b:= true
            end;
        if (eY > d) then
            begin
            dec(eY, d);
            inc(y, sY);
            b:= true
            end;
        if b then
            begin
            inc(roplen);
            if (roplen mod 4) = 0 then
                DrawSprite(sprRopeNode, x - 2, y - 2, 0)
            end
    end;
DrawRopeLine:= roplen;
end;

procedure DrawRope(Gear: PGear);
var roplen: LongInt;
    i: Longword;
begin
    if (cReducedQuality and rqSimpleRope) <> 0 then
        DrawRopeLinesRQ(Gear)
    else
        begin
        roplen:= 0;
        if RopePoints.Count > 0 then
            begin
            i:= 0;
            while i < Pred(RopePoints.Count) do
                    begin
                    roplen:= DrawRopeLine(hwRound(RopePoints.ar[i].X) + WorldDx, hwRound(RopePoints.ar[i].Y) + WorldDy,
                                hwRound(RopePoints.ar[Succ(i)].X) + WorldDx, hwRound(RopePoints.ar[Succ(i)].Y) + WorldDy, roplen);
                    inc(i)
                    end;
            roplen:= DrawRopeLine(hwRound(RopePoints.ar[i].X) + WorldDx, hwRound(RopePoints.ar[i].Y) + WorldDy,
                        hwRound(Gear^.X) + WorldDx, hwRound(Gear^.Y) + WorldDy, roplen);
            roplen:= DrawRopeLine(hwRound(Gear^.X) + WorldDx, hwRound(Gear^.Y) + WorldDy,
                        hwRound(Gear^.Hedgehog^.Gear^.X) + WorldDx, hwRound(Gear^.Hedgehog^.Gear^.Y) + WorldDy, roplen);
            end
        else
            if Gear^.Elasticity.QWordValue > 0 then
            roplen:= DrawRopeLine(hwRound(Gear^.X) + WorldDx, hwRound(Gear^.Y) + WorldDy,
                        hwRound(Gear^.Hedgehog^.Gear^.X) + WorldDx, hwRound(Gear^.Hedgehog^.Gear^.Y) + WorldDy, roplen);
        end;


if RopePoints.Count > 0 then
    DrawSpriteRotated(sprRopeHook, hwRound(RopePoints.ar[0].X) + WorldDx, hwRound(RopePoints.ar[0].Y) + WorldDy, 1, RopePoints.HookAngle)
else
    if Gear^.Elasticity.QWordValue > 0 then
        DrawSpriteRotated(sprRopeHook, hwRound(Gear^.X) + WorldDx, hwRound(Gear^.Y) + WorldDy, 0, DxDy2Angle(Gear^.dY, Gear^.dX));
end;


procedure DrawAltWeapon(Gear: PGear; sx, sy: LongInt);
begin
with Gear^.Hedgehog^ do
    begin
    if not (((Ammoz[CurAmmoType].Ammo.Propz and ammoprop_AltUse) <> 0) and ((Gear^.State and gstAttacked) = 0)) then
        exit;
    DrawTexture(sx + 16, sy + 16, ropeIconTex);
    DrawTextureF(SpritesData[sprAMAmmos].Texture, 0.75, sx + 30, sy + 30, ord(CurAmmoType) - 1, 1, 32, 32);
    end;
end;


procedure DrawHH(Gear: PGear; ox, oy: LongInt);
var i, t: LongInt;
    amt: TAmmoType;
    sign, hx, hy, tx, ty, sx, sy, m: LongInt;  // hedgehog, crosshair, temp, sprite, direction
    dx, dy, ax, ay, aAngle, dAngle, hAngle, lx, ly: real;  // laser, change
    defaultPos, HatVisible: boolean;
    HH: PHedgehog;
    CurWeapon: PAmmo;
    iceOffset:Longint;
    r:TSDL_Rect;
begin
    HH:= Gear^.Hedgehog;
    if HH^.Unplaced then
        exit;
    m:= 1;
    if ((Gear^.State and gstHHHJump) <> 0) and (not cArtillery) then
        m:= -1;
    sx:= ox + 1; // this offset is very common
    sy:= oy - 3;
    sign:= hwSign(Gear^.dX);

    if (Gear^.State and gstHHDeath) <> 0 then
        begin
        DrawSprite(sprHHDeath, ox - 16, oy - 26, Gear^.Pos);
        Tint(HH^.Team^.Clan^.Color shl 8 or $FF);
        DrawSprite(sprHHDeath, ox - 16, oy - 26, Gear^.Pos + 8);
        Tint($FF, $FF, $FF, $FF);
        exit
        end
    else if (Gear^.State and gstHHGone) <> 0 then
        begin
        DrawSpriteRotatedF(sprTeleport, sx, sy, Gear^.Pos, sign, 0);
        exit
        end;

    defaultPos:= true;
    HatVisible:= false;

    if HH^.Effects[heFrozen] > 0 then
        if HH^.Effects[heFrozen] < 150000 then
            begin
            DrawHedgehog(sx, sy,
                    sign,
                    0,
                    0,
                    0);
            defaultPos:= false;
            if HH^.Effects[heFrozen] < 256 then
                 HatVisible:= true
            else HatVisible:= false
            end
        else
            begin
            DrawHedgehog(sx, sy,
                    sign,
                    2,
                    4,
                    0);
            defaultPos:= false;
            HatVisible:= false
            end;


    if HH^.Effects[hePoisoned] <> 0 then
        begin
        Tint($00, $FF, $40, $40);
        DrawTextureRotatedF(SpritesData[sprSmokeWhite].texture, 2, 0, 0, sx, sy, 0, 1, 22, 22, (RealTicks shr 36) mod 360);
        Tint($FF, $FF, $FF, $FF)
        end;


    if ((Gear^.State and gstWinner) <> 0) and
    ((CurAmmoGear = nil) or (CurAmmoGear^.Kind <> gtPickHammer)) then
        begin
        DrawHedgehog(sx, sy,
                sign,
                2,
                0,
                0);
        defaultPos:= false
        end;
    if (Gear^.State and gstDrowning) <> 0 then
        begin
        DrawHedgehog(sx, sy,
                sign,
                1,
                7,
                0);
        defaultPos:= false
        end else
    if (Gear^.State and gstLoser) <> 0 then
        begin
        DrawHedgehog(sx, sy,
                sign,
                2,
                3,
                0);
        defaultPos:= false
        end else

    if (Gear^.State and gstHHDriven) <> 0 then
        begin
        if ((Gear^.State and (gstHHThinking or gstAnimation)) = 0) and
/// If current ammo is active, and current ammo has alt attack and uses a crosshair  (rope, basically, right now, with no crosshair for parachute/saucer
            (((CurAmmoGear <> nil) and //((Ammoz[CurAmmoGear^.AmmoType].Ammo.Propz and ammoprop_AltAttack) <> 0) and
             ((Ammoz[CurAmmoGear^.AmmoType].Ammo.Propz and ammoprop_NoCrossHair) = 0)) or
/// If no current ammo is active, and the selected ammo uses a crosshair
            ((CurAmmoGear = nil) and ((Ammoz[HH^.CurAmmoType].Ammo.Propz and ammoprop_NoCrosshair) = 0) and ((Gear^.State and gstAttacked) = 0))) then
            begin
    (* These calculations are a little complex for a few reasons:
    1: I need to draw the laser from weapon origin to nearest land
    2: I need to start the beam outside the hedgie for attractiveness.
    3: I need to extend the beam beyond land.
    This routine perhaps should be pushed into uStore or somesuch instead of continuuing the increase in size of this function.
    *)
            dx:= sign * m * Sin(Gear^.Angle * pi / cMaxAngle);
            dy:= -Cos(Gear^.Angle * pi / cMaxAngle);
            if cLaserSighting then
                begin
                lx:= GetLaunchX(HH^.CurAmmoType, sign * m, Gear^.Angle);
                ly:= GetLaunchY(HH^.CurAmmoType, Gear^.Angle);

                // ensure we start outside the hedgehog (he's solid after all)
                while abs(lx * lx + ly * ly) < (Gear^.radius * Gear^.radius) do
                    begin
                    lx:= lx + dx;
                    ly:= ly + dy
                    end;

                // add hog's position
                lx:= lx + ox - WorldDx;
                ly:= ly + oy - WorldDy;

                // decrease number of iterations required
                ax:= dx * 4;
                ay:= dy * 4;

                tx:= round(lx);
                ty:= round(ly);
                hx:= tx;
                hy:= ty;
                while ((ty and LAND_HEIGHT_MASK) = 0) and
                    ((tx and LAND_WIDTH_MASK) = 0) and
                    (Land[ty, tx] = 0) do // TODO: check for constant variable instead
                    begin
                    lx:= lx + ax;
                    ly:= ly + ay;
                    tx:= round(lx);
                    ty:= round(ly);
                    if (abs(tx-hx) > 1000) or (abs(hy-ty) > 1000) then
                        begin
                        DrawLine(hx, hy, tx, ty, 1.0, $FF, $00, $00, $C0);
                        hx:= tx;
                        hy:= ty
                        end
                    end;
                // reached edge of land. assume infinite beam. Extend it way out past camera
                if ((ty and LAND_HEIGHT_MASK) <> 0) or ((tx and LAND_WIDTH_MASK) <> 0) then
                    begin
                    tx:= round(lx + ax * (max(LAND_WIDTH,4096) div 2));
                    ty:= round(ly + ay * (max(LAND_WIDTH,4096) div 2));
                    end;

                //if (abs(lx-tx)>8) or (abs(ly-ty)>8) then
                if (tx <> hx) or (ty <> hy) then
                    begin
                    DrawLine(hx, hy, tx, ty, 1.0, $FF, $00, $00, $C0);
                    end;
                end;
            // draw crosshair
            CrosshairX := Round(hwRound(Gear^.X) + dx * 80 + GetLaunchX(HH^.CurAmmoType, sign * m, Gear^.Angle));
            CrosshairY := Round(hwRound(Gear^.Y) + dy * 80 + GetLaunchY(HH^.CurAmmoType, Gear^.Angle));


            DrawTextureRotated(HH^.Team^.CrosshairTex,
                    12, 12, CrosshairX + WorldDx, CrosshairY + WorldDy, 0,
                    sign * (Gear^.Angle * 180.0) / cMaxAngle);
            end;
        hx:= ox + 8 * sign;
        hy:= oy - 2;
        aangle:= Gear^.Angle * 180 / cMaxAngle - 90;
        if (CurAmmoGear <> nil) and (CurAmmoGear^.Kind <> gtTardis) then
        begin
            case CurAmmoGear^.Kind of
                gtShotgunShot: begin
                        if (CurAmmoGear^.State and gstAnimation <> 0) then
                            DrawSpriteRotated(sprShotgun, hx, hy, sign, aangle)
                        else
                            DrawSpriteRotated(sprHandShotgun, hx, hy, sign, aangle);
                    end;
                gtDEagleShot: DrawSpriteRotated(sprDEagle, hx, hy, sign, aangle);
                gtSniperRifleShot: begin
                        if (CurAmmoGear^.State and gstAnimation <> 0) then
                            DrawSpriteRotatedF(sprSniperRifle, hx, hy, 1, sign, aangle)
                        else
                            DrawSpriteRotatedF(sprSniperRifle, hx, hy, 0, sign, aangle)
                    end;
                gtBallgun: DrawSpriteRotated(sprHandBallgun, hx, hy, sign, aangle);
                gtRCPlane: begin
                    DrawSpriteRotated(sprHandPlane, hx, hy, sign, 0);
                    defaultPos:= false
                    end;
                gtRope: begin
                    if Gear^.X < CurAmmoGear^.X then
                        begin
                        dAngle:= 0;
                        hAngle:= 180;
                        i:= 1
                        end
                    else
                        begin
                        dAngle:= 180;
                        hAngle:= 0;
                        i:= -1
                        end;
                    if ((Gear^.State and gstWinner) = 0) then
                        begin
                        DrawHedgehog(ox, oy,
                                i,
                                1,
                                0,
                                DxDy2Angle(CurAmmoGear^.dY, CurAmmoGear^.dX) + dAngle);
                        with HH^ do
                            if (HatTex <> nil) then
                                begin
                                DrawTextureRotatedF(HatTex, 1.0, -1.0, -6.0, ox, oy, 0, i, 32, 32,
                                    i*DxDy2Angle(CurAmmoGear^.dY, CurAmmoGear^.dX) + hAngle);
                                if HatTex^.w > 64 then
                                    begin
                                    Tint(HH^.Team^.Clan^.Color shl 8 or $FF);
                                    DrawTextureRotatedF(HatTex, 1.0, -1.0, -6.0, ox, oy, 32, i, 32, 32,
                                        i*DxDy2Angle(CurAmmoGear^.dY, CurAmmoGear^.dX) + hAngle);
                                    Tint($FF, $FF, $FF, $FF)
                                    end
                                end
                    end;
                    DrawAltWeapon(Gear, ox, oy);
                    defaultPos:= false
                    end;
                gtBlowTorch:
                    begin
                    DrawSpriteRotated(sprBlowTorch, hx, hy, sign, aangle);
                    DrawHedgehog(sx, sy,
                            sign,
                            3,
                            HH^.visStepPos div 2,
                            0);
                    with HH^ do
                        if (HatTex <> nil) then
                            begin
                            DrawTextureF(HatTex,
                                1,
                                sx,
                                sy - 5,
                                0,
                                sign,
                                32,
                                32);
                            if HatTex^.w > 64 then
                                begin
                                Tint(HH^.Team^.Clan^.Color shl 8 or $FF);
                                DrawTextureF(HatTex,
                                    1,
                                    sx,
                                    sy - 5,
                                    32,
                                    sign,
                                    32,
                                    32);
                                Tint($FF, $FF, $FF, $FF)
                                end
                            end;
                    defaultPos:= false
                    end;
                gtShover: DrawSpriteRotated(sprHandBaseball, hx, hy, sign, aangle + 180);
                gtFirePunch:
                    begin
                    DrawHedgehog(sx, sy,
                            sign,
                            1,
                            4,
                            0);
                    defaultPos:= false
                    end;
                gtPickHammer:
                    begin
                    defaultPos:= false;
                    dec(sy,20);
                    end;
                gtTeleport: defaultPos:= false;
                gtWhip:
                    begin
                    DrawSpriteRotatedF(sprWhip,
                            sx,
                            sy,
                            1,
                            sign,
                            0);
                    defaultPos:= false
                    end;
                gtHammer:
                    begin
                    DrawSpriteRotatedF(sprHammer,
                            sx,
                            sy,
                            1,
                            sign,
                            0);
                    defaultPos:= false
                    end;
                gtResurrector:
                    begin
                    DrawSpriteRotated(sprHandResurrector, sx, sy, 0, 0);
                    defaultPos:= false
                    end;
                gtKamikaze:
                    begin
                    if CurAmmoGear^.Pos = 0 then
                        DrawHedgehog(sx, sy,
                                sign,
                                1,
                                6,
                                0)
                    else
                        DrawSpriteRotatedF(sprKamikaze,
                                ox, oy,
                                CurAmmoGear^.Pos - 1,
                                sign,
                                aangle);
                    defaultPos:= false
                    end;
                gtSeduction:
                    begin
                    if CurAmmoGear^.Pos >= 6 then
                        DrawHedgehog(sx, sy,
                                sign,
                                2,
                                2,
                                0)
                    else
                        begin
                        DrawSpriteRotatedF(sprDress,
                                ox, oy,
                                CurAmmoGear^.Pos,
                                sign,
                                0);
                        DrawSprite(sprCensored, ox - 32, oy - 20, 0)
                        end;
                    defaultPos:= false
                    end;
                gtFlamethrower:
                    begin
                    DrawSpriteRotatedF(sprHandFlamethrower, hx, hy, (RealTicks div 125) mod 4, sign, aangle);
                    if CurAmmoGear^.Tex <> nil then
                        DrawTextureCentered(sx, sy - 40, CurAmmoGear^.Tex)
                    end;
                gtLandGun:
                    begin DrawSpriteRotated(sprHandBallgun, hx, hy, sign, aangle);
                    if CurAmmoGear^.Tex <> nil then
                        DrawTextureCentered(sx, sy - 40, CurAmmoGear^.Tex)
                    end;
                gtIceGun:
                    begin DrawSpriteRotated(sprIceGun, hx, hy, sign, aangle);
                    if CurAmmoGear^.Tex <> nil then
                        DrawTextureCentered(sx, sy - 40, CurAmmoGear^.Tex)
                    end;
            end;

            case CurAmmoGear^.Kind of
                gtShotgunShot,
                gtDEagleShot,
                gtSniperRifleShot,
                gtShover:
                    begin
                    DrawHedgehog(sx, sy, sign, 0, 4, 0);
                    defaultPos:= false;
                    HatVisible:= true
                end
            end
        end else

        if ((Gear^.State and gstHHJumping) <> 0) then
        begin
        DrawHedgehog(sx, sy,
            sign*m,
            1,
            1,
            0);
        HatVisible:= true;
        defaultPos:= false
        end else

        if (Gear^.Message and (gmLeft or gmRight) <> 0) and (not isCursorVisible) then
            begin
            DrawHedgehog(sx, sy,
                sign,
                0,
                HH^.visStepPos div 2,
                0);
            defaultPos:= false;
            HatVisible:= true
            end
        else

        if ((Gear^.State and gstAnimation) <> 0) then
            begin
            if (TWave(Gear^.Tag) < Low(TWave)) or (TWave(Gear^.Tag) > High(TWave)) then
                begin
                Gear^.State:= Gear^.State and (not gstAnimation);
                end
            else
                begin
                DrawSpriteRotatedF(Wavez[TWave(Gear^.Tag)].Sprite,
                        sx,
                        sy,
                        Gear^.Pos,
                        sign,
                        0.0);
                defaultPos:= false
                end
            end
        else
        if ((Gear^.State and gstAttacked) = 0) then
            begin
            if HH^.Timer > 0 then
                begin
                // There must be a tidier way to do this. Anyone?
                if aangle <= 90 then
                    aangle:= aangle+360;
                if Gear^.dX > _0 then
                    aangle:= aangle-((aangle-240)*HH^.Timer/10)
                else
                    aangle:= aangle+((240-aangle)*HH^.Timer/10);
                dec(HH^.Timer)
                end;
            amt:= CurrentHedgehog^.CurAmmoType;
            CurWeapon:= GetCurAmmoEntry(HH^);
            case amt of
                amBazooka: DrawSpriteRotated(sprHandBazooka, hx, hy, sign, aangle);
                amSnowball: DrawSpriteRotated(sprHandSnowball, hx, hy, sign, aangle);
                amMortar: DrawSpriteRotated(sprHandMortar, hx, hy, sign, aangle);
                amMolotov: DrawSpriteRotated(sprHandMolotov, hx, hy, sign, aangle);
                amBallgun: DrawSpriteRotated(sprHandBallgun, hx, hy, sign, aangle);
                amDrill: DrawSpriteRotated(sprHandDrill, hx, hy, sign, aangle);
                amRope: DrawSpriteRotated(sprHandRope, hx, hy, sign, aangle);
                amShotgun: DrawSpriteRotated(sprHandShotgun, hx, hy, sign, aangle);
                amDEagle: DrawSpriteRotated(sprHandDEagle, hx, hy, sign, aangle);
                amSineGun: DrawSpriteRotatedF(sprHandSinegun, hx, hy, 73 + (sign * LongInt(RealTicks div 73)) mod 8, sign, aangle);

                amPortalGun:
                    if (CurWeapon^.Timer and 2) <> 0 then // Add a new Hedgehog value instead of abusing timer?
                        DrawSpriteRotatedF(sprPortalGun, hx, hy, 0, sign, aangle)
                    else
                        DrawSpriteRotatedF(sprPortalGun, hx, hy, 1+CurWeapon^.Pos, sign, aangle);

                amSniperRifle: DrawSpriteRotatedF(sprSniperRifle, hx, hy, 0, sign, aangle);
                amBlowTorch: DrawSpriteRotated(sprHandBlowTorch, hx, hy, sign, aangle);
                amCake: DrawSpriteRotated(sprHandCake, hx, hy, sign, aangle);
                amGrenade: DrawSpriteRotated(sprHandGrenade, hx, hy, sign, aangle);
                amWatermelon: DrawSpriteRotated(sprHandMelon, hx, hy, sign, aangle);
                amSkip: DrawSpriteRotated(sprHandSkip, hx, hy, sign, aangle);
                amClusterBomb: DrawSpriteRotated(sprHandCluster, hx, hy, sign, aangle);
                amDynamite: DrawSpriteRotated(sprHandDynamite, hx, hy, sign, aangle);
                amHellishBomb: DrawSpriteRotated(sprHandHellish, hx, hy, sign, aangle);
                amGasBomb: DrawSpriteRotated(sprHandCheese, hx, hy, sign, aangle);
                amMine: DrawSpriteRotated(sprHandMine, hx, hy, sign, aangle);
                amSMine: DrawSpriteRotated(sprHandSMine, hx, hy, sign, aangle);
                amKnife: DrawSpriteRotatedF(sprHandKnife, hx, hy, 0, sign, aangle);
                amSeduction: begin
                             DrawSpriteRotated(sprHandSeduction, hx, hy, sign, aangle);
                             DrawCircle(ox, oy, 248, 4, $FF, $00, $00, $AA);
                             //Tint($FF, $0, $0, $AA);
                             //DrawTexture(ox - 240, oy - 240, SpritesData[sprVampiric].Texture, 10);
                             //Tint($FF, $FF, $FF, $FF);
                             end;
                amVampiric: DrawSpriteRotatedF(sprHandVamp, hx, hy, (RealTicks div 125) mod 4, sign, aangle);
                amRCPlane: begin
                    DrawSpriteRotated(sprHandPlane, hx, hy, sign, 0);
                    defaultPos:= false
                    end;
                amGirder: begin
                    DrawSpriteRotated(sprHandConstruction, hx, hy, sign, aangle);
                    DrawSpriteClipped(sprGirder,
                                    ox-256,
                                    oy-256,
                                    LongInt(topY)+WorldDy,
                                    LongInt(rightX)+WorldDx,
                                    cWaterLine+WorldDy,
                                    LongInt(leftX)+WorldDx)
                    end;
                amBee: DrawSpriteRotatedF(sprHandBee, hx, hy, (RealTicks div 125) mod 4, sign, aangle);
                amFlamethrower: DrawSpriteRotatedF(sprHandFlamethrower, hx, hy, (RealTicks div 125) mod 4, sign, aangle);
                amLandGun: DrawSpriteRotated(sprHandBallgun, hx, hy, sign, aangle);
                amIceGun: DrawSpriteRotated(sprIceGun, hx, hy, sign, aangle);
                amResurrector: DrawCircle(ox, oy, 98, 4, $F5, $DB, $35, $AA); // I'd rather not like to hardcode 100 here
            end;

            case amt of
                amAirAttack,
                amMineStrike,
                amDrillStrike: DrawSpriteRotated(sprHandAirAttack, sx, oy, sign, 0);
                amPickHammer: DrawHedgehog(sx, sy,
                            sign,
                            1,
                            2,
                            0);
                amTeleport: DrawSpriteRotatedF(sprTeleport, sx, sy, 0, sign, 0);
                amKamikaze: DrawHedgehog(sx, sy,
                            sign,
                            1,
                            5,
                            0);
                amWhip: DrawSpriteRotatedF(sprWhip,
                            sx,
                            sy,
                            0,
                            sign,
                            0);
                amHammer: DrawSpriteRotatedF(sprHammer,
                            sx,
                            sy,
                            0,
                            sign,
                            0);
            else
                DrawHedgehog(sx, sy,
                    sign,
                    0,
                    4,
                    0);

                HatVisible:= true;
                (* with HH^ do
                    if (HatTex <> nil)
                    and (HatVisibility > 0) then
                        DrawTextureF(HatTex,
                            HatVisibility,
                            sx,
                            sy - 5,
                            0,
                            sign,
                            32,
                            32); *)
            end;

            case amt of
                amBaseballBat: DrawSpriteRotated(sprHandBaseball,
                        sx - 4 * sign,
                        sy + 9, sign, aangle);
            end;

            defaultPos:= false
        end;

    end else // not gstHHDriven
        begin
        if (Gear^.Damage > 0) and (HH^.Effects[heFrozen] = 0)
        and (hwSqr(Gear^.dX) + hwSqr(Gear^.dY) > _0_003) then
            begin
            DrawHedgehog(sx, sy,
                sign,
                2,
                1,
                Gear^.DirAngle);
            defaultPos:= false
            end else

        if ((Gear^.State and gstHHJumping) <> 0) then
            begin
            DrawHedgehog(sx, sy,
                sign*m,
                1,
                1,
                0);
            defaultPos:= false
            end;
        end;

    with HH^ do
        begin
        if defaultPos then
            begin
            if HH^.Team^.hasGone then Tint($FF, $FF, $FF, $80);
            DrawSpriteRotatedF(sprHHIdle,
                sx,
                sy,
                (RealTicks div 128 + Gear^.Pos) mod 19,
                sign,
                0);
            HatVisible:= true;
            end;

        if HatVisible then
            if HatVisibility < 1.0 then
                HatVisibility:= HatVisibility + 0.2
            else
        else
            if HatVisibility > 0.0 then
                HatVisibility:= HatVisibility - 0.2;

        if (HatTex <> nil)
        and (HatVisibility > 0) then
            if DefaultPos then
                begin
                DrawTextureF(HatTex,
                    HatVisibility,
                    sx,
                    sy - 5,
                    (RealTicks div 128 + Gear^.Pos) mod 19,
                    sign,
                    32,
                    32);
                if HatTex^.w > 64 then
                    begin
                    Tint(HH^.Team^.Clan^.Color shl 8 or $FF);
                    DrawTextureF(HatTex,
                        HatVisibility,
                        sx,
                        sy - 5,
                        (RealTicks div 128 + Gear^.Pos) mod 19 + 32,
                        sign,
                        32,
                        32);
                    Tint($FF, $FF, $FF, $FF)
                    end;
                if HH^.Team^.hasGone then Tint($FF, $FF, $FF, $FF)
                end
            else
                begin
                DrawTextureF(HatTex,
                    HatVisibility,
                    sx,
                    sy - 5,
                    0,
                    sign*m,
                    32,
                    32);
                if HatTex^.w > 64 then
                    begin
                    Tint(HH^.Team^.Clan^.Color shl 8 or $FF);
                    DrawTextureF(HatTex,
                        HatVisibility,
                        sx,
                        sy - 5,
                        32,
                        sign*m,
                        32,
                        32);
                    Tint($FF, $FF, $FF, $FF)
                    end
                end
        end;
    if (Gear^.State and gstHHDriven) <> 0 then
        begin
    (*    if (CurAmmoGear = nil) then
            begin
            amt:= CurrentHedgehog^.CurAmmoType;
            case amt of
                amJetpack: DrawSprite(sprJetpack, sx-32, sy-32, 0);
                end
            end; *)
        if CurAmmoGear <> nil then
            begin
            case CurAmmoGear^.Kind of
                gtJetpack: begin
                        DrawSprite(sprJetpack, sx-32, sy-32, 0);
                        if cWaterLine > hwRound(Gear^.Y) + Gear^.Radius then
                            begin
                            if (CurAmmoGear^.MsgParam and gmUp) <> 0 then
                                DrawSprite(sprJetpack, sx-32, sy-28, 1);
                            if (CurAmmoGear^.MsgParam and gmLeft) <> 0 then
                                DrawSprite(sprJetpack, sx-28, sy-28, 2);
                            if (CurAmmoGear^.MsgParam and gmRight) <> 0 then
                                DrawSprite(sprJetpack, sx-36, sy-28, 3)
                            end;
                        if CurAmmoGear^.Tex <> nil then
                            DrawTextureCentered(sx, sy - 40, CurAmmoGear^.Tex);
                        DrawAltWeapon(Gear, sx, sy)
                        end;
                end;
            end
        end;

    with HH^ do
        begin
        if ((Gear^.State and (not gstWinner)) = 0)
            or ((Gear^.State = gstWait) and (Gear^.dY.QWordValue = 0))
            or (bShowFinger and ((Gear^.State and gstHHDriven) <> 0)) then
            begin
            t:= sy - cHHRadius - 9;
            if (cTagsMask and htTransparent) <> 0 then
                Tint($FF, $FF, $FF, $80);
            if ((cTagsMask and htHealth) <> 0) then
                begin
                dec(t, HealthTagTex^.h + 2);
                DrawTextureCentered(ox, t, HealthTagTex)
                end;
            if (cTagsMask and htName) <> 0 then
                begin
                dec(t, NameTagTex^.h + 2);
                DrawTextureCentered(ox, t, NameTagTex)
                end;
            if (cTagsMask and htTeamName) <> 0 then
                begin
                dec(t, Team^.NameTagTex^.h + 2);
                DrawTextureCentered(ox, t, Team^.NameTagTex)
                end;
            if (cTagsMask and htTransparent) <> 0 then
                Tint($FF, $FF, $FF, $FF)
            end;
        if (Gear^.State and gstHHDriven) <> 0 then // Current hedgehog
            begin
            if (CurAmmoGear <> nil) and (CurAmmoGear^.Kind = gtResurrector) then
                DrawTextureCentered(ox, sy - cHHRadius - 7 - HealthTagTex^.h, HealthTagTex);

            if bShowFinger and ((Gear^.State and gstHHDriven) <> 0) then
                DrawSprite(sprFinger, ox - 16, oy - 64,
                            GameTicks div 32 mod 16);

            if (Gear^.State and gstDrowning) = 0 then
                if (Gear^.State and gstHHThinking) <> 0 then
                    DrawSprite(sprQuestion, ox - 10, oy - cHHRadius - 34, (RealTicks shr 9) mod 8)
            end
        end;

    if HH^.Effects[hePoisoned] <> 0 then
        begin
        Tint($00, $FF, $40, $80);
        DrawTextureRotatedF(SpritesData[sprSmokeWhite].texture, 1.5, 0, 0, sx, sy, 0, 1, 22, 22, 360 - (RealTicks shr 37) mod 360);
        end;
    if HH^.Effects[heResurrected] <> 0 then
        begin
        Tint($f5, $db, $35, $20);
        DrawSprite(sprVampiric, sx - 24, sy - 24, 0);
        end;

    if Gear^.Invulnerable then
        begin
        Tint($FF, $FF, $FF, max($40, round($FF * abs(1 - ((RealTicks div 2 + Gear^.uid * 491) mod 1500) / 750))));
        DrawSprite(sprInvulnerable, sx - 24, sy - 24, 0);
        end;

    if HH^.Effects[heFrozen] < 150000 then
        begin
        if HH^.Effects[heFrozen] < 150000 then
            Tint($FF, $FF, $FF, min(255,127+HH^.Effects[heFrozen] div 800));

        iceOffset:= min(32, HH^.Effects[heFrozen] div 8);
        r.x := 128;
        r.y := 96 - iceOffset;
        r.w := 32;
        r.h := iceOffset;
        if sign = -1 then
        DrawTextureFromRectDir(sx + sign*2, sy+16-iceoffset, r.w, r.h, @r, HHTexture, sign)
        else
        DrawTextureFromRectDir(sx-16 + sign*2, sy+16-iceoffset, r.w, r.h, @r, HHTexture, sign);


        if HH^.Effects[heFrozen] < 150000 then
            Tint($FF, $FF, $FF, $FF);
        end;


    if cVampiric and
    (CurrentHedgehog^.Gear <> nil) and
    (CurrentHedgehog^.Gear = Gear) then
        begin
        Tint($FF, 0, 0, max($40, round($FF * abs(1 - (RealTicks mod 1500) / 750))));
        DrawSprite(sprVampiric, sx - 24, sy - 24, 0);
        end;
        Tint($FF, $FF, $FF, $FF)
end;


procedure RenderGear(Gear: PGear; x, y: LongInt);
var
    HHGear: PGear;
    vg: PVisualGear;
    i: Longword;
    aAngle: real;
    startX, endX, startY, endY: LongInt;
begin
    if Gear^.Target.X <> NoPointX then
        if Gear^.AmmoType = amBee then
            DrawSpriteRotatedF(sprTargetBee, Gear^.Target.X + WorldDx, Gear^.Target.Y + WorldDy, 0, 0, (RealTicks shr 3) mod 360)
    else if Gear^.AmmoType = amIceGun then
        //DrawSprite(sprSnowDust, Gear^.Target.X + WorldDx, Gear^.Target.Y + WorldDy, (RealTicks shr 2) mod 8)
        //DrawTextureRotatedF(SpritesData[sprSnowDust].Texture, 1, 0, 0, Gear^.Target.X + WorldDx, Gear^.Target.Y + WorldDy, (RealTicks shr 2) mod 8, 1, 22, 22, (RealTicks shr 3) mod 360)
        DrawTextureRotatedF(SpritesData[sprSnowDust].Texture, 1/(1+(RealTicks shr 8) mod 5), 0, 0, Gear^.Target.X + WorldDx, Gear^.Target.Y + WorldDy, (RealTicks shr 2) mod 8, 1, 22, 22, (RealTicks shr 3) mod 360)
    else
        DrawSpriteRotatedF(sprTargetP, Gear^.Target.X + WorldDx, Gear^.Target.Y + WorldDy, 0, 0, (RealTicks shr 3) mod 360);

    case Gear^.Kind of
          gtGrenade: DrawSpriteRotated(sprBomb, x, y, 0, Gear^.DirAngle);
      gtSnowball: DrawSpriteRotated(sprSnowball, x, y, 0, Gear^.DirAngle);
       gtGasBomb: DrawSpriteRotated(sprCheese, x, y, 0, Gear^.DirAngle);

       gtMolotov: if (Gear^.State and gstDrowning) = 0 then
                       DrawSpriteRotatedF(sprMolotov, x, y, (RealTicks div 125) mod 8, hwSign(Gear^.dX), Gear^.DirAngle * hwSign(Gear^.dX))
                  else DrawSprite(sprMolotov, x, y, 8);

       gtRCPlane: begin
                  aangle:= Gear^.Angle * 360 / 4096;
                  if Gear^.Tag < 0 then aangle:= 360-aangle;
                  Tint(Gear^.Hedgehog^.Team^.Clan^.Color shl 8 or $FF);
                  DrawSpriteRotatedF(sprPlane, x, y, 0, Gear^.Tag, aangle - 90);
                  Tint($FF, $FF, $FF, $FF);
                  DrawSpriteRotatedF(sprPlane, x, y, 1, Gear^.Tag, aangle - 90)
                  end;
       gtBall: DrawSpriteRotatedF(sprBalls, x, y, Gear^.Tag,0, Gear^.DirAngle);

       gtPortal: if ((Gear^.Tag and 1) = 0) // still moving?
                 or (Gear^.LinkedGear = nil) or (Gear^.LinkedGear^.LinkedGear <> Gear) // not linked&backlinked?
                 or ((Gear^.LinkedGear^.Tag and 1) = 0) then // linked portal still moving?
                      DrawSpriteRotatedF(sprPortal, x, y, Gear^.Tag, hwSign(Gear^.dX), Gear^.DirAngle)
                 else DrawSpriteRotatedF(sprPortal, x, y, 4 + Gear^.Tag div 2, hwSign(Gear^.dX), Gear^.DirAngle);

           gtDrill: if (Gear^.State and gsttmpFlag) <> 0 then
                        DrawSpriteRotated(sprAirDrill, x, y, 0, DxDy2Angle(Gear^.dY, Gear^.dX))
                    else
                        DrawSpriteRotated(sprDrill, x, y, 0, DxDy2Angle(Gear^.dY, Gear^.dX));

        gtHedgehog: DrawHH(Gear, x, y);

           gtShell: DrawSpriteRotated(sprBazookaShell, x, y, 0, DxDy2Angle(Gear^.dY, Gear^.dX));

           gtGrave: begin
                    DrawTextureF(Gear^.Hedgehog^.Team^.GraveTex, 1, x, y, (GameTicks shr 7+Gear^.uid) and 7, 1, 32, 32);
                    if Gear^.Health > 0 then
                        begin
                        //Tint($33, $33, $FF, max($40, round($FF * abs(1 - (GameTicks mod (6000 div Gear^.Health)) / 750))));
                        Tint($f5, $db, $35, max($40, round($FF * abs(1 - (GameTicks mod 1500) / (750 + Gear^.Health)))));
                        //Tint($FF, $FF, $FF, max($40, round($FF * abs(1 - (RealTicks mod 1500) / 750))));
                        DrawSprite(sprVampiric, x - 24, y - 24, 0);
                        Tint($FF, $FF, $FF, $FF)
                        end
                    end;
             gtBee: DrawSpriteRotatedF(sprBee, x, y, (GameTicks shr 5) mod 2, 0, DxDy2Angle(Gear^.dY, Gear^.dX));
      gtPickHammer: DrawSprite(sprPHammer, x - 16, y - 50 + LongInt(((GameTicks shr 5) and 1) * 2), 0);
            gtRope: DrawRope(Gear);

            gtMine: if (((Gear^.State and gstAttacking) = 0)or((Gear^.Timer and $3FF) < 420)) and (Gear^.Health <> 0) then
                           DrawSpriteRotated(sprMineOff, x, y, 0, Gear^.DirAngle)
                       else if Gear^.Health <> 0 then
                           DrawSpriteRotated(sprMineOn, x, y, 0, Gear^.DirAngle)
                       else DrawSpriteRotated(sprMineDead, x, y, 0, Gear^.DirAngle);

           gtSMine: if (((Gear^.State and gstAttacking) = 0)or((Gear^.Timer and $3FF) < 420)) and (Gear^.Health <> 0) then
                           DrawSpriteRotated(sprSMineOff, x, y, 0, Gear^.DirAngle)
                       else if Gear^.Health <> 0 then
                           DrawSpriteRotated(sprSMineOn, x, y, 0, Gear^.DirAngle)
                       else DrawSpriteRotated(sprMineDead, x, y, 0, Gear^.DirAngle);
           gtKnife: DrawSpriteRotatedF(sprKnife, x, y, 0, hwSign(Gear^.dX), Gear^.DirAngle);

            gtCase: begin
                    if Gear^.Timer > 1000 then
                        begin
                        if ((Gear^.Pos and posCaseAmmo) <> 0) then
                            begin
                            i:= (GameTicks shr 6) mod 64;
                            if i > 18 then
                                i:= 0;
                            DrawSprite(sprCase, x - 24, y - 24, i);
                            end
                        else if ((Gear^.Pos and posCaseHealth) <> 0) then
                            begin
                            i:= ((GameTicks shr 6) + 38) mod 64;
                            if i > 13 then
                                i:= 0;
                            DrawSprite(sprFAid, x - 24, y - 24, i);
                            end
                        else if ((Gear^.Pos and posCaseUtility) <> 0) then
                            begin
                            i:= (GameTicks shr 6) mod 70;
                            if i > 23 then
                                i:= 0;
                            i:= i mod 12;
                            DrawSprite(sprUtility, x - 24, y - 24, i);
                            end;
                        end;
                    if Gear^.Timer < 1833 then
                        begin
                        DrawTextureRotatedF(SpritesData[sprPortal].texture, min(abs(1.25 - (Gear^.Timer mod 1333) / 400), 1.25), 0, 0,
                                            x, LongInt(Gear^.Angle) + WorldDy - 16, 4 + Gear^.Tag, 1, 32, 32, 270);
                        end
                    end;
      gtExplosives: begin
                    if ((Gear^.State and gstDrowning) <> 0) then
                        DrawSprite(sprExplosivesRoll, x - 24, y - 24, 0)
                    else if Gear^.State and gstAnimation = 0 then
                        begin
                        i:= (GameTicks shr 6 + Gear^.uid*3) mod 64;
                        if i > 18 then
                            i:= 0;
                        DrawSprite(sprExplosives, x - 24, y - 24, i)
                        end
                    else if Gear^.State and gsttmpFlag = 0 then
                        DrawSpriteRotatedF(sprExplosivesRoll, x, y + 4, 0, 0, Gear^.DirAngle)
                    else
                        DrawSpriteRotatedF(sprExplosivesRoll, x, y + 4, 1, 0, Gear^.DirAngle);
                    end;
        gtDynamite: DrawSprite(sprDynamite, x - 16, y - 25, Gear^.Tag and 1, Gear^.Tag shr 1);
     gtClusterBomb: DrawSpriteRotated(sprClusterBomb, x, y, 0, Gear^.DirAngle);
         gtCluster: DrawSprite(sprClusterParticle, x - 8, y - 8, 0);
           gtFlame: if Gear^.Tag and 1 = 0 then
                         DrawTextureF(SpritesData[sprFlame].Texture, 2 / (Gear^.Tag mod 3 + 2), x, y, (GameTicks shr 7 + LongWord(Gear^.Tag)) mod 8, 1, 16, 16)
                    else DrawTextureF(SpritesData[sprFlame].Texture, 2 / (Gear^.Tag mod 3 + 2), x, y, (GameTicks shr 7 + LongWord(Gear^.Tag)) mod 8, -1, 16, 16);
       gtParachute: begin
                    DrawSprite(sprParachute, x - 24, y - 48, 0);
                    DrawAltWeapon(Gear, x + 1, y - 3)
                    end;
       gtAirAttack: begin
                    Tint(Gear^.Hedgehog^.Team^.Clan^.Color shl 8 or $FF);
                    DrawSpriteRotatedF(sprAirplane, x, y, 0, Gear^.Tag, 0);
                    Tint($FF, $FF, $FF, $FF);
                    DrawSpriteRotatedF(sprAirplane, x, y, 1, Gear^.Tag, 0);
                    end;
         gtAirBomb: DrawSpriteRotated(sprAirBomb, x, y, 0, DxDy2Angle(Gear^.dY, Gear^.dX));
        gtTeleport: begin
                    HHGear:= Gear^.Hedgehog^.Gear;
                    if not Gear^.Hedgehog^.Unplaced then
                        DrawSpriteRotatedF(sprTeleport, x + 1, y - 3, Gear^.Pos, hwSign(Gear^.dX), 0);
                    DrawSpriteRotatedF(sprTeleport, hwRound(HHGear^.X) + 1 + WorldDx, hwRound(HHGear^.Y) - 3 + WorldDy, 11 - Gear^.Pos, hwSign(HHGear^.dX), 0);
                    end;
        gtSwitcher: DrawSprite(sprSwitch, x - 16, y - 56, (GameTicks shr 6) mod 12);
          gtTarget: begin
                    Tint($FF, $FF, $FF, round($FF * Gear^.Timer / 1000));
                    DrawSprite(sprTarget, x - 16, y - 16, 0);
                    Tint($FF, $FF, $FF, $FF);
                    end;
          gtMortar: DrawSpriteRotated(sprMortar, x, y, 0, DxDy2Angle(Gear^.dY, Gear^.dX));
          gtCake: if Gear^.Pos = 6 then
                     DrawSpriteRotatedF(sprCakeWalk, x, y, (GameTicks div 40) mod 6, hwSign(Gear^.dX), Gear^.DirAngle * hwSign(Gear^.dX) + 90)
                  else
                     DrawSpriteRotatedF(sprCakeDown, x, y, 5 - Gear^.Pos, hwSign(Gear^.dX), Gear^.DirAngle * hwSign(Gear^.dX) + 90);
       gtSeduction: if Gear^.Pos >= 14 then
           DrawSprite(sprSeduction, x - 16, y - 16, 0);

      gtWatermelon: DrawSpriteRotatedF(sprWatermelon, x, y, 0, 0, Gear^.DirAngle);
      gtMelonPiece: DrawSpriteRotatedF(sprWatermelon, x, y, 1, 0, Gear^.DirAngle);
     gtHellishBomb: DrawSpriteRotated(sprHellishBomb, x, y, 0, Gear^.DirAngle);
           gtBirdy: begin
                    if Gear^.State and gstAnimation = gstAnimation then
                        begin
                        if Gear^.State and gstTmpFlag = 0 then // Appearing
                            begin
                            endX:= x - WorldDx;
                            endY:= y - WorldDy;
                            if Gear^.Tag < 0 then
                                startX:= max(max(LAND_WIDTH,4096) + 1024, endX + 2048)
                            else
                                startX:= max(-max(LAND_WIDTH,4096) - 1024, endX - 2048);
                            startY:= endY - 1024;
                            DrawTextureF(SpritesData[sprBirdy].Texture, min(Gear^.Timer/750,1), startX + WorldDx + LongInt(round((endX - startX) * (-power(2, -10 * LongInt(Gear^.Timer)/2000) + 1))), startY + WorldDy + LongInt(round((endY - startY) * sqrt(1 - power((LongInt(Gear^.Timer)/2000)-1, 2)))), ((Gear^.Pos shr 6) or (RealTicks shr 8)) mod 2, Gear^.Tag, 75, 75);
                            end
                        else // Disappearing
                            begin
                            startX:= x - WorldDx;
                            startY:= y - WorldDy;
                            if Gear^.Tag > 0 then
                                endX:= max(max(LAND_WIDTH,4096) + 1024, startX + 2048)
                            else
                                endX:= max(-max(LAND_WIDTH,4096) - 1024, startX - 2048);
                            endY:= startY + 1024;
                            DrawTextureF(SpritesData[sprBirdy].Texture, min((2000-Gear^.Timer)/750,1), startX + WorldDx + LongInt(round((endX - startX) * power(2, 10 * (LongInt(Gear^.Timer)/2000 - 1)))) + hwRound(Gear^.dX * Gear^.Timer), startY + WorldDy + LongInt(round((endY - startY) * cos(LongInt(Gear^.Timer)/2000 * (Pi/2)) - (endY - startY))) + hwRound(Gear^.dY * Gear^.Timer), ((Gear^.Pos shr 6) or (RealTicks shr 8)) mod 2, Gear^.Tag, 75, 75);
                            end;
                        end
                    else
                        begin
                        if Gear^.Health < 250 then
                            DrawTextureF(SpritesData[sprBirdy].Texture, 1, x, y, ((Gear^.Pos shr 6) or (RealTicks shr 7)) mod 2, Gear^.Tag, 75, 75)
                        else
                            DrawTextureF(SpritesData[sprBirdy].Texture, 1, x, y, ((Gear^.Pos shr 6) or (RealTicks shr 8)) mod 2, Gear^.Tag, 75, 75);
                        end;
                    end;
             gtEgg: DrawTextureRotatedF(SpritesData[sprEgg].Texture, 1, 0, 0, x, y, 0, 1, 16, 16, Gear^.DirAngle);
           gtPiano: begin
                    if (Gear^.State and gstDrowning) = 0 then
                        begin
                        Tint($FF, $FF, $FF, $10);
                        for i:= 8 downto 1 do
                            DrawTextureF(SpritesData[sprPiano].Texture, 1, x, y - hwRound(Gear^.dY * 4 * i), 0, 1, 128, 128);
                        Tint($FF, $FF, $FF, $FF)
                        end;
                    DrawTextureF(SpritesData[sprPiano].Texture, 1, x, y, 0, 1, 128, 128);
                    end;
     gtPoisonCloud: begin
                    if Gear^.Timer < 1020 then
                        Tint($C0, $C0, $00, Gear^.Timer div 8)
                    else if Gear^.Timer > 3980 then
                        Tint($C0, $C0, $00, (5000 - Gear^.Timer) div 8)
                    else
                        Tint($C0, $C0, $00, $C0);
                    DrawTextureRotatedF(SpritesData[sprSmokeWhite].texture, 3, 0, 0, x, y, 0, 1, 22, 22, (RealTicks shr 36 + Gear^.UID * 100) mod 360);
                    Tint($FF, $FF, $FF, $FF)
                    end;
     gtResurrector: begin
                    DrawSpriteRotated(sprCross, x, y, 0, 0);
                    Tint($f5, $db, $35, max($00, round($C0 * abs(1 - (GameTicks mod 6000) / 3000))));
                    DrawTexture(x - 108, y - 108, SpritesData[sprVampiric].Texture, 4.5);
                    Tint($FF, $FF, $FF, $FF);
                    end;
      gtNapalmBomb: DrawSpriteRotated(sprNapalmBomb, x, y, 0, DxDy2Angle(Gear^.dY, Gear^.dX));
           gtFlake: if Gear^.State and (gstDrowning or gstTmpFlag) <> 0  then
                        begin
                        Tint((ExplosionBorderColor shr RShift) and $FF,
                             (ExplosionBorderColor shr GShift) and $FF,
                             (ExplosionBorderColor shr BShift) and $FF,
                             $FF);
                        // Needs a nicer white texture to tint
                        DrawTextureRotatedF(SpritesData[sprSnowDust].Texture, 1, 0, 0, x, y, 0, 1, 8, 8, Gear^.DirAngle);
                        //DrawSpriteRotated(sprSnowDust, x, y, 0, Gear^.DirAngle);
                        //DrawTexture(x, y, SpritesData[sprVampiric].Texture, 0.1);
                        Tint($FF, $FF, $FF, $FF);
                        end
                    else //if not isInLag then
                        begin
                        if isInLag and (Gear^.FlightTime < 256) then
                            inc(Gear^.FlightTime, 8)
                        else if (not isInLag) and (Gear^.FlightTime > 0) then
                            dec(Gear^.FlightTime, 8);
                        if Gear^.FlightTime > 0 then
                            Tint($FF, $FF, $FF, $FF-min(255,Gear^.FlightTime));
                        if vobVelocity = 0 then
                            DrawSprite(sprFlake, x, y, Gear^.Timer)
                        else
                            DrawSpriteRotatedF(sprFlake, x, y, Gear^.Timer, 1, Gear^.DirAngle);
//DrawSprite(sprFlake, x-SpritesData[sprFlake].Width div 2, y-SpritesData[sprFlake].Height div 2, Gear^.Timer)
//DrawSpriteRotatedF(sprFlake, x-SpritesData[sprFlake].Width div 2, y-SpritesData[sprFlake].Height div 2, Gear^.Timer, 1, Gear^.DirAngle);
                        if Gear^.FlightTime > 0 then
                            Tint($FF, $FF, $FF, $FF);
                        end;
       //gtStructure: DrawSprite(sprTarget, x - 16, y - 16, 0);
          gtTardis: if Gear^.Pos <> 4 then
                        begin
                        if Gear^.Pos = 2 then
                            Tint(Gear^.Hedgehog^.Team^.Clan^.Color shl 8 or $FF)
                        else
                            Tint(Gear^.Hedgehog^.Team^.Clan^.Color shl 8 or max($00, round(Gear^.Power * (1-abs(0.5 - (GameTicks mod 2000) / 2000)))));
                        DrawSprite(sprTardis, x-24, y-63,0);
                        if Gear^.Pos = 2 then
                            Tint($FF, $FF, $FF, $FF)
                        else
                            Tint($FF,$FF,$FF,max($00, round(Gear^.Power * (1-abs(0.5 - (GameTicks mod 2000) / 2000)))));
                        DrawSprite(sprTardis, x-24, y-63,1);
                        if Gear^.Pos <> 2 then
                            Tint($FF, $FF, $FF, $FF)
(*
                        Tint(Gear^.Hedgehog^.Team^.Clan^.Color shl 8 or max($00, round(Gear^.Power * abs(1 - (RealTicks mod 500) / 250))));
                        DrawTexture(x-6, y-70, SpritesData[sprVampiric].Texture, 0.25);
                        Tint($FF, $FF, $FF, $FF)
*)
                        end;
            gtIceGun: begin
                      HHGear := Gear^.Hedgehog^.Gear;
                      if HHGear <> nil then
                          begin
                          i:= hwRound(hwSqr(Gear^.X - HHGear^.X) + hwSqr(Gear^.Y - HHGear^.Y));
                          if RealTicks mod max(1,50 - (round(sqrt(i)) div 4)) = 0 then // experiment in "intensifying" might not get used
                            begin
                            vg:= AddVisualGear(hwRound(Gear^.X), hwRound(Gear^.Y), vgtDust, 1);
                            if vg <> nil then
                                begin
                                i:= random(100) + 155;
                                vg^.Tint:= i shl 24 or i shl 16 or $FF shl 8 or Longword(random(200) + 55);
                                vg^.Angle:= random(360);
                                vg^.dx:= 0.001 * random(80);
                                vg^.dy:= 0.001 * random(80)
                                end
                            end;
                          if RealTicks mod 2 = 0 then
                                begin
                                i:= random(100)+100;
                                if Gear^.Target.X <> NoPointX then
                                    begin
                                    DrawLine(Gear^.Target.X, Gear^.Target.Y, hwRound(HHGear^.X), hwRound(HHGear^.Y), 4.0, i, i, $FF, $40);
                                    end
                                else
                                    begin
                                    DrawLine(hwRound(HHGear^.X), hwRound(HHGear^.Y), hwRound(Gear^.X), hwRound(Gear^.Y), 4.0, i, i, $FF, $40);
                                    end;
                                end
                          end
                      end;
            gtGenericFaller: DrawCircle(x, y, 3, 3, $FF, $00, $00, $FF);  // debug
         end;
      if Gear^.RenderTimer and (Gear^.Tex <> nil) then
          DrawTextureCentered(x + 8, y + 8, Gear^.Tex);
end;

end.<|MERGE_RESOLUTION|>--- conflicted
+++ resolved
@@ -37,9 +37,6 @@
          end;
 procedure RenderGear(Gear: PGear; x, y: LongInt);
 
-<<<<<<< HEAD
-var RopePoints: TRopePoints;
-=======
 var RopePoints: record
                 Count: Longword;
                 HookAngle: GLfloat;
@@ -51,7 +48,6 @@
                                 end;
                 rounded: array[0..MAXROPEPOINTS + 2] of TVertex2f;
                 end;
->>>>>>> b7a055df
 
 implementation
 uses uRender, uUtils, uVariables, uAmmos, Math, uVisualGears;
