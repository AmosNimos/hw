(*
 * Hedgewars, a free turn based strategy game
 * Copyright (c) 2004-2014 Andrey Korotaev <unC0Rr@gmail.com>
 *
 * This program is free software; you can redistribute it and/or modify
 * it under the terms of the GNU General Public License as published by
 * the Free Software Foundation; version 2 of the License
 *
 * This program is distributed in the hope that it will be useful,
 * but WITHOUT ANY WARRANTY; without even the implied warranty of
 * MERCHANTABILITY or FITNESS FOR A PARTICULAR PURPOSE.  See the
 * GNU General Public License for more details.
 *
 * You should have received a copy of the GNU General Public License
 * along with this program; if not, write to the Free Software
 * Foundation, Inc., 59 Temple Place - Suite 330, Boston, MA 02111-1307, USA
 *)

{$INCLUDE "options.inc"}

unit uGears;
(*
 * This unit defines the behavior of gears.
 *
 * Gears are "things"/"objects" that may be visible to the player or not,
 * but always have an effect on the course of the game.
 *
 * E.g.: weapons, hedgehogs, etc.
 *
 * Note: The visual appearance of gears is defined in the unit "uGearsRender".
 *
 * Note: Gears that do not have an effect on the game but are just visual
 *       effects are called "Visual Gears" and defined in the respective unit!
 *)
interface
uses uConsts, uFloat, uTypes, uChat;

procedure initModule;
procedure freeModule;
function  SpawnCustomCrateAt(x, y: LongInt; crate: TCrateType; content, cnt: Longword): PGear;
function  SpawnFakeCrateAt(x, y: LongInt; crate: TCrateType; explode: boolean; poison: boolean ): PGear;
procedure ProcessGears;
procedure EndTurnCleanup;
procedure DrawGears;
procedure FreeGearsList;
procedure AddMiscGears;
procedure AssignHHCoords;
function  GearByUID(uid : Longword) : PGear;
implementation
uses uStore, uSound, uTeams, uRandom, uIO, uLandGraphics,
    {$IFDEF USE_TOUCH_INTERFACE}uTouch,{$ENDIF}
    uLocale, uAmmos, uStats, uVisualGears, uScript, uVariables,
    uCommands, uUtils, uTextures, uRenderUtils, uGearsRender, uCaptions, uDebug, uLandTexture,
    uGearsHedgehog, uGearsUtils, uGearsList, uGearsHandlersRope
    , uVisualGearsList, uGearsHandlersMess, uAI;

var skipFlag: boolean;

var delay: LongWord;
    delay2: LongWord;
    step: (stDelay, stChDmg, stSweep, stTurnReact,
    stAfterDelay, stChWin, stWater, stChWin2, stHealth,
    stSpawn, stNTurn);
    NewTurnTick: LongWord;
    //SDMusic: shortstring;

function CheckNoDamage: boolean; // returns TRUE in case of no damaged hhs
var Gear: PGear;
    dmg: LongInt;
begin
CheckNoDamage:= true;
Gear:= GearsList;
while Gear <> nil do
    begin
    if (Gear^.Kind = gtHedgehog) and (((GameFlags and gfInfAttack) = 0) or ((Gear^.dX.QWordValue < _0_000004.QWordValue)
    and (Gear^.dY.QWordValue < _0_000004.QWordValue))) then
        begin
        if (not isInMultiShoot) then
            inc(Gear^.Damage, Gear^.Karma);
        if (Gear^.Damage <> 0) and ((Gear^.Hedgehog^.Effects[heInvulnerable] = 0)) then
            begin
            CheckNoDamage:= false;

            dmg:= Gear^.Damage;
            if Gear^.Health < dmg then
                begin
                Gear^.Active:= true;
                Gear^.Health:= 0
                end
            else
                dec(Gear^.Health, dmg);
(*
This doesn't fit well w/ the new loser sprite which is cringing from an attack.
            if (Gear^.Hedgehog^.Team = CurrentTeam) and (Gear^.Damage <> Gear^.Karma)
            and (not Gear^.Hedgehog^.King) and (Gear^.Hedgehog^.Effects[hePoisoned] = 0) and (not SuddenDeathDmg) then
                Gear^.State:= Gear^.State or gstLoser;
*)

            spawnHealthTagForHH(Gear, dmg);

            RenderHealth(Gear^.Hedgehog^);
            RecountTeamHealth(Gear^.Hedgehog^.Team);

            end;
        if (not isInMultiShoot) then
            Gear^.Karma:= 0;
        Gear^.Damage:= 0
        end;
    Gear:= Gear^.NextGear
    end;
end;

procedure HealthMachine;
var Gear: PGear;
    team: PTeam;
    i: LongWord;
    flag: Boolean;
    tmp: LongWord;
begin
    Gear:= GearsList;

    while Gear <> nil do
    begin
        if Gear^.Kind = gtHedgehog then
            begin
            tmp:= 0;
            if Gear^.Hedgehog^.Effects[hePoisoned] <> 0 then
                begin
                inc(tmp, ModifyDamage(Gear^.Hedgehog^.Effects[hePoisoned], Gear));
                if (GameFlags and gfResetHealth) <> 0 then
                    dec(Gear^.Hedgehog^.InitialHealth)  // does not need a minimum check since <= 1 basically disables it
                end;
            if (TotalRounds > cSuddenDTurns - 1) then
                begin
                inc(tmp, cHealthDecrease);
                if (GameFlags and gfResetHealth) <> 0 then
                    dec(Gear^.Hedgehog^.InitialHealth, cHealthDecrease)
                end;
            if Gear^.Hedgehog^.King then
                begin
                flag:= false;
                team:= Gear^.Hedgehog^.Team;
                for i:= 0 to Pred(team^.HedgehogsNumber) do
                    if (team^.Hedgehogs[i].Gear <> nil) and (not team^.Hedgehogs[i].King)
                    and (team^.Hedgehogs[i].Gear^.Health > team^.Hedgehogs[i].Gear^.Damage) then
                        flag:= true;
                if (not flag) then
                    begin
                    inc(tmp, 5);
                    if (GameFlags and gfResetHealth) <> 0 then
                        dec(Gear^.Hedgehog^.InitialHealth, 5)
                    end
                end;
            if tmp > 0 then
                begin
                inc(Gear^.Damage, min(tmp, max(0,Gear^.Health - 1 - Gear^.Damage)));
                HHHurt(Gear^.Hedgehog, dsPoison);
                end
            end;

        Gear:= Gear^.NextGear
    end;
end;

procedure ProcessGears;
var t: PGear;
    i, AliveCount: LongInt;
    s: shortstring;
    prevtime: LongWord;
begin
prevtime:= TurnTimeLeft;
ScriptCall('onGameTick');
if GameTicks mod 20 = 0 then ScriptCall('onGameTick20');
if GameTicks = NewTurnTick then
    begin
    ScriptCall('onNewTurn');
{$IFDEF USE_TOUCH_INTERFACE}
    uTouch.NewTurnBeginning();
{$ENDIF}
    end;

PrvInactive:= AllInactive;
AllInactive:= true;

if (StepSoundTimer > 0) and (StepSoundChannel < 0) then
    StepSoundChannel:= LoopSound(sndSteps)
else if (StepSoundTimer = 0) and (StepSoundChannel > -1) then
    begin
    StopSoundChan(StepSoundChannel);
    StepSoundChannel:= -1
    end;

if StepSoundTimer > 0 then
    dec(StepSoundTimer, 1);

t:= GearsList;
while t <> nil do
    begin
    curHandledGear:= t;
    t:= curHandledGear^.NextGear;

    if curHandledGear^.Message and gmDelete <> 0 then
        DeleteGear(curHandledGear)
    else
        begin
        if curHandledGear^.Message and gmRemoveFromList <> 0 then
            begin
            RemoveGearFromList(curHandledGear);
            // since I can't think of any good reason this would ever be separate from a remove from list, going to keep it inside this block
            if curHandledGear^.Message and gmAddToList <> 0 then InsertGearToList(curHandledGear);
            curHandledGear^.Message:= (curHandledGear^.Message and (not (gmRemoveFromList or gmAddToList)))
            end;
        if curHandledGear^.Active then
            begin
            if curHandledGear^.RenderTimer and (curHandledGear^.Timer > 500) and ((curHandledGear^.Timer mod 1000) = 0) then
                begin
                FreeTexture(curHandledGear^.Tex);
                curHandledGear^.Tex:= RenderStringTex(inttostr(curHandledGear^.Timer div 1000), cWhiteColor, fntSmall);
                end;
            curHandledGear^.doStep(curHandledGear);
            // might be useful later
            //ScriptCall('onGearStep', Gear^.uid);
            end
        end
    end;
curHandledGear:= nil;

if AllInactive then
case step of
    stDelay:
        begin
        if delay = 0 then
            delay:= cInactDelay
        else
            dec(delay);

        if delay = 0 then
            inc(step)
        end;

    stChDmg:
    if CheckNoDamage then
        inc(step)
    else
        step:= stDelay;

    stSweep:
    if SweepDirty then
        begin
        SetAllToActive;
        step:= stChDmg
        end
    else
        inc(step);

    stTurnReact:
        begin
        if (not bBetweenTurns) and (not isInMultiShoot) then
            begin
            uStats.TurnReaction;
            inc(step)
            end
        else
            inc(step, 2);
        end;

    stAfterDelay:
        begin
        if delay = 0 then
            delay:= cInactDelay
        else
            dec(delay);

        if delay = 0 then
            inc(step)
            end;
    stChWin:
        begin
        CheckForWin();
        inc(step)
        end;
    stWater:
    if (not bBetweenTurns) and (not isInMultiShoot) then
        begin
        if TotalRounds = cSuddenDTurns + 1 then
            bWaterRising:= true;
        if bWaterRising and (cWaterRise > 0) then
            AddGear(0, 0, gtWaterUp, 0, _0, _0, 0)^.Tag:= cWaterRise;
        inc(step)
        end
    else // since we are not raising the water, a second win-check isn't needed
        inc(step,2);
    stChWin2:
        begin
        CheckForWin;
        inc(step)
        end;

    stHealth:
        begin
        if (cWaterRise <> 0) or (cHealthDecrease <> 0) then
             begin
            if (TotalRounds = cSuddenDTurns) and (not SuddenDeath) and (not isInMultiShoot) then
                begin
                SuddenDeath:= true;
                if cHealthDecrease <> 0 then
                    begin
                    SuddenDeathDmg:= true;

                    // flash
                    ScreenFade:= sfFromWhite;
                    ScreenFadeValue:= sfMax;
                    ScreenFadeSpeed:= 1;

                    ChangeToSDClouds;
                    ChangeToSDFlakes;
                    SetSkyColor(SDSkyColor.r * (SDTint/255) / 255, SDSkyColor.g * (SDTint/255) / 255, SDSkyColor.b * (SDTint/255) / 255);
                    Ammoz[amTardis].SkipTurns:= 9999;
                    Ammoz[amTardis].Probability:= 0;
                    end;
                AddCaption(trmsg[sidSuddenDeath], cWhiteColor, capgrpGameState);
                playSound(sndSuddenDeath);
                StopMusic //No SDMusic for now
                    //ChangeMusic(SDMusic)
                    end
                else if ((TotalRounds < cSuddenDTurns) and (not isInMultiShoot)) then
                    begin
                    i:= cSuddenDTurns - TotalRounds;
                    s:= inttostr(i);
                    if i = 1 then
                        AddCaption(trmsg[sidRoundSD], cWhiteColor, capgrpGameState)
                    else if (i = 2) or ((i > 0) and ((i mod 50 = 0) or ((i <= 25) and (i mod 5 = 0)))) then
                        AddCaption(Format(trmsg[sidRoundsSD], s), cWhiteColor, capgrpGameState);
                    end;
                end;
            if bBetweenTurns
            or isInMultiShoot
            or (TotalRounds = -1) then
                inc(step)
            else
                begin
                bBetweenTurns:= true;
                HealthMachine;
                step:= stChDmg
                end
            end;
    stSpawn:
        begin
        if (not isInMultiShoot) then
            SpawnBoxOfSmth;
        inc(step)
        end;
    stNTurn:
        begin
        if isInMultiShoot then
            isInMultiShoot:= false
        else
            begin
            // delayed till after 0.9.12
            // reset to default zoom
            //ZoomValue:= ZoomDefault;
            with CurrentHedgehog^ do
                if (Gear <> nil)
                and ((Gear^.State and gstAttacked) = 0)
                and (MultiShootAttacks > 0) then
                    OnUsedAmmo(CurrentHedgehog^);

                EndTurnCleanup;

                FreeActionsList; // could send -left, -right and similar commands, so should be called before /nextturn

                ParseCommand('/nextturn', true);
                SwitchHedgehog;

                AfterSwitchHedgehog;
                bBetweenTurns:= false;
                NewTurnTick:= GameTicks + 1
                end;
            step:= Low(step)
            end;
    end
else if ((GameFlags and gfInfAttack) <> 0) then
    begin
    if delay2 = 0 then
        delay2:= cInactDelay * 50
    else
        begin
        dec(delay2);

        if ((delay2 mod cInactDelay) = 0) and (CurrentHedgehog <> nil) and (CurrentHedgehog^.Gear <> nil)
        and (not CurrentHedgehog^.Unplaced) then
            begin
            if (CurrentHedgehog^.Gear^.State and gstAttacked <> 0)
            and (Ammoz[CurrentHedgehog^.CurAmmoType].Ammo.Propz and ammoprop_NeedTarget <> 0) then
                begin
                CurrentHedgehog^.Gear^.State:= CurrentHedgehog^.Gear^.State or gstHHChooseTarget;
                isCursorVisible := true
                end;
            CurrentHedgehog^.Gear^.State:= (CurrentHedgehog^.Gear^.State and (not gstAttacked));
            end;
        if delay2 = 0 then
            begin
            if (CurrentHedgehog^.Gear <> nil) and (CurrentHedgehog^.Gear^.State and gstAttacked = 0)
            and (CurAmmoGear = nil) then
                SweepDirty;
            if (CurrentHedgehog^.Gear = nil) or (CurrentHedgehog^.Gear^.State and gstHHDriven = 0) or (CurrentHedgehog^.Gear^.Damage = 0) then
                CheckNoDamage;
            AliveCount:= 0; // shorter version of check for win to allow typical step activity to proceed
            for i:= 0 to Pred(ClansCount) do
                if ClansArray[i]^.ClanHealth > 0 then
                    inc(AliveCount);
            if (AliveCount <= 1) and ((GameFlags and gfOneClanMode) = 0) then
                begin
                step:= stChDmg;
                if TagTurnTimeLeft = 0 then
                    TagTurnTimeLeft:= TurnTimeLeft;
                TurnTimeLeft:= 0
                end
            end
        end
    end;

if TurnTimeLeft > 0 then
    if CurrentHedgehog^.Gear <> nil then
        if (((CurrentHedgehog^.Gear^.State and gstAttacking) = 0)
            or (Ammoz[CurrentHedgehog^.CurAmmoType].Ammo.Propz and ammoprop_DoesntStopTimerWhileAttacking <> 0))
            and (not(isInMultiShoot and ((Ammoz[CurrentHedgehog^.CurAmmoType].Ammo.Propz and ammoprop_DoesntStopTimerInMultiShoot) <> 0))) then
            //(CurrentHedgehog^.CurAmmoType in [amShotgun, amDEagle, amSniperRifle])
                begin
                if (TurnTimeLeft = 5000)
                and (cHedgehogTurnTime >= 10000)
                and (not PlacingHogs)
                and (CurrentHedgehog^.Gear <> nil)
                and ((CurrentHedgehog^.Gear^.State and gstAttacked) = 0) then
                    PlaySoundV(sndHurry, CurrentTeam^.voicepack);
            if ReadyTimeLeft > 0 then
                begin
                if (ReadyTimeLeft = 2000) and (LastVoice.snd = sndNone) then
                    AddVoice(sndComeonthen, CurrentTeam^.voicepack);
                dec(ReadyTimeLeft)
                end
            else
                dec(TurnTimeLeft)
            end;

if skipFlag then
    begin
    if TagTurnTimeLeft = 0 then
        TagTurnTimeLeft:= TurnTimeLeft;
    TurnTimeLeft:= 0;
    skipFlag:= false;
    inc(CurrentHedgehog^.Team^.stats.TurnSkips);
    end;

if ((GameTicks and $FFFF) = $FFFF) then
    begin
    if (not CurrentTeam^.ExtDriven) then
        begin
        SendIPC(_S'#');
        AddFileLog('hiTicks increment message sent')
        end;

    if (not CurrentTeam^.ExtDriven) or CurrentTeam^.hasGone then
        inc(hiTicks) // we do not recieve a message for this
    end;
AddRandomness(CheckSum);
TurnClockActive:= prevtime <> TurnTimeLeft;
inc(GameTicks)
end;

//Purpose, to reset all transient attributes toggled by a utility and clean up various gears and effects at end of turn
//If any of these are set as permanent toggles in the frontend, that needs to be checked and skipped here.
procedure EndTurnCleanup;
var  i: LongInt;
     t: PGear;
begin
    SpeechText:= ''; // in case it has not been consumed

    if (GameFlags and gfLowGravity) = 0 then
        begin
        cGravity:= cMaxWindSpeed * 2;
        cGravityf:= 0.00025 * 2
        end;

    if (GameFlags and gfVampiric) = 0 then
        cVampiric:= false;

    cDamageModifier:= _1;

    if (GameFlags and gfLaserSight) = 0 then
        cLaserSighting:= false;

    if (GameFlags and gfArtillery) = 0 then
        cArtillery:= false;
    // have to sweep *all* current team hedgehogs since it is theoretically possible if you have enough invulnerabilities and switch turns to make your entire team invulnerable
    if (CurrentTeam <> nil) then
        with CurrentTeam^ do
            for i:= 0 to cMaxHHIndex do
                with Hedgehogs[i] do
                    begin
(*
                    if (SpeechGear <> nil) then
                        begin
                        DeleteVisualGear(SpeechGear);  // remove to restore persisting beyond end of turn. Tiy says was too much of a gameplay issue
                        SpeechGear:= nil
                        end;
*)

                    if (Gear <> nil) then
                        begin
                        if (GameFlags and gfInvulnerable) = 0 then
                            Gear^.Hedgehog^.Effects[heInvulnerable]:= 0;
                        end;
                    end;
    t:= GearsList;
    while t <> nil do
        begin
        t^.PortalCounter:= 0;
        if ((GameFlags and gfResetHealth) <> 0) and (t^.Kind = gtHedgehog) and (t^.Health < t^.Hedgehog^.InitialHealth) then
            begin
            t^.Health:= t^.Hedgehog^.InitialHealth;
            RenderHealth(t^.Hedgehog^);
            end;
        t:= t^.NextGear
        end;

    if ((GameFlags and gfResetWeps) <> 0) and (not PlacingHogs) then
        ResetWeapons;

    if (GameFlags and gfResetHealth) <> 0 then
        for i:= 0 to Pred(TeamsCount) do
            RecountTeamHealth(TeamsArray[i])
end;

procedure DrawGears;
var Gear: PGear;
    x, y: LongInt;
begin
Gear:= GearsList;
while Gear <> nil do
    begin
    if (Gear^.State and gstInvisible = 0) and (Gear^.Message and gmRemoveFromList = 0) then
        begin
        x:= hwRound(Gear^.X) + WorldDx;
        y:= hwRound(Gear^.Y) + WorldDy;
        RenderGear(Gear, x, y);
        end;
    Gear:= Gear^.NextGear
    end;
end;

procedure FreeGearsList;
var t, tt: PGear;
begin
    tt:= GearsList;
    GearsList:= nil;
    while tt <> nil do
    begin
        t:= tt;
        tt:= tt^.NextGear;
        Dispose(t)
    end;
end;

procedure AddMiscGears;
var p,i,j,rx, ry: Longword;
    rdx, rdy: hwFloat;
    Gear: PGear;
    temp: Longword;
begin
AddGear(0, 0, gtATStartGame, 0, _0, _0, 2000);

i:= 0;
Gear:= PGear(1);
while (i < cLandMines) {and (Gear <> nil)} do // disable this check until better solution found
    begin
    Gear:= AddGear(0, 0, gtMine, 0, _0, _0, 0);
    FindPlace(Gear, false, 0, LAND_WIDTH);
    inc(i)
    end;

i:= 0;
Gear:= PGear(1);
while (i < cExplosives){ and (Gear <> nil)} do
    begin
    Gear:= AddGear(0, 0, gtExplosives, 0, _0, _0, 0);
    FindPlace(Gear, false, 0, LAND_WIDTH);
    inc(i)
    end;

if (GameFlags and gfLowGravity) <> 0 then
    begin
    cGravity:= cMaxWindSpeed;
    cGravityf:= 0.00025
    end;

if (GameFlags and gfVampiric) <> 0 then
    cVampiric:= true;

Gear:= GearsList;
if (GameFlags and gfInvulnerable) <> 0 then
    for p:= 0 to Pred(ClansCount) do
        with ClansArray[p]^ do
            for j:= 0 to Pred(TeamsNumber) do
                with Teams[j]^ do
                    for i:= 0 to cMaxHHIndex do
                        with Hedgehogs[i] do
                            Effects[heInvulnerable]:= 1;

if (GameFlags and gfLaserSight) <> 0 then
    cLaserSighting:= true;

if (GameFlags and gfArtillery) <> 0 then
    cArtillery:= true;
for i:= (LAND_WIDTH*LAND_HEIGHT) div 524288+2 downto 0 do
    begin
    rx:= GetRandom(rightX-leftX)+leftX;
    ry:= GetRandom(LAND_HEIGHT-topY)+topY;
    rdx:= _90-(GetRandomf*_360);
    rdy:= _90-(GetRandomf*_360);
    AddGear(rx, ry, gtGenericFaller, gstInvisible, rdx, rdy, $FFFFFFFF);
    end;

snowRight:= max(LAND_WIDTH,4096)+512;
snowLeft:= -(snowRight-LAND_WIDTH);

if (not hasBorder) and cSnow then
    for i:= vobCount * Longword(max(LAND_WIDTH,4096)) div 2048 downto 1 do
        begin
<<<<<<< HEAD
        rx:=GetRandom(snowRight - snowLeft);
        ry:=GetRandom(750);
        AddGear(rx + snowLeft, LAND_HEIGHT + ry - 1300, gtFlake, 0, _0, _0, 0)
=======
        ry:= LAND_HEIGHT + LongInt(GetRandom(750)) - 1300;
        rx:= LongInt(GetRandom(snowRight - snowLeft)) + snowLeft;
        AddGear(rx, ry, gtFlake, 0, _0, _0, 0);
>>>>>>> 3e46e557
        end
end;

procedure AssignHHCoords;
var i, t, p, j: LongInt;
    ar: array[0..Pred(cMaxHHs)] of PHedgehog;
    Count: Longword;
begin
if (GameFlags and gfPlaceHog) <> 0 then
    PlacingHogs:= true;
if (GameFlags and gfDivideTeams) <> 0 then
    begin
    t:= 0;
    TryDo(ClansCount = 2, 'More or less than 2 clans on map in divided teams mode!', true);
    for p:= 0 to 1 do
        begin
        with ClansArray[p]^ do
            for j:= 0 to Pred(TeamsNumber) do
                with Teams[j]^ do
                    for i:= 0 to cMaxHHIndex do
                        with Hedgehogs[i] do
                            if (Gear <> nil) and (Gear^.X.QWordValue = 0) then
                                begin
                                if PlacingHogs then
                                    Unplaced:= true
                                else
                                    FindPlace(Gear, false, t, t + LAND_WIDTH div 2, true);// could make Gear == nil;
                                if Gear <> nil then
                                    begin
                                    Gear^.Pos:= GetRandom(49);
                                    Gear^.dX.isNegative:= p = 1;
                                    end
                                end;
        t:= LAND_WIDTH div 2
        end
    end else // mix hedgehogs
    begin
    Count:= 0;
    for p:= 0 to Pred(TeamsCount) do
        with TeamsArray[p]^ do
        begin
        for i:= 0 to cMaxHHIndex do
            with Hedgehogs[i] do
                if (Gear <> nil) and (Gear^.X.QWordValue = 0) then
                    begin
                    ar[Count]:= @Hedgehogs[i];
                    inc(Count)
                    end;
        end;
    while (Count > 0) do
        begin
        i:= GetRandom(Count);
        if PlacingHogs then
            ar[i]^.Unplaced:= true
        else
            FindPlace(ar[i]^.Gear, false, 0, LAND_WIDTH, true);
        if ar[i]^.Gear <> nil then
            begin
            ar[i]^.Gear^.dX.isNegative:= hwRound(ar[i]^.Gear^.X) > LAND_WIDTH div 2;
            ar[i]^.Gear^.Pos:= GetRandom(19)
            end;
        ar[i]:= ar[Count - 1];
        dec(Count)
        end
    end
end;


{procedure AmmoFlameWork(Ammo: PGear);
var t: PGear;
begin
t:= GearsList;
while t <> nil do
    begin
    if (t^.Kind = gtHedgehog) and (t^.Y < Ammo^.Y) then
        if (not (hwSqr(Ammo^.X - t^.X) + hwSqr(Ammo^.Y - t^.Y - int2hwFloat(cHHRadius)) * 2 > _2)) then
            begin
            ApplyDamage(t, 5);
            t^.dX:= t^.dX + (t^.X - Ammo^.X) * _0_02;
            t^.dY:= - _0_25;
            t^.Active:= true;
            DeleteCI(t);
            FollowGear:= t
            end;
    t:= t^.NextGear
    end;
end;}


function SpawnCustomCrateAt(x, y: LongInt; crate: TCrateType; content, cnt: Longword): PGear;
begin
    FollowGear := AddGear(x, y, gtCase, 0, _0, _0, 0);
    cCaseFactor := 0;

    if (crate <> HealthCrate) and (content > ord(High(TAmmoType))) then
        content := ord(High(TAmmoType));

    FollowGear^.Power:= cnt;

    case crate of
        HealthCrate:
            begin
            FollowGear^.Pos := posCaseHealth;
            FollowGear^.Health := content;
            AddCaption(GetEventString(eidNewHealthPack), cWhiteColor, capgrpAmmoInfo);
            end;
        AmmoCrate:
            begin
            FollowGear^.Pos := posCaseAmmo;
            FollowGear^.AmmoType := TAmmoType(content);
            AddCaption(GetEventString(eidNewAmmoPack), cWhiteColor, capgrpAmmoInfo);
            end;
        UtilityCrate:
            begin
            FollowGear^.Pos := posCaseUtility;
            FollowGear^.AmmoType := TAmmoType(content);
            AddCaption(GetEventString(eidNewUtilityPack), cWhiteColor, capgrpAmmoInfo);
            end;
    end;

    if ( (x = 0) and (y = 0) ) then
        FindPlace(FollowGear, true, 0, LAND_WIDTH);

    SpawnCustomCrateAt := FollowGear;
end;

function SpawnFakeCrateAt(x, y: LongInt; crate: TCrateType; explode: boolean; poison: boolean): PGear;
begin
    FollowGear := AddGear(x, y, gtCase, 0, _0, _0, 0);
    cCaseFactor := 0;
    FollowGear^.Pos := posCaseDummy;

    if explode then
        FollowGear^.Pos := FollowGear^.Pos + posCaseExplode;
    if poison then
        FollowGear^.Pos := FollowGear^.Pos + posCasePoison;

    case crate of
        HealthCrate:
            begin
            FollowGear^.Pos := FollowGear^.Pos + posCaseHealth;
            AddCaption(GetEventString(eidNewHealthPack), cWhiteColor, capgrpAmmoInfo);
            end;
        AmmoCrate:
            begin
            FollowGear^.Pos := FollowGear^.Pos + posCaseAmmo;
            AddCaption(GetEventString(eidNewAmmoPack), cWhiteColor, capgrpAmmoInfo);
            end;
        UtilityCrate:
            begin
            FollowGear^.Pos := FollowGear^.Pos + posCaseUtility;
            AddCaption(GetEventString(eidNewUtilityPack), cWhiteColor, capgrpAmmoInfo);
            end;
    end;

    if ( (x = 0) and (y = 0) ) then
        FindPlace(FollowGear, true, 0, LAND_WIDTH);

    SpawnFakeCrateAt := FollowGear;
end;


function GearByUID(uid : Longword) : PGear;
var gear: PGear;
begin
GearByUID:= nil;
if uid = 0 then exit;
if (lastGearByUID <> nil) and (lastGearByUID^.uid = uid) then
    begin
    GearByUID:= lastGearByUID;
    exit
    end;
gear:= GearsList;
while gear <> nil do
    begin
    if gear^.uid = uid then
        begin
        lastGearByUID:= gear;
        GearByUID:= gear;
        exit
        end;
    gear:= gear^.NextGear
    end
end;


procedure chSkip(var s: shortstring);
begin
s:= s; // avoid compiler hint
if (not isExternalSource) then
    SendIPC(_S',');
uStats.Skipped;
skipFlag:= true
end;

procedure chHogSay(var s: shortstring);
var Gear: PVisualGear;
    text: shortstring;
    hh: PHedgehog;
    i, x, t, h: byte;
    c, j: LongInt;
begin
    hh:= nil;
    i:= 0;
    t:= 0;
    x:= byte(s[1]);  // speech type
    if x < 4 then
        begin
        t:= byte(s[2]);  // team
        if Length(s) > 2 then
            h:= byte(s[3])  // target hog
        end;
    // allow targetting a hog by specifying a number as the first portion of the text
    if (x < 4) and (h > byte('0')) and (h < byte('9')) then
        i:= h - 48;
    if i <> 0 then
        text:= copy(s, 4, Length(s) - 1)
    else if x < 4 then
        text:= copy(s, 3, Length(s) - 1)
    else text:= copy(s, 2, Length(s) - 1);

    if text = '' then text:= '...';

    (*
    if CheckNoTeamOrHH then
        begin
        ParseCommand('say ' + text, true);
        exit
        end;
    *)

    if (x < 4) and (TeamsArray[t] <> nil) then
        begin
            // if team matches current hedgehog team, default to current hedgehog
            if (i = 0) and (CurrentHedgehog <> nil) and (CurrentHedgehog^.Team = TeamsArray[t]) then
                hh:= CurrentHedgehog
            else
                begin
            // otherwise use the first living hog or the hog amongs the remaining ones indicated by i
                j:= 0;
                c:= 0;
                while (j <= cMaxHHIndex) and (hh = nil) do
                    begin
                    if (TeamsArray[t]^.Hedgehogs[j].Gear <> nil) then
                        begin
                        inc(c);
                        if (i=0) or (i=c) then
                            hh:= @TeamsArray[t]^.Hedgehogs[j]
                        end;
                    inc(j)
                    end
                end;
        if hh <> nil then
            begin
            Gear:= AddVisualGear(0, 0, vgtSpeechBubble);
            if Gear <> nil then
                begin
                Gear^.Hedgehog:= hh;
                Gear^.Text:= text;
                Gear^.FrameTicks:= x
                end;
            //ParseCommand('/say [' + hh^.Name + '] '+text, true)
            AddChatString(#1+'[' + HH^.Name + '] '+text);
            end
        end
    else if (x >= 4) then
        begin
        SpeechType:= x-3;
        SpeechText:= text
        end;
end;

procedure initModule;
const handlers: array[TGearType] of TGearStepProcedure = (
            @doStepFlame,
            @doStepHedgehog,
            @doStepMine,
            @doStepCase,
            @doStepCase,
            @doStepBomb,
            @doStepShell,
            @doStepGrave,
            @doStepBee,
            @doStepShotgunShot,
            @doStepPickHammer,
            @doStepRope,
            @doStepDEagleShot,
            @doStepDynamite,
            @doStepBomb,
            @doStepCluster,
            @doStepShover,
            @doStepFirePunch,
            @doStepActionTimer,
            @doStepActionTimer,
            @doStepParachute,
            @doStepAirAttack,
            @doStepAirBomb,
            @doStepBlowTorch,
            @doStepGirder,
            @doStepTeleport,
            @doStepSwitcher,
            @doStepTarget,
            @doStepMortar,
            @doStepWhip,
            @doStepKamikaze,
            @doStepCake,
            @doStepSeduction,
            @doStepBomb,
            @doStepCluster,
            @doStepBomb,
            @doStepWaterUp,
            @doStepDrill,
            @doStepBallgun,
            @doStepBomb,
            @doStepRCPlane,
            @doStepSniperRifleShot,
            @doStepJetpack,
            @doStepMolotov,
            @doStepBirdy,
            @doStepEggWork,
            @doStepPortalShot,
            @doStepPiano,
            @doStepBomb,
            @doStepSineGunShot,
            @doStepFlamethrower,
            @doStepSMine,
            @doStepPoisonCloud,
            @doStepHammer,
            @doStepHammerHit,
            @doStepResurrector,
            @doStepNapalmBomb,
            @doStepSnowball,
            @doStepSnowflake,
            //@doStepStructure,
            @doStepLandGun,
            @doStepTardis,
            @doStepIceGun,
            @doStepAddAmmo,
            @doStepGenericFaller,
            @doStepKnife);
begin
    doStepHandlers:= handlers;

    RegisterVariable('skip', @chSkip, false);
    RegisterVariable('hogsay', @chHogSay, true );

    CurAmmoGear:= nil;
    GearsList:= nil;
    curHandledGear:= nil;

    KilledHHs:= 0;
    SuddenDeath:= false;
    SuddenDeathDmg:= false;
    SpeechType:= 1;
    skipFlag:= false;

    AllInactive:= false;
    PrvInactive:= false;

    //typed const
    delay:= 0;
    delay2:= 0;
    step:= stDelay;
    upd:= 0;

    //SDMusic:= 'hell.ogg';
    NewTurnTick:= $FFFFFFFF;
end;

procedure freeModule;
begin
    FreeGearsList();
end;

end.<|MERGE_RESOLUTION|>--- conflicted
+++ resolved
@@ -46,11 +46,12 @@
 procedure AddMiscGears;
 procedure AssignHHCoords;
 function  GearByUID(uid : Longword) : PGear;
+
 implementation
 uses uStore, uSound, uTeams, uRandom, uIO, uLandGraphics,
     {$IFDEF USE_TOUCH_INTERFACE}uTouch,{$ENDIF}
     uLocale, uAmmos, uStats, uVisualGears, uScript, uVariables,
-    uCommands, uUtils, uTextures, uRenderUtils, uGearsRender, uCaptions, uDebug, uLandTexture,
+    uCommands, uUtils, uTextures, uRenderUtils, uGearsRender, uCaptions, uDebug,
     uGearsHedgehog, uGearsUtils, uGearsList, uGearsHandlersRope
     , uVisualGearsList, uGearsHandlersMess, uAI;
 
@@ -144,7 +145,7 @@
                     if (team^.Hedgehogs[i].Gear <> nil) and (not team^.Hedgehogs[i].King)
                     and (team^.Hedgehogs[i].Gear^.Health > team^.Hedgehogs[i].Gear^.Damage) then
                         flag:= true;
-                if (not flag) then
+                if not flag then
                     begin
                     inc(tmp, 5);
                     if (GameFlags and gfResetHealth) <> 0 then
@@ -208,7 +209,7 @@
             RemoveGearFromList(curHandledGear);
             // since I can't think of any good reason this would ever be separate from a remove from list, going to keep it inside this block
             if curHandledGear^.Message and gmAddToList <> 0 then InsertGearToList(curHandledGear);
-            curHandledGear^.Message:= (curHandledGear^.Message and (not (gmRemoveFromList or gmAddToList)))
+            curHandledGear^.Message:= curHandledGear^.Message and (not (gmRemoveFromList or gmAddToList))
             end;
         if curHandledGear^.Active then
             begin
@@ -323,7 +324,7 @@
                 StopMusic //No SDMusic for now
                     //ChangeMusic(SDMusic)
                     end
-                else if ((TotalRounds < cSuddenDTurns) and (not isInMultiShoot)) then
+                else if (TotalRounds < cSuddenDTurns) and (not isInMultiShoot) then
                     begin
                     i:= cSuddenDTurns - TotalRounds;
                     s:= inttostr(i);
@@ -346,7 +347,7 @@
             end;
     stSpawn:
         begin
-        if (not isInMultiShoot) then
+        if not isInMultiShoot then
             SpawnBoxOfSmth;
         inc(step)
         end;
@@ -396,7 +397,7 @@
                 CurrentHedgehog^.Gear^.State:= CurrentHedgehog^.Gear^.State or gstHHChooseTarget;
                 isCursorVisible := true
                 end;
-            CurrentHedgehog^.Gear^.State:= (CurrentHedgehog^.Gear^.State and (not gstAttacked));
+            CurrentHedgehog^.Gear^.State:= CurrentHedgehog^.Gear^.State and (not gstAttacked);
             end;
         if delay2 = 0 then
             begin
@@ -424,7 +425,7 @@
     if CurrentHedgehog^.Gear <> nil then
         if (((CurrentHedgehog^.Gear^.State and gstAttacking) = 0)
             or (Ammoz[CurrentHedgehog^.CurAmmoType].Ammo.Propz and ammoprop_DoesntStopTimerWhileAttacking <> 0))
-            and (not(isInMultiShoot and ((Ammoz[CurrentHedgehog^.CurAmmoType].Ammo.Propz and ammoprop_DoesntStopTimerInMultiShoot) <> 0))) then
+            and not(isInMultiShoot and ((Ammoz[CurrentHedgehog^.CurAmmoType].Ammo.Propz and ammoprop_DoesntStopTimerInMultiShoot) <> 0)) then
             //(CurrentHedgehog^.CurAmmoType in [amShotgun, amDEagle, amSniperRifle])
                 begin
                 if (TurnTimeLeft = 5000)
@@ -566,7 +567,6 @@
 var p,i,j,rx, ry: Longword;
     rdx, rdy: hwFloat;
     Gear: PGear;
-    temp: Longword;
 begin
 AddGear(0, 0, gtATStartGame, 0, _0, _0, 2000);
 
@@ -627,15 +627,9 @@
 if (not hasBorder) and cSnow then
     for i:= vobCount * Longword(max(LAND_WIDTH,4096)) div 2048 downto 1 do
         begin
-<<<<<<< HEAD
         rx:=GetRandom(snowRight - snowLeft);
         ry:=GetRandom(750);
         AddGear(rx + snowLeft, LAND_HEIGHT + ry - 1300, gtFlake, 0, _0, _0, 0)
-=======
-        ry:= LAND_HEIGHT + LongInt(GetRandom(750)) - 1300;
-        rx:= LongInt(GetRandom(snowRight - snowLeft)) + snowLeft;
-        AddGear(rx, ry, gtFlake, 0, _0, _0, 0);
->>>>>>> 3e46e557
         end
 end;
 
@@ -711,7 +705,7 @@
 while t <> nil do
     begin
     if (t^.Kind = gtHedgehog) and (t^.Y < Ammo^.Y) then
-        if (not (hwSqr(Ammo^.X - t^.X) + hwSqr(Ammo^.Y - t^.Y - int2hwFloat(cHHRadius)) * 2 > _2)) then
+        if not (hwSqr(Ammo^.X - t^.X) + hwSqr(Ammo^.Y - t^.Y - int2hwFloat(cHHRadius)) * 2 > _2) then
             begin
             ApplyDamage(t, 5);
             t^.dX:= t^.dX + (t^.X - Ammo^.X) * _0_02;
@@ -825,7 +819,7 @@
 procedure chSkip(var s: shortstring);
 begin
 s:= s; // avoid compiler hint
-if (not isExternalSource) then
+if not isExternalSource then
     SendIPC(_S',');
 uStats.Skipped;
 skipFlag:= true
