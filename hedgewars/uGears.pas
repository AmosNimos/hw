(*
 * Hedgewars, a free turn based strategy game
 * Copyright (c) 2004-2013 Andrey Korotaev <unC0Rr@gmail.com>
 *
 * This program is free software; you can redistribute it and/or modify
 * it under the terms of the GNU General Public License as published by
 * the Free Software Foundation; version 2 of the License
 *
 * This program is distributed in the hope that it will be useful,
 * but WITHOUT ANY WARRANTY; without even the implied warranty of
 * MERCHANTABILITY or FITNESS FOR A PARTICULAR PURPOSE.  See the
 * GNU General Public License for more details.
 *
 * You should have received a copy of the GNU General Public License
 * along with this program; if not, write to the Free Software
 * Foundation, Inc., 59 Temple Place - Suite 330, Boston, MA 02111-1307, USA
 *)

{$INCLUDE "options.inc"}

unit uGears;
(*
 * This unit defines the behavior of gears.
 *
 * Gears are "things"/"objects" that may be visible to the player or not,
 * but always have an effect on the course of the game.
 *
 * E.g.: weapons, hedgehogs, etc.
 *
 * Note: The visual appearance of gears is defined in the unit "uGearsRender".
 *
 * Note: Gears that do not have an effect on the game but are just visual
 *       effects are called "Visual Gears" and defined in the respective unit!
 *)
interface
uses uConsts, uFloat, uTypes, uChat;

procedure initModule;
procedure freeModule;
function  SpawnCustomCrateAt(x, y: LongInt; crate: TCrateType; content, cnt: Longword): PGear;
function  SpawnFakeCrateAt(x, y: LongInt; crate: TCrateType; explode: boolean; poison: boolean ): PGear;
procedure ProcessGears;
procedure EndTurnCleanup;
procedure DrawGears;
procedure FreeGearsList;
procedure AddMiscGears;
procedure AssignHHCoords;
function  GearByUID(uid : Longword) : PGear;
implementation
uses uStore, uSound, uTeams, uRandom, uIO, uLandGraphics,
    {$IFDEF USE_TOUCH_INTERFACE}uTouch,{$ENDIF}
    uLocale, uAmmos, uStats, uVisualGears, uScript, uVariables,
    uCommands, uUtils, uTextures, uRenderUtils, uGearsRender, uCaptions, uDebug, uLandTexture,
    uGearsHedgehog, uGearsUtils, uGearsList, uGearsHandlersRope
    , uVisualGearsList, uGearsHandlersMess, uAI;

var skipFlag: boolean;

var delay: LongWord;
    delay2: LongWord;
    step: (stDelay, stChDmg, stSweep, stTurnReact,
    stAfterDelay, stChWin, stWater, stChWin2, stHealth,
    stSpawn, stNTurn);
    NewTurnTick: LongWord;
    //SDMusic: shortstring;

function CheckNoDamage: boolean; // returns TRUE in case of no damaged hhs
var Gear: PGear;
    dmg: LongInt;
begin
CheckNoDamage:= true;
Gear:= GearsList;
while Gear <> nil do
    begin
    if (Gear^.Kind = gtHedgehog) and (((GameFlags and gfInfAttack) = 0) or ((Gear^.dX.QWordValue < _0_000004.QWordValue)
    and (Gear^.dY.QWordValue < _0_000004.QWordValue))) then
        begin
        if (not isInMultiShoot) then
            inc(Gear^.Damage, Gear^.Karma);
<<<<<<< HEAD
        if ((Gear^.Damage <> 0) and (not Gear^.Invulnerable)) then
=======
        if (Gear^.Damage <> 0) and ((Gear^.Hedgehog^.Effects[heInvulnerable] = 0)) then
>>>>>>> 17b55131
            begin
            CheckNoDamage:= false;

            dmg:= Gear^.Damage;
            if Gear^.Health < dmg then
                begin
                Gear^.Active:= true;
                Gear^.Health:= 0
                end
            else
                dec(Gear^.Health, dmg);
(*
This doesn't fit well w/ the new loser sprite which is cringing from an attack.
            if (Gear^.Hedgehog^.Team = CurrentTeam) and (Gear^.Damage <> Gear^.Karma)
            and (not Gear^.Hedgehog^.King) and (Gear^.Hedgehog^.Effects[hePoisoned] = 0) and (not SuddenDeathDmg) then
                Gear^.State:= Gear^.State or gstLoser;
*)

            spawnHealthTagForHH(Gear, dmg);

            RenderHealth(Gear^.Hedgehog^);
            RecountTeamHealth(Gear^.Hedgehog^.Team);

            end;
        if (not isInMultiShoot) then
            Gear^.Karma:= 0;
        Gear^.Damage:= 0
        end;
    Gear:= Gear^.NextGear
    end;
end;

procedure HealthMachine;
var Gear: PGear;
    team: PTeam;
    i: LongWord;
    flag: Boolean;
    tmp: LongWord;
begin
    Gear:= GearsList;

    while Gear <> nil do
    begin
        if Gear^.Kind = gtHedgehog then
            begin
            tmp:= 0;
            if Gear^.Hedgehog^.Effects[hePoisoned] <> 0 then
                begin
                inc(tmp, ModifyDamage(5, Gear));
                if (GameFlags and gfResetHealth) <> 0 then
                    dec(Gear^.Hedgehog^.InitialHealth)  // does not need a minimum check since <= 1 basically disables it
                end;
            if (TotalRounds > cSuddenDTurns - 1) then
                begin
                inc(tmp, cHealthDecrease);
                if (GameFlags and gfResetHealth) <> 0 then
                    dec(Gear^.Hedgehog^.InitialHealth, cHealthDecrease)
                end;
            if Gear^.Hedgehog^.King then
                begin
                flag:= false;
                team:= Gear^.Hedgehog^.Team;
                for i:= 0 to Pred(team^.HedgehogsNumber) do
                    if (team^.Hedgehogs[i].Gear <> nil) and (not team^.Hedgehogs[i].King)
                    and (team^.Hedgehogs[i].Gear^.Health > team^.Hedgehogs[i].Gear^.Damage) then
                        flag:= true;
                if (not flag) then
                    begin
                    inc(tmp, 5);
                    if (GameFlags and gfResetHealth) <> 0 then
                        dec(Gear^.Hedgehog^.InitialHealth, 5)
                    end
                end;
            if tmp > 0 then
                begin
                inc(Gear^.Damage, min(tmp, max(0,Gear^.Health - 1 - Gear^.Damage)));
                HHHurt(Gear^.Hedgehog, dsPoison);
                end
            end;

        Gear:= Gear^.NextGear
    end;
end;

procedure ProcessGears;
var t: PGear;
    i, AliveCount: LongInt;
    s: shortstring;
    prevtime: LongWord;
begin
prevtime:= TurnTimeLeft;
ScriptCall('onGameTick');
if GameTicks mod 20 = 0 then ScriptCall('onGameTick20');
if GameTicks = NewTurnTick then
    begin
    ScriptCall('onNewTurn');
{$IFDEF USE_TOUCH_INTERFACE}
    uTouch.NewTurnBeginning();
{$ENDIF}
    end;

PrvInactive:= AllInactive;
AllInactive:= true;

if (StepSoundTimer > 0) and (StepSoundChannel < 0) then
    StepSoundChannel:= LoopSound(sndSteps)
else if (StepSoundTimer = 0) and (StepSoundChannel > -1) then
    begin
    StopSoundChan(StepSoundChannel);
    StepSoundChannel:= -1
    end;

if StepSoundTimer > 0 then
    dec(StepSoundTimer, 1);

t:= GearsList;
while t <> nil do
    begin
    curHandledGear:= t;
    t:= curHandledGear^.NextGear;

    if curHandledGear^.Message and gmDelete <> 0 then
        DeleteGear(curHandledGear)
    else
        begin
        if curHandledGear^.Message and gmRemoveFromList <> 0 then
            begin
            RemoveGearFromList(curHandledGear);
            // since I can't think of any good reason this would ever be separate from a remove from list, going to keep it inside this block
            if curHandledGear^.Message and gmAddToList <> 0 then InsertGearToList(curHandledGear);
            curHandledGear^.Message:= (curHandledGear^.Message and (not (gmRemoveFromList or gmAddToList)))
            end;
        if curHandledGear^.Active then
            begin
            if curHandledGear^.RenderTimer and (curHandledGear^.Timer > 500) and ((curHandledGear^.Timer mod 1000) = 0) then
                begin
                FreeTexture(curHandledGear^.Tex);
                curHandledGear^.Tex:= RenderStringTex(inttostr(curHandledGear^.Timer div 1000), cWhiteColor, fntSmall);
                end;
            curHandledGear^.doStep(curHandledGear);
            // might be useful later
            //ScriptCall('onGearStep', Gear^.uid);
            end
        end
    end;
curHandledGear:= nil;

if AllInactive then
case step of
    stDelay:
        begin
        if delay = 0 then
            delay:= cInactDelay
        else
            dec(delay);

        if delay = 0 then
            inc(step)
        end;

    stChDmg:
    if CheckNoDamage then
        inc(step)
    else
        step:= stDelay;

    stSweep:
    if SweepDirty then
        begin
        SetAllToActive;
        step:= stChDmg
        end
    else
        inc(step);

    stTurnReact:
        begin
        if (not bBetweenTurns) and (not isInMultiShoot) then
            begin
            uStats.TurnReaction;
            inc(step)
            end
        else
            inc(step, 2);
        end;

    stAfterDelay:
        begin
        if delay = 0 then
            delay:= cInactDelay
        else
            dec(delay);

        if delay = 0 then
            inc(step)
            end;
    stChWin:
        begin
        CheckForWin();
        inc(step)
        end;
    stWater:
    if (not bBetweenTurns) and (not isInMultiShoot) then
        begin
        if TotalRounds = cSuddenDTurns + 1 then
            bWaterRising:= true;
        if bWaterRising and (cWaterRise > 0) then
            AddGear(0, 0, gtWaterUp, 0, _0, _0, 0)^.Tag:= cWaterRise;
        inc(step)
        end
    else // since we are not raising the water, a second win-check isn't needed
        inc(step,2);
    stChWin2:
        begin
        CheckForWin;
        inc(step)
        end;

    stHealth:
        begin
        if (cWaterRise <> 0) or (cHealthDecrease <> 0) then
             begin
            if (TotalRounds = cSuddenDTurns) and (not SuddenDeath) and (not isInMultiShoot) then
                begin
                SuddenDeath:= true;
                if cHealthDecrease <> 0 then
                    begin
                    SuddenDeathDmg:= true;

                    // flash
                    ScreenFade:= sfFromWhite;
                    ScreenFadeValue:= sfMax;
                    ScreenFadeSpeed:= 1;

                    ChangeToSDClouds;
                    ChangeToSDFlakes;
                    SetSkyColor(SDSkyColor.r * (SDTint/255) / 255, SDSkyColor.g * (SDTint/255) / 255, SDSkyColor.b * (SDTint/255) / 255);
                    Ammoz[amTardis].SkipTurns:= 9999;
                    Ammoz[amTardis].Probability:= 0;
                    end;
                AddCaption(trmsg[sidSuddenDeath], cWhiteColor, capgrpGameState);
                playSound(sndSuddenDeath);
                StopMusic //No SDMusic for now
                    //ChangeMusic(SDMusic)
                    end
                else if ((TotalRounds < cSuddenDTurns) and (not isInMultiShoot)) then
                    begin
                    i:= cSuddenDTurns - TotalRounds;
                    s:= inttostr(i);
                    if i = 1 then
                        AddCaption(trmsg[sidRoundSD], cWhiteColor, capgrpGameState)
                    else if (i = 2) or ((i > 0) and ((i mod 50 = 0) or ((i <= 25) and (i mod 5 = 0)))) then
                        AddCaption(Format(trmsg[sidRoundsSD], s), cWhiteColor, capgrpGameState);
                    end;
                end;
            if bBetweenTurns
            or isInMultiShoot
            or (TotalRounds = -1) then
                inc(step)
            else
                begin
                bBetweenTurns:= true;
                HealthMachine;
                step:= stChDmg
                end
            end;
    stSpawn:
        begin
        if (not isInMultiShoot) then
            SpawnBoxOfSmth;
        inc(step)
        end;
    stNTurn:
        begin
        if isInMultiShoot then
            isInMultiShoot:= false
        else
            begin
            // delayed till after 0.9.12
            // reset to default zoom
            //ZoomValue:= ZoomDefault;
            with CurrentHedgehog^ do
                if (Gear <> nil)
                and ((Gear^.State and gstAttacked) = 0)
                and (MultiShootAttacks > 0) then
                    OnUsedAmmo(CurrentHedgehog^);

                EndTurnCleanup;

                FreeActionsList; // could send -left, -right and similar commands, so should be called before /nextturn

                ParseCommand('/nextturn', true);
                SwitchHedgehog;

                AfterSwitchHedgehog;
                bBetweenTurns:= false;
                NewTurnTick:= GameTicks + 1
                end;
            step:= Low(step)
            end;
    end
else if ((GameFlags and gfInfAttack) <> 0) then
    begin
    if delay2 = 0 then
        delay2:= cInactDelay * 50
    else
        begin
        dec(delay2);

        if ((delay2 mod cInactDelay) = 0) and (CurrentHedgehog <> nil) and (CurrentHedgehog^.Gear <> nil)
        and (not CurrentHedgehog^.Unplaced) then
            begin
            if (CurrentHedgehog^.Gear^.State and gstAttacked <> 0)
            and (Ammoz[CurrentHedgehog^.CurAmmoType].Ammo.Propz and ammoprop_NeedTarget <> 0) then
                begin
                CurrentHedgehog^.Gear^.State:= CurrentHedgehog^.Gear^.State or gstHHChooseTarget;
                isCursorVisible := true
                end;
            CurrentHedgehog^.Gear^.State:= (CurrentHedgehog^.Gear^.State and (not gstAttacked));
            end;
        if delay2 = 0 then
            begin
            if (CurrentHedgehog^.Gear <> nil) and (CurrentHedgehog^.Gear^.State and gstAttacked = 0)
            and (CurAmmoGear = nil) then
                SweepDirty;
            if (CurrentHedgehog^.Gear = nil) or (CurrentHedgehog^.Gear^.State and gstHHDriven = 0) or (CurrentHedgehog^.Gear^.Damage = 0) then
                CheckNoDamage;
            AliveCount:= 0; // shorter version of check for win to allow typical step activity to proceed
            for i:= 0 to Pred(ClansCount) do
                if ClansArray[i]^.ClanHealth > 0 then
                    inc(AliveCount);
            if (AliveCount <= 1) and ((GameFlags and gfOneClanMode) = 0) then
                begin
                step:= stChDmg;
                if TagTurnTimeLeft = 0 then
                    TagTurnTimeLeft:= TurnTimeLeft;
                TurnTimeLeft:= 0
                end
            end
        end
    end;

if TurnTimeLeft > 0 then
    if CurrentHedgehog^.Gear <> nil then
<<<<<<< HEAD
        if ((CurrentHedgehog^.Gear^.State and gstAttacking) = 0) and
            (not (isInMultiShoot and (CurrentHedgehog^.CurAmmoType in [amShotgun, amDEagle, amSniperRifle]))) then
=======
        if (((CurrentHedgehog^.Gear^.State and gstAttacking) = 0)
            or (Ammoz[CurrentHedgehog^.CurAmmoType].Ammo.Propz and ammoprop_DoesntStopTimerWhileAttacking <> 0))
            and not(isInMultiShoot and ((Ammoz[CurrentHedgehog^.CurAmmoType].Ammo.Propz and ammoprop_DoesntStopTimerInMultiShoot) <> 0)) then
            //(CurrentHedgehog^.CurAmmoType in [amShotgun, amDEagle, amSniperRifle])
>>>>>>> 17b55131
                begin
                if (TurnTimeLeft = 5000)
                and (cHedgehogTurnTime >= 10000)
                and (not PlacingHogs)
                and (CurrentHedgehog^.Gear <> nil)
                and ((CurrentHedgehog^.Gear^.State and gstAttacked) = 0) then
                    PlaySoundV(sndHurry, CurrentTeam^.voicepack);
            if ReadyTimeLeft > 0 then
                begin
                if (ReadyTimeLeft = 2000) and (LastVoice.snd = sndNone) then
                    AddVoice(sndComeonthen, CurrentTeam^.voicepack);
                dec(ReadyTimeLeft)
                end
            else
                dec(TurnTimeLeft)
            end;

if skipFlag then
    begin
    if TagTurnTimeLeft = 0 then
        TagTurnTimeLeft:= TurnTimeLeft;
    TurnTimeLeft:= 0;
    skipFlag:= false;
    inc(CurrentHedgehog^.Team^.stats.TurnSkips);
    end;

if ((GameTicks and $FFFF) = $FFFF) then
    begin
    if (not CurrentTeam^.ExtDriven) then
        begin
        SendIPC(_S'#');
        AddFileLog('hiTicks increment message sent')
        end;

    if (not CurrentTeam^.ExtDriven) or CurrentTeam^.hasGone then
        inc(hiTicks) // we do not recieve a message for this
    end;
AddRandomness(CheckSum);
TurnClockActive:= prevtime <> TurnTimeLeft;
inc(GameTicks)
end;

//Purpose, to reset all transient attributes toggled by a utility and clean up various gears and effects at end of turn
//If any of these are set as permanent toggles in the frontend, that needs to be checked and skipped here.
procedure EndTurnCleanup;
var  i: LongInt;
     t: PGear;
begin
    SpeechText:= ''; // in case it has not been consumed

    if (GameFlags and gfLowGravity) = 0 then
        begin
        cGravity:= cMaxWindSpeed * 2;
        cGravityf:= 0.00025 * 2
        end;

    if (GameFlags and gfVampiric) = 0 then
        cVampiric:= false;

    cDamageModifier:= _1;

    if (GameFlags and gfLaserSight) = 0 then
        cLaserSighting:= false;

    if (GameFlags and gfArtillery) = 0 then
        cArtillery:= false;
    // have to sweep *all* current team hedgehogs since it is theoretically possible if you have enough invulnerabilities and switch turns to make your entire team invulnerable
    if (CurrentTeam <> nil) then
        with CurrentTeam^ do
            for i:= 0 to cMaxHHIndex do
                with Hedgehogs[i] do
                    begin
(*
                    if (SpeechGear <> nil) then
                        begin
                        DeleteVisualGear(SpeechGear);  // remove to restore persisting beyond end of turn. Tiy says was too much of a gameplay issue
                        SpeechGear:= nil
                        end;
*)

                    if (Gear <> nil) then
                        begin
                        if (GameFlags and gfInvulnerable) = 0 then
                            Gear^.Hedgehog^.Effects[heInvulnerable]:= 0;
                        end;
                    end;
    t:= GearsList;
    while t <> nil do
        begin
        t^.PortalCounter:= 0;
        if ((GameFlags and gfResetHealth) <> 0) and (t^.Kind = gtHedgehog) and (t^.Health < t^.Hedgehog^.InitialHealth) then
            begin
            t^.Health:= t^.Hedgehog^.InitialHealth;
            RenderHealth(t^.Hedgehog^);
            end;
        t:= t^.NextGear
        end;

    if ((GameFlags and gfResetWeps) <> 0) and (not PlacingHogs) then
        ResetWeapons;

    if (GameFlags and gfResetHealth) <> 0 then
        for i:= 0 to Pred(TeamsCount) do
            RecountTeamHealth(TeamsArray[i])
end;

procedure DrawGears;
var Gear: PGear;
    x, y: LongInt;
begin
Gear:= GearsList;
while Gear <> nil do
    begin
    if (Gear^.State and gstInvisible = 0) and (Gear^.Message and gmRemoveFromList = 0) then
        begin
        x:= hwRound(Gear^.X) + WorldDx;
        y:= hwRound(Gear^.Y) + WorldDy;
        RenderGear(Gear, x, y);
        end;
    Gear:= Gear^.NextGear
    end;
end;

procedure FreeGearsList;
var t, tt: PGear;
begin
    tt:= GearsList;
    GearsList:= nil;
    while tt <> nil do
    begin
        t:= tt;
        tt:= tt^.NextGear;
        Dispose(t)
    end;
end;

procedure AddMiscGears;
var p,i,j,rx, ry: Longword;
    rdx, rdy: hwFloat;
    Gear: PGear;
    temp: Longword;
begin
AddGear(0, 0, gtATStartGame, 0, _0, _0, 2000);

i:= 0;
Gear:= PGear(1);
while (i < cLandMines) {and (Gear <> nil)} do // disable this check until better solution found
    begin
    Gear:= AddGear(0, 0, gtMine, 0, _0, _0, 0);
    FindPlace(Gear, false, 0, LAND_WIDTH);
    inc(i)
    end;

i:= 0;
Gear:= PGear(1);
while (i < cExplosives){ and (Gear <> nil)} do
    begin
    Gear:= AddGear(0, 0, gtExplosives, 0, _0, _0, 0);
    FindPlace(Gear, false, 0, LAND_WIDTH);
    inc(i)
    end;

if (GameFlags and gfLowGravity) <> 0 then
    begin
    cGravity:= cMaxWindSpeed;
    cGravityf:= 0.00025
    end;

if (GameFlags and gfVampiric) <> 0 then
    cVampiric:= true;

Gear:= GearsList;
if (GameFlags and gfInvulnerable) <> 0 then
    for p:= 0 to Pred(ClansCount) do
        with ClansArray[p]^ do
            for j:= 0 to Pred(TeamsNumber) do
                with Teams[j]^ do
                    for i:= 0 to cMaxHHIndex do
                        with Hedgehogs[i] do
                            Effects[heInvulnerable]:= 1;

if (GameFlags and gfLaserSight) <> 0 then
    cLaserSighting:= true;

if (GameFlags and gfArtillery) <> 0 then
    cArtillery:= true;
for i:= (LAND_WIDTH*LAND_HEIGHT) div 524288+2 downto 0 do
    begin
    rx:= GetRandom(rightX-leftX)+leftX;
    ry:= GetRandom(LAND_HEIGHT-topY)+topY;
    rdx:= _90-(GetRandomf*_360);
    rdy:= _90-(GetRandomf*_360);
    AddGear(rx, ry, gtGenericFaller, gstInvisible, rdx, rdy, $FFFFFFFF);
    end;

snowRight:= max(LAND_WIDTH,4096)+512;
snowLeft:= -(snowRight-LAND_WIDTH);

if (not hasBorder) and cSnow then
    for i:= vobCount * Longword(max(LAND_WIDTH,4096)) div 2048 downto 1 do
        AddGear(LongInt(GetRandom(snowRight - snowLeft)) + snowLeft, LAND_HEIGHT + LongInt(GetRandom(750)) - 1300, gtFlake, 0, _0, _0, 0);
end;

procedure AssignHHCoords;
var i, t, p, j: LongInt;
    ar: array[0..Pred(cMaxHHs)] of PHedgehog;
    Count: Longword;
begin
if (GameFlags and gfPlaceHog) <> 0 then
    PlacingHogs:= true;
if (GameFlags and gfDivideTeams) <> 0 then
    begin
    t:= 0;
    TryDo(ClansCount = 2, 'More or less than 2 clans on map in divided teams mode!', true);
    for p:= 0 to 1 do
        begin
        with ClansArray[p]^ do
            for j:= 0 to Pred(TeamsNumber) do
                with Teams[j]^ do
                    for i:= 0 to cMaxHHIndex do
                        with Hedgehogs[i] do
                            if (Gear <> nil) and (Gear^.X.QWordValue = 0) then
                                begin
                                if PlacingHogs then
                                    Unplaced:= true
                                else
                                    FindPlace(Gear, false, t, t + LAND_WIDTH div 2, true);// could make Gear == nil;
                                if Gear <> nil then
                                    begin
                                    Gear^.Pos:= GetRandom(49);
                                    Gear^.dX.isNegative:= p = 1;
                                    end
                                end;
        t:= LAND_WIDTH div 2
        end
    end else // mix hedgehogs
    begin
    Count:= 0;
    for p:= 0 to Pred(TeamsCount) do
        with TeamsArray[p]^ do
        begin
        for i:= 0 to cMaxHHIndex do
            with Hedgehogs[i] do
                if (Gear <> nil) and (Gear^.X.QWordValue = 0) then
                    begin
                    ar[Count]:= @Hedgehogs[i];
                    inc(Count)
                    end;
        end;
    while (Count > 0) do
        begin
        i:= GetRandom(Count);
        if PlacingHogs then
            ar[i]^.Unplaced:= true
        else
            FindPlace(ar[i]^.Gear, false, 0, LAND_WIDTH, true);
        if ar[i]^.Gear <> nil then
            begin
            ar[i]^.Gear^.dX.isNegative:= hwRound(ar[i]^.Gear^.X) > LAND_WIDTH div 2;
            ar[i]^.Gear^.Pos:= GetRandom(19)
            end;
        ar[i]:= ar[Count - 1];
        dec(Count)
        end
    end
end;


{procedure AmmoFlameWork(Ammo: PGear);
var t: PGear;
begin
t:= GearsList;
while t <> nil do
    begin
    if (t^.Kind = gtHedgehog) and (t^.Y < Ammo^.Y) then
        if (not (hwSqr(Ammo^.X - t^.X) + hwSqr(Ammo^.Y - t^.Y - int2hwFloat(cHHRadius)) * 2 > _2)) then
            begin
            ApplyDamage(t, 5);
            t^.dX:= t^.dX + (t^.X - Ammo^.X) * _0_02;
            t^.dY:= - _0_25;
            t^.Active:= true;
            DeleteCI(t);
            FollowGear:= t
            end;
    t:= t^.NextGear
    end;
end;}


function SpawnCustomCrateAt(x, y: LongInt; crate: TCrateType; content, cnt: Longword): PGear;
begin
    FollowGear := AddGear(x, y, gtCase, 0, _0, _0, 0);
    cCaseFactor := 0;

    if (crate <> HealthCrate) and (content > ord(High(TAmmoType))) then
        content := ord(High(TAmmoType));

    FollowGear^.Power:= cnt;

    case crate of
        HealthCrate:
            begin
            FollowGear^.Pos := posCaseHealth;
            FollowGear^.Health := content;
            AddCaption(GetEventString(eidNewHealthPack), cWhiteColor, capgrpAmmoInfo);
            end;
        AmmoCrate:
            begin
            FollowGear^.Pos := posCaseAmmo;
            FollowGear^.AmmoType := TAmmoType(content);
            AddCaption(GetEventString(eidNewAmmoPack), cWhiteColor, capgrpAmmoInfo);
            end;
        UtilityCrate:
            begin
            FollowGear^.Pos := posCaseUtility;
            FollowGear^.AmmoType := TAmmoType(content);
            AddCaption(GetEventString(eidNewUtilityPack), cWhiteColor, capgrpAmmoInfo);
            end;
    end;

    if ( (x = 0) and (y = 0) ) then
        FindPlace(FollowGear, true, 0, LAND_WIDTH);

    SpawnCustomCrateAt := FollowGear;
end;

function SpawnFakeCrateAt(x, y: LongInt; crate: TCrateType; explode: boolean; poison: boolean): PGear;
begin
    FollowGear := AddGear(x, y, gtCase, 0, _0, _0, 0);
    cCaseFactor := 0;
    FollowGear^.Pos := posCaseDummy;

    if explode then
        FollowGear^.Pos := FollowGear^.Pos + posCaseExplode;
    if poison then
        FollowGear^.Pos := FollowGear^.Pos + posCasePoison;

    case crate of
        HealthCrate:
            begin
            FollowGear^.Pos := FollowGear^.Pos + posCaseHealth;
            AddCaption(GetEventString(eidNewHealthPack), cWhiteColor, capgrpAmmoInfo);
            end;
        AmmoCrate:
            begin
            FollowGear^.Pos := FollowGear^.Pos + posCaseAmmo;
            AddCaption(GetEventString(eidNewAmmoPack), cWhiteColor, capgrpAmmoInfo);
            end;
        UtilityCrate:
            begin
            FollowGear^.Pos := FollowGear^.Pos + posCaseUtility;
            AddCaption(GetEventString(eidNewUtilityPack), cWhiteColor, capgrpAmmoInfo);
            end;
    end;

    if ( (x = 0) and (y = 0) ) then
        FindPlace(FollowGear, true, 0, LAND_WIDTH);

    SpawnFakeCrateAt := FollowGear;
end;


function GearByUID(uid : Longword) : PGear;
var gear: PGear;
begin
GearByUID:= nil;
if uid = 0 then exit;
if (lastGearByUID <> nil) and (lastGearByUID^.uid = uid) then
    begin
    GearByUID:= lastGearByUID;
    exit
    end;
gear:= GearsList;
while gear <> nil do
    begin
    if gear^.uid = uid then
        begin
        lastGearByUID:= gear;
        GearByUID:= gear;
        exit
        end;
    gear:= gear^.NextGear
    end
end;


procedure chSkip(var s: shortstring);
begin
s:= s; // avoid compiler hint
if (not isExternalSource) then
    SendIPC(_S',');
uStats.Skipped;
skipFlag:= true
end;

procedure chHogSay(var s: shortstring);
var Gear: PVisualGear;
    text: shortstring;
    hh: PHedgehog;
    i, x, t, h: byte;
    c, j: LongInt;
begin
    hh:= nil;
    i:= 0;
    t:= 0;
    x:= byte(s[1]);  // speech type
    if x < 4 then
        begin
        t:= byte(s[2]);  // team
        if Length(s) > 2 then
            h:= byte(s[3])  // target hog
        end;
    // allow targetting a hog by specifying a number as the first portion of the text
    if (x < 4) and (h > byte('0')) and (h < byte('9')) then
        i:= h - 48;
    if i <> 0 then
        text:= copy(s, 4, Length(s) - 1)
    else if x < 4 then
        text:= copy(s, 3, Length(s) - 1)
    else text:= copy(s, 2, Length(s) - 1);

    if text = '' then text:= '...';

    (*
    if CheckNoTeamOrHH then
        begin
        ParseCommand('say ' + text, true);
        exit
        end;
    *)

    if (x < 4) and (TeamsArray[t] <> nil) then
        begin
            // if team matches current hedgehog team, default to current hedgehog
            if (i = 0) and (CurrentHedgehog <> nil) and (CurrentHedgehog^.Team = TeamsArray[t]) then
                hh:= CurrentHedgehog
            else
                begin
            // otherwise use the first living hog or the hog amongs the remaining ones indicated by i
                j:= 0;
                c:= 0;
                while (j <= cMaxHHIndex) and (hh = nil) do
                    begin
                    if (TeamsArray[t]^.Hedgehogs[j].Gear <> nil) then
                        begin
                        inc(c);
                        if (i=0) or (i=c) then
                            hh:= @TeamsArray[t]^.Hedgehogs[j]
                        end;
                    inc(j)
                    end
                end;
        if hh <> nil then
            begin
            Gear:= AddVisualGear(0, 0, vgtSpeechBubble);
            if Gear <> nil then
                begin
                Gear^.Hedgehog:= hh;
                Gear^.Text:= text;
                Gear^.FrameTicks:= x
                end;
            //ParseCommand('/say [' + hh^.Name + '] '+text, true)
            AddChatString(#1+'[' + HH^.Name + '] '+text);
            end
        end
    else if (x >= 4) then
        begin
        SpeechType:= x-3;
        SpeechText:= text
        end;
end;

procedure initModule;
const handlers: array[TGearType] of TGearStepProcedure = (
            @doStepFlame,
            @doStepHedgehog,
            @doStepMine,
            @doStepCase,
            @doStepCase,
            @doStepBomb,
            @doStepShell,
            @doStepGrave,
            @doStepBee,
            @doStepShotgunShot,
            @doStepPickHammer,
            @doStepRope,
            @doStepDEagleShot,
            @doStepDynamite,
            @doStepBomb,
            @doStepCluster,
            @doStepShover,
            @doStepFirePunch,
            @doStepActionTimer,
            @doStepActionTimer,
            @doStepParachute,
            @doStepAirAttack,
            @doStepAirBomb,
            @doStepBlowTorch,
            @doStepGirder,
            @doStepTeleport,
            @doStepSwitcher,
            @doStepTarget,
            @doStepMortar,
            @doStepWhip,
            @doStepKamikaze,
            @doStepCake,
            @doStepSeduction,
            @doStepBomb,
            @doStepCluster,
            @doStepBomb,
            @doStepWaterUp,
            @doStepDrill,
            @doStepBallgun,
            @doStepBomb,
            @doStepRCPlane,
            @doStepSniperRifleShot,
            @doStepJetpack,
            @doStepMolotov,
            @doStepBirdy,
            @doStepEggWork,
            @doStepPortalShot,
            @doStepPiano,
            @doStepBomb,
            @doStepSineGunShot,
            @doStepFlamethrower,
            @doStepSMine,
            @doStepPoisonCloud,
            @doStepHammer,
            @doStepHammerHit,
            @doStepResurrector,
            @doStepNapalmBomb,
            @doStepSnowball,
            @doStepSnowflake,
            //@doStepStructure,
            @doStepLandGun,
            @doStepTardis,
            @doStepIceGun,
            @doStepAddAmmo,
            @doStepGenericFaller,
            @doStepKnife);
begin
    doStepHandlers:= handlers;

    RegisterVariable('skip', @chSkip, false);
    RegisterVariable('hogsay', @chHogSay, true );

    CurAmmoGear:= nil;
    GearsList:= nil;
    curHandledGear:= nil;

    KilledHHs:= 0;
    SuddenDeath:= false;
    SuddenDeathDmg:= false;
    SpeechType:= 1;
    skipFlag:= false;

    AllInactive:= false;
    PrvInactive:= false;

    //typed const
    delay:= 0;
    delay2:= 0;
    step:= stDelay;
    upd:= 0;

    //SDMusic:= 'hell.ogg';
    NewTurnTick:= $FFFFFFFF;
end;

procedure freeModule;
begin
    FreeGearsList();
end;

end.<|MERGE_RESOLUTION|>--- conflicted
+++ resolved
@@ -77,11 +77,7 @@
         begin
         if (not isInMultiShoot) then
             inc(Gear^.Damage, Gear^.Karma);
-<<<<<<< HEAD
-        if ((Gear^.Damage <> 0) and (not Gear^.Invulnerable)) then
-=======
         if (Gear^.Damage <> 0) and ((Gear^.Hedgehog^.Effects[heInvulnerable] = 0)) then
->>>>>>> 17b55131
             begin
             CheckNoDamage:= false;
 
@@ -426,15 +422,10 @@
 
 if TurnTimeLeft > 0 then
     if CurrentHedgehog^.Gear <> nil then
-<<<<<<< HEAD
-        if ((CurrentHedgehog^.Gear^.State and gstAttacking) = 0) and
-            (not (isInMultiShoot and (CurrentHedgehog^.CurAmmoType in [amShotgun, amDEagle, amSniperRifle]))) then
-=======
         if (((CurrentHedgehog^.Gear^.State and gstAttacking) = 0)
             or (Ammoz[CurrentHedgehog^.CurAmmoType].Ammo.Propz and ammoprop_DoesntStopTimerWhileAttacking <> 0))
             and not(isInMultiShoot and ((Ammoz[CurrentHedgehog^.CurAmmoType].Ammo.Propz and ammoprop_DoesntStopTimerInMultiShoot) <> 0)) then
             //(CurrentHedgehog^.CurAmmoType in [amShotgun, amDEagle, amSniperRifle])
->>>>>>> 17b55131
                 begin
                 if (TurnTimeLeft = 5000)
                 and (cHedgehogTurnTime >= 10000)
