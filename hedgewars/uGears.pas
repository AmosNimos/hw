(*
 * Hedgewars, a free turn based strategy game
 * Copyright (c) 2004-2013 Andrey Korotaev <unC0Rr@gmail.com>
 *
 * This program is free software; you can redistribute it and/or modify
 * it under the terms of the GNU General Public License as published by
 * the Free Software Foundation; version 2 of the License
 *
 * This program is distributed in the hope that it will be useful,
 * but WITHOUT ANY WARRANTY; without even the implied warranty of
 * MERCHANTABILITY or FITNESS FOR A PARTICULAR PURPOSE.  See the
 * GNU General Public License for more details.
 *
 * You should have received a copy of the GNU General Public License
 * along with this program; if not, write to the Free Software
 * Foundation, Inc., 59 Temple Place - Suite 330, Boston, MA 02111-1307, USA
 *)

{$INCLUDE "options.inc"}

unit uGears;
(*
 * This unit defines the behavior of gears.
 *
 * Gears are "things"/"objects" that may be visible to the player or not,
 * but always have an effect on the course of the game.
 *
 * E.g.: weapons, hedgehogs, etc.
 *
 * Note: The visual appearance of gears is defined in the unit "uGearsRender".
 *
 * Note: Gears that do not have an effect on the game but are just visual
 *       effects are called "Visual Gears" and defined in the respective unit!
 *)
interface
uses uConsts, uFloat, uTypes;

procedure initModule;
procedure freeModule;
function  SpawnCustomCrateAt(x, y: LongInt; crate: TCrateType; content, cnt: Longword): PGear;
function  SpawnFakeCrateAt(x, y: LongInt; crate: TCrateType; explode: boolean; poison: boolean ): PGear;
procedure ProcessGears;
procedure EndTurnCleanup;
<<<<<<< HEAD
procedure SetAllToActive;
procedure SetAllHHToActive(Ice: boolean);
=======
>>>>>>> 3e24655f
procedure DrawGears;
procedure FreeGearsList;
procedure AddMiscGears;
procedure AssignHHCoords;
function  GearByUID(uid : Longword) : PGear;
<<<<<<< HEAD
procedure doStepDrowningGear(Gear: PGear);
=======
>>>>>>> 3e24655f

implementation
uses uStore, uSound, uTeams, uRandom, uIO, uLandGraphics, {$IFDEF SDL2}uTouch,{$ENDIF}
    uLocale, uAmmos, uStats, uVisualGears, uScript, uVariables,
    uCommands, uUtils, uTextures, uRenderUtils, uGearsRender, uCaptions, uDebug, uLandTexture,
    uGearsHedgehog, uGearsUtils, uGearsList, uGearsHandlersRope
    , uVisualGearsList, uGearsHandlersMess, uAI;

var skipFlag: boolean;

var delay: LongWord;
    delay2: LongWord;
    step: (stDelay, stChDmg, stSweep, stTurnReact,
    stAfterDelay, stChWin, stWater, stChWin2, stHealth,
    stSpawn, stNTurn);
    NewTurnTick: LongWord;
    //SDMusic: shortstring;

function CheckNoDamage: boolean; // returns TRUE in case of no damaged hhs
var Gear: PGear;
    dmg: LongInt;
begin
CheckNoDamage:= true;
Gear:= GearsList;
while Gear <> nil do
    begin
    if (Gear^.Kind = gtHedgehog) and (((GameFlags and gfInfAttack) = 0) or ((Gear^.dX.QWordValue < _0_000004.QWordValue)
    and (Gear^.dY.QWordValue < _0_000004.QWordValue))) then
        begin
        if (not isInMultiShoot) then
            inc(Gear^.Damage, Gear^.Karma);
        if ((Gear^.Damage <> 0) and (not Gear^.Invulnerable)) then
            begin
            CheckNoDamage:= false;

            dmg:= Gear^.Damage;
            if Gear^.Health < dmg then
                begin
                Gear^.Active:= true;
                Gear^.Health:= 0
                end
            else
                dec(Gear^.Health, dmg);
(*
This doesn't fit well w/ the new loser sprite which is cringing from an attack.
            if (Gear^.Hedgehog^.Team = CurrentTeam) and (Gear^.Damage <> Gear^.Karma)
            and (not Gear^.Hedgehog^.King) and (Gear^.Hedgehog^.Effects[hePoisoned] = 0) and (not SuddenDeathDmg) then
                Gear^.State:= Gear^.State or gstLoser;
*)

            spawnHealthTagForHH(Gear, dmg);

            RenderHealth(Gear^.Hedgehog^);
            RecountTeamHealth(Gear^.Hedgehog^.Team);

            end;
        if (not isInMultiShoot) then
            Gear^.Karma:= 0;
        Gear^.Damage:= 0
        end;
    Gear:= Gear^.NextGear
    end;
end;

procedure HealthMachine;
var Gear: PGear;
    team: PTeam;
    i: LongWord;
    flag: Boolean;
    tmp: LongWord;
begin
    Gear:= GearsList;

    while Gear <> nil do
    begin
        if Gear^.Kind = gtHedgehog then
            begin
            tmp:= 0;
            if Gear^.Hedgehog^.Effects[hePoisoned] <> 0 then
                begin
                inc(tmp, ModifyDamage(5, Gear));
                if (GameFlags and gfResetHealth) <> 0 then
                    dec(Gear^.Hedgehog^.InitialHealth)  // does not need a minimum check since <= 1 basically disables it
                end;
            if (TotalRounds > cSuddenDTurns - 1) then
                begin
                inc(tmp, cHealthDecrease);
                if (GameFlags and gfResetHealth) <> 0 then
                    dec(Gear^.Hedgehog^.InitialHealth, cHealthDecrease)
                end;
            if Gear^.Hedgehog^.King then
                begin
                flag:= false;
                team:= Gear^.Hedgehog^.Team;
                for i:= 0 to Pred(team^.HedgehogsNumber) do
                    if (team^.Hedgehogs[i].Gear <> nil) and (not team^.Hedgehogs[i].King)
                    and (team^.Hedgehogs[i].Gear^.Health > team^.Hedgehogs[i].Gear^.Damage) then
                        flag:= true;
                if (not flag) then
                    begin
                    inc(tmp, 5);
                    if (GameFlags and gfResetHealth) <> 0 then
                        dec(Gear^.Hedgehog^.InitialHealth, 5)
                    end
                end;
            if tmp > 0 then
                begin
                inc(Gear^.Damage, min(tmp, max(0,Gear^.Health - 1 - Gear^.Damage)));
                HHHurt(Gear^.Hedgehog, dsPoison);
                end
            end;

        Gear:= Gear^.NextGear
    end;
end;

procedure ProcessGears;
var t: PGear;
    i, AliveCount: LongInt;
    s: shortstring;
begin
ScriptCall('onGameTick');
if GameTicks mod 20 = 0 then ScriptCall('onGameTick20');
if GameTicks = NewTurnTick then
    begin
    ScriptCall('onNewTurn');
{$IFDEF SDL2}
    uTouch.NewTurnBeginning();
{$ENDIF}
    end;

PrvInactive:= AllInactive;
AllInactive:= true;

if (StepSoundTimer > 0) and (StepSoundChannel < 0) then
    StepSoundChannel:= LoopSound(sndSteps)
else if (StepSoundTimer = 0) and (StepSoundChannel > -1) then
    begin
    StopSoundChan(StepSoundChannel);
    StepSoundChannel:= -1
    end;

if StepSoundTimer > 0 then
    dec(StepSoundTimer, 1);

t:= GearsList;
while t <> nil do
    begin
    curHandledGear:= t;
    t:= curHandledGear^.NextGear;

    if curHandledGear^.Message and gmDelete <> 0 then
        DeleteGear(curHandledGear)
    else
        begin
        if curHandledGear^.Message and gmRemoveFromList <> 0 then
            begin
            RemoveGearFromList(curHandledGear);
            // since I can't think of any good reason this would ever be separate from a remove from list, going to keep it inside this block
            if curHandledGear^.Message and gmAddToList <> 0 then InsertGearToList(curHandledGear);
            curHandledGear^.Message:= (curHandledGear^.Message and (not (gmRemoveFromList or gmAddToList)))
            end;
        if curHandledGear^.Active then
            begin
            if curHandledGear^.RenderTimer and (curHandledGear^.Timer > 500) and ((curHandledGear^.Timer mod 1000) = 0) then
                begin
                FreeTexture(curHandledGear^.Tex);
                curHandledGear^.Tex:= RenderStringTex(inttostr(curHandledGear^.Timer div 1000), cWhiteColor, fntSmall);
                end;
            curHandledGear^.doStep(curHandledGear);
            // might be useful later
            //ScriptCall('onGearStep', Gear^.uid);
            end
        end
    end;
curHandledGear:= nil;

if AllInactive then
case step of
    stDelay:
        begin
        if delay = 0 then
            delay:= cInactDelay
        else
            dec(delay);

        if delay = 0 then
            inc(step)
        end;

    stChDmg:
    if CheckNoDamage then
        inc(step)
    else
        step:= stDelay;

    stSweep:
    if SweepDirty then
        begin
        SetAllToActive;
        step:= stChDmg
        end
    else
        inc(step);

    stTurnReact:
        begin
        if (not bBetweenTurns) and (not isInMultiShoot) then
            begin
            uStats.TurnReaction;
            inc(step)
            end
        else
            inc(step, 2);
        end;

    stAfterDelay:
        begin
        if delay = 0 then
            delay:= cInactDelay
        else
            dec(delay);

        if delay = 0 then
            inc(step)
            end;
    stChWin:
        begin
        CheckForWin();
        inc(step)
        end;
    stWater:
    if (not bBetweenTurns) and (not isInMultiShoot) then
        begin
        if TotalRounds = cSuddenDTurns + 1 then
            bWaterRising:= true;
        if bWaterRising and (cWaterRise > 0) then
            AddGear(0, 0, gtWaterUp, 0, _0, _0, 0)^.Tag:= cWaterRise;
        inc(step)
        end
    else // since we are not raising the water, a second win-check isn't needed
        inc(step,2);
    stChWin2:
        begin
        CheckForWin;
        inc(step)
        end;

    stHealth:
        begin
        if (cWaterRise <> 0) or (cHealthDecrease <> 0) then
             begin
            if (TotalRounds = cSuddenDTurns) and (not SuddenDeath) and (not isInMultiShoot) then
                begin
                SuddenDeath:= true;
                if cHealthDecrease <> 0 then
                    begin
                    SuddenDeathDmg:= true;

                    // flash
                    ScreenFade:= sfFromWhite;
                    ScreenFadeValue:= sfMax;
                    ScreenFadeSpeed:= 1;

                    ChangeToSDClouds;
                    ChangeToSDFlakes;
                    SetSkyColor(SDSkyColor.r * (SDTint/255) / 255, SDSkyColor.g * (SDTint/255) / 255, SDSkyColor.b * (SDTint/255) / 255);
                    Ammoz[amTardis].SkipTurns:= 9999;
                    Ammoz[amTardis].Probability:= 0;
                    end;
                AddCaption(trmsg[sidSuddenDeath], cWhiteColor, capgrpGameState);
                playSound(sndSuddenDeath);
                StopMusic //No SDMusic for now
                    //ChangeMusic(SDMusic)
                    end
                else if ((TotalRounds < cSuddenDTurns) and (not isInMultiShoot)) then
                    begin
                    i:= cSuddenDTurns - TotalRounds;
                    s:= inttostr(i);
                    if i = 1 then
                        AddCaption(trmsg[sidRoundSD], cWhiteColor, capgrpGameState)
                    else if (i = 2) or ((i > 0) and ((i mod 50 = 0) or ((i <= 25) and (i mod 5 = 0)))) then
                        AddCaption(Format(trmsg[sidRoundsSD], s), cWhiteColor, capgrpGameState);
                    end;
                end;
            if bBetweenTurns
            or isInMultiShoot
            or (TotalRounds = -1) then
                inc(step)
            else
                begin
                bBetweenTurns:= true;
                HealthMachine;
                step:= stChDmg
                end
            end;
    stSpawn:
        begin
        if (not isInMultiShoot) then
            SpawnBoxOfSmth;
        inc(step)
        end;
    stNTurn:
        begin
        if isInMultiShoot then
            isInMultiShoot:= false
        else
            begin
            // delayed till after 0.9.12
            // reset to default zoom
            //ZoomValue:= ZoomDefault;
            with CurrentHedgehog^ do
                if (Gear <> nil)
                and ((Gear^.State and gstAttacked) = 0)
                and (MultiShootAttacks > 0) then
                    OnUsedAmmo(CurrentHedgehog^);

                EndTurnCleanup;

                FreeActionsList; // could send -left, -right and similar commands, so should be called before /nextturn

                ParseCommand('/nextturn', true);
                SwitchHedgehog;

                AfterSwitchHedgehog;
                bBetweenTurns:= false;
                NewTurnTick:= GameTicks + 1
                end;
            step:= Low(step)
            end;
    end
else if ((GameFlags and gfInfAttack) <> 0) then
    begin
    if delay2 = 0 then
        delay2:= cInactDelay * 50
    else
        begin
        dec(delay2);

        if ((delay2 mod cInactDelay) = 0) and (CurrentHedgehog <> nil) and (CurrentHedgehog^.Gear <> nil)
        and (not CurrentHedgehog^.Unplaced) then
            begin
            if (CurrentHedgehog^.Gear^.State and gstAttacked <> 0)
            and (Ammoz[CurrentHedgehog^.CurAmmoType].Ammo.Propz and ammoprop_NeedTarget <> 0) then
                begin
                CurrentHedgehog^.Gear^.State:= CurrentHedgehog^.Gear^.State or gstHHChooseTarget;
                isCursorVisible := true
                end;
            CurrentHedgehog^.Gear^.State:= (CurrentHedgehog^.Gear^.State and (not gstAttacked));
            end;
        if delay2 = 0 then
            begin
            if (CurrentHedgehog^.Gear <> nil) and (CurrentHedgehog^.Gear^.State and gstAttacked = 0)
            and (CurAmmoGear = nil) then
                SweepDirty;
            if (CurrentHedgehog^.Gear = nil) or (CurrentHedgehog^.Gear^.State and gstHHDriven = 0) or (CurrentHedgehog^.Gear^.Damage = 0) then
                CheckNoDamage;
            AliveCount:= 0; // shorter version of check for win to allow typical step activity to proceed
            for i:= 0 to Pred(ClansCount) do
                if ClansArray[i]^.ClanHealth > 0 then
                    inc(AliveCount);
            if (AliveCount <= 1) and ((GameFlags and gfOneClanMode) = 0) then
                begin
                step:= stChDmg;
                if TagTurnTimeLeft = 0 then
                    TagTurnTimeLeft:= TurnTimeLeft;
                TurnTimeLeft:= 0
                end
            end
        end
    end;

if TurnTimeLeft > 0 then
    if CurrentHedgehog^.Gear <> nil then
<<<<<<< HEAD
        if ((CurrentHedgehog^.Gear^.State and gstAttacking) = 0) and 
            (not (isInMultiShoot and (CurrentHedgehog^.CurAmmoType in [amShotgun, amDEagle, amSniperRifle]))) then
=======
        if ((CurrentHedgehog^.Gear^.State and gstAttacking) = 0) and
            not(isInMultiShoot and (CurrentHedgehog^.CurAmmoType in [amShotgun, amDEagle, amSniperRifle])) then
>>>>>>> 3e24655f
                begin
                if (TurnTimeLeft = 5000)
                and (cHedgehogTurnTime >= 10000)
                and (not PlacingHogs)
                and (CurrentHedgehog^.Gear <> nil)
                and ((CurrentHedgehog^.Gear^.State and gstAttacked) = 0) then
                    PlaySoundV(sndHurry, CurrentTeam^.voicepack);
            if ReadyTimeLeft > 0 then
                begin
                if (ReadyTimeLeft = 2000) and (LastVoice.snd = sndNone) then
                    AddVoice(sndComeonthen, CurrentTeam^.voicepack);
                dec(ReadyTimeLeft)
                end
            else
                dec(TurnTimeLeft)
            end;

if skipFlag then
    begin
    if TagTurnTimeLeft = 0 then
        TagTurnTimeLeft:= TurnTimeLeft;
    TurnTimeLeft:= 0;
    skipFlag:= false;
    inc(CurrentHedgehog^.Team^.stats.TurnSkips);
    end;

if ((GameTicks and $FFFF) = $FFFF) then
    begin
    if (not CurrentTeam^.ExtDriven) then
        begin
        SendIPC(_S'#');
        AddFileLog('hiTicks increment message sent')
        end;

    if (not CurrentTeam^.ExtDriven) or CurrentTeam^.hasGone then
        inc(hiTicks) // we do not recieve a message for this
    end;
AddRandomness(CheckSum);

inc(GameTicks)
end;

//Purpose, to reset all transient attributes toggled by a utility and clean up various gears and effects at end of turn
//If any of these are set as permanent toggles in the frontend, that needs to be checked and skipped here.
procedure EndTurnCleanup;
var  i: LongInt;
     t: PGear;
begin
    SpeechText:= ''; // in case it has not been consumed

    if (GameFlags and gfLowGravity) = 0 then
        begin
        cGravity:= cMaxWindSpeed * 2;
        cGravityf:= 0.00025 * 2
        end;

    if (GameFlags and gfVampiric) = 0 then
        cVampiric:= false;

    cDamageModifier:= _1;

    if (GameFlags and gfLaserSight) = 0 then
        cLaserSighting:= false;

    if (GameFlags and gfArtillery) = 0 then
        cArtillery:= false;
    // have to sweep *all* current team hedgehogs since it is theoretically possible if you have enough invulnerabilities and switch turns to make your entire team invulnerable
    if (CurrentTeam <> nil) then
        with CurrentTeam^ do
            for i:= 0 to cMaxHHIndex do
                with Hedgehogs[i] do
                    begin
(*
                    if (SpeechGear <> nil) then
                        begin
                        DeleteVisualGear(SpeechGear);  // remove to restore persisting beyond end of turn. Tiy says was too much of a gameplay issue
                        SpeechGear:= nil
                        end;
*)

                    if (Gear <> nil) then
                        begin
                        if (GameFlags and gfInvulnerable) = 0 then
                            Gear^.Invulnerable:= false;
                        end;
                    end;
    t:= GearsList;
    while t <> nil do
        begin
        t^.PortalCounter:= 0;
        if ((GameFlags and gfResetHealth) <> 0) and (t^.Kind = gtHedgehog) and (t^.Health < t^.Hedgehog^.InitialHealth) then
            begin
            t^.Health:= t^.Hedgehog^.InitialHealth;
            RenderHealth(t^.Hedgehog^);
            end;
        t:= t^.NextGear
        end;

    if ((GameFlags and gfResetWeps) <> 0) and (not PlacingHogs) then
        ResetWeapons;

    if (GameFlags and gfResetHealth) <> 0 then
        for i:= 0 to Pred(TeamsCount) do
            RecountTeamHealth(TeamsArray[i])
end;

<<<<<<< HEAD
procedure SetAllToActive;
var t: PGear;
begin
AllInactive:= false;
t:= GearsList;
while t <> nil do
    begin
    t^.Active:= true;
    t:= t^.NextGear
    end
end;

procedure SetAllHHToActive(Ice: boolean);
var t: PGear;
begin
AllInactive:= false;
t:= GearsList;
while t <> nil do
    begin
    if (t^.Kind = gtHedgehog) or (t^.Kind = gtExplosives) then
        begin
        if (t^.Kind = gtHedgehog) and Ice then CheckIce(t);
        t^.Active:= true
        end;
    t:= t^.NextGear
    end
end;

=======
>>>>>>> 3e24655f
procedure DrawGears;
var Gear: PGear;
    x, y: LongInt;
begin
Gear:= GearsList;
while Gear <> nil do
    begin
    if (Gear^.State and gstInvisible = 0) and (Gear^.Message and gmRemoveFromList = 0) then
        begin
        x:= hwRound(Gear^.X) + WorldDx;
        y:= hwRound(Gear^.Y) + WorldDy;
        RenderGear(Gear, x, y);
        end;
    Gear:= Gear^.NextGear
    end;
end;

procedure FreeGearsList;
var t, tt: PGear;
begin
    tt:= GearsList;
    GearsList:= nil;
    while tt <> nil do
    begin
        t:= tt;
        tt:= tt^.NextGear;
        Dispose(t)
    end;
end;

procedure AddMiscGears;
var i,rx, ry: Longword;
    rdx, rdy: hwFloat;
    Gear: PGear;
    temp: Longword;
begin
AddGear(0, 0, gtATStartGame, 0, _0, _0, 2000);

i:= 0;
Gear:= PGear(1);
while (i < cLandMines) {and (Gear <> nil)} do // disable this check until better solution found
    begin
    Gear:= AddGear(0, 0, gtMine, 0, _0, _0, 0);
    FindPlace(Gear, false, 0, LAND_WIDTH);
    inc(i)
    end;

i:= 0;
Gear:= PGear(1);
while (i < cExplosives){ and (Gear <> nil)} do
    begin
    Gear:= AddGear(0, 0, gtExplosives, 0, _0, _0, 0);
    FindPlace(Gear, false, 0, LAND_WIDTH);
    inc(i)
    end;

if (GameFlags and gfLowGravity) <> 0 then
    begin
    cGravity:= cMaxWindSpeed;
    cGravityf:= 0.00025
    end;

if (GameFlags and gfVampiric) <> 0 then
    cVampiric:= true;

Gear:= GearsList;
if (GameFlags and gfInvulnerable) <> 0 then
    while Gear <> nil do
        begin
        Gear^.Invulnerable:= true;  // this is only checked on hogs right now, so no need for gear type check
        Gear:= Gear^.NextGear
        end;

if (GameFlags and gfLaserSight) <> 0 then
    cLaserSighting:= true;

if (GameFlags and gfArtillery) <> 0 then
    cArtillery:= true;
for i:= (LAND_WIDTH*LAND_HEIGHT) div 524288+2 downto 0 do
    begin
    rx:= GetRandom(rightX-leftX)+leftX;
    ry:= GetRandom(LAND_HEIGHT-topY)+topY;
    rdx:= _90-(GetRandomf*_360);
    rdy:= _90-(GetRandomf*_360);
    AddGear(rx, ry, gtGenericFaller, gstInvisible, rdx, rdy, $FFFFFFFF);
    end;

snowRight:= max(LAND_WIDTH,4096)+512;
snowLeft:= -(snowRight-LAND_WIDTH);

if (not hasBorder) and ((Theme = 'Snow') or (Theme = 'Christmas')) then
    for i:= vobCount * Longword(max(LAND_WIDTH,4096)) div 2048 downto 1 do
        AddGear(LongInt(GetRandom(snowRight - snowLeft)) + snowLeft, LAND_HEIGHT + LongInt(GetRandom(750)) - 1300, gtFlake, 0, _0, _0, 0);
end;

<<<<<<< HEAD

procedure ShotgunShot(Gear: PGear);
var t: PGear;
    dmg, r, dist: LongInt;
    dx, dy: hwFloat;
begin
Gear^.Radius:= cShotgunRadius;
t:= GearsList;
while t <> nil do
    begin
    case t^.Kind of
        gtHedgehog,
            gtMine,
            gtSMine,
            gtKnife,
            gtCase,
            gtTarget,
            gtExplosives: begin//,
//            gtStructure: begin
//addFileLog('ShotgunShot radius: ' + inttostr(Gear^.Radius) + ', t^.Radius = ' + inttostr(t^.Radius) + ', distance = ' + inttostr(dist) + ', dmg = ' + inttostr(dmg));
                    dmg:= 0;
                    r:= Gear^.Radius + t^.Radius;
                    dx:= Gear^.X-t^.X;
                    dx.isNegative:= false;
                    dy:= Gear^.Y-t^.Y;
                    dy.isNegative:= false;
                    if r-hwRound(dx+dy) > 0 then
                        begin
                        dist:= hwRound(Distance(dx, dy));
                        dmg:= ModifyDamage(min(r - dist, 25), t);
                        end;
                    if dmg > 0 then
                        begin
                        if (not t^.Invulnerable) then
                            ApplyDamage(t, Gear^.Hedgehog, dmg, dsBullet)
                        else
                            Gear^.State:= Gear^.State or gstWinner;

                        DeleteCI(t);
                        t^.dX:= t^.dX + Gear^.dX * dmg * _0_01 + SignAs(cHHKick, Gear^.dX);
                        t^.dY:= t^.dY + Gear^.dY * dmg * _0_01;
                        t^.State:= t^.State or gstMoving;
                        if t^.Kind = gtKnife then t^.State:= (t^.State and (not gstCollision));
                        t^.Active:= true;
                        FollowGear:= t
                        end
                    end;
            gtGrave: begin
                    dmg:= 0;
                    r:= Gear^.Radius + t^.Radius;
                    dx:= Gear^.X-t^.X;
                    dx.isNegative:= false;
                    dy:= Gear^.Y-t^.Y;
                    dy.isNegative:= false;
                    if r-hwRound(dx+dy) > 0 then
                        begin
                        dist:= hwRound(Distance(dx, dy));
                        dmg:= ModifyDamage(min(r - dist, 25), t);
                        end;
                    if dmg > 0 then
                        begin
                        t^.dY:= - _0_1;
                        t^.Active:= true
                        end
                    end;
        end;
    t:= t^.NextGear
    end;
if (GameFlags and gfSolidLand) = 0 then
    DrawExplosion(hwRound(Gear^.X), hwRound(Gear^.Y), cShotgunRadius)
end;

procedure AmmoShove(Ammo: PGear; Damage, Power: LongInt);
var t: PGearArray;
    Gear: PGear;
    i, j, tmpDmg: LongInt;
    VGear: PVisualGear;
begin
t:= CheckGearsCollision(Ammo);
// Just to avoid hogs on rope dodging fire.
if (CurAmmoGear <> nil) and ((CurAmmoGear^.Kind = gtRope) or (CurAmmoGear^.Kind = gtJetpack) or (CurAmmoGear^.Kind = gtBirdy))
and (CurrentHedgehog^.Gear <> nil) and (CurrentHedgehog^.Gear^.CollisionIndex = -1)
and (sqr(hwRound(Ammo^.X) - hwRound(CurrentHedgehog^.Gear^.X)) + sqr(hwRound(Ammo^.Y) - hwRound(CurrentHedgehog^.Gear^.Y)) <= sqr(cHHRadius + Ammo^.Radius)) then
    begin
    t^.ar[t^.Count]:= CurrentHedgehog^.Gear;
    inc(t^.Count)
    end;

i:= t^.Count;

if (Ammo^.Kind = gtFlame) and (i > 0) then
    Ammo^.Health:= 0;
while i > 0 do
    begin
    dec(i);
    Gear:= t^.ar[i];
    if ((Ammo^.Kind = gtFlame) or (Ammo^.Kind = gtBlowTorch)) and 
       (Gear^.Kind = gtHedgehog) and (Gear^.Hedgehog^.Effects[heFrozen] > 255) then
        Gear^.Hedgehog^.Effects[heFrozen]:= max(255,Gear^.Hedgehog^.Effects[heFrozen]-10000);
    tmpDmg:= ModifyDamage(Damage, Gear);
    if (Gear^.State and gstNoDamage) = 0 then
        begin

        if (Ammo^.Kind = gtDEagleShot) or (Ammo^.Kind = gtSniperRifleShot) then
            begin
            VGear := AddVisualGear(hwround(Ammo^.X), hwround(Ammo^.Y), vgtBulletHit);
            if VGear <> nil then
                VGear^.Angle := DxDy2Angle(-Ammo^.dX, Ammo^.dY);
            end;

        if (Gear^.Kind = gtHedgehog) and (Ammo^.State and gsttmpFlag <> 0) and (Ammo^.Kind = gtShover) then
            Gear^.FlightTime:= 1;


        case Gear^.Kind of
            gtHedgehog,
            gtMine,
            gtSMine,
            gtKnife,
            gtTarget,
            gtCase,
            gtExplosives: //,
            //gtStructure:
            begin
            if (Ammo^.Kind = gtDrill) then
                begin
                Ammo^.Timer:= 0;
                exit;
                end;
            if (not Gear^.Invulnerable) then
                begin
                if (Ammo^.Kind = gtKnife) and (tmpDmg > 0) then
                    for j:= 1 to max(1,min(3,tmpDmg div 5)) do
                        begin
                        VGear:= AddVisualGear(hwRound(Ammo^.X-((Ammo^.X-Gear^.X)/_2)), hwRound(Ammo^.Y-((Ammo^.Y-Gear^.Y)/_2)), vgtStraightShot);
                        if VGear <> nil then
                            with VGear^ do
                                begin
                                Tint:= $FFCC00FF;
                                Angle:= random(360);
                                dx:= 0.0005 * (random(100));
                                dy:= 0.0005 * (random(100));
                                if random(2) = 0 then
                                    dx := -dx;
                                if random(2) = 0 then
                                    dy := -dy;
                                FrameTicks:= 600+random(200);
                                State:= ord(sprStar)
                                end
                        end;
                ApplyDamage(Gear, Ammo^.Hedgehog, tmpDmg, dsShove)
                end
            else
                Gear^.State:= Gear^.State or gstWinner;
            if (Gear^.Kind = gtExplosives) and (Ammo^.Kind = gtBlowtorch) then
                begin
                if (Ammo^.Hedgehog^.Gear <> nil) then
                    Ammo^.Hedgehog^.Gear^.State:= (Ammo^.Hedgehog^.Gear^.State and (not gstNotKickable));
                ApplyDamage(Gear, Ammo^.Hedgehog, tmpDmg * 100, dsUnknown); // crank up damage for explosives + blowtorch
                end;

            if (Gear^.Kind = gtHedgehog) and (Gear^.Hedgehog^.King or (Gear^.Hedgehog^.Effects[heFrozen] > 0)) then
                begin
                Gear^.dX:= Ammo^.dX * Power * _0_005;
                Gear^.dY:= Ammo^.dY * Power * _0_005
                end
            else if ((Ammo^.Kind <> gtFlame) or (Gear^.Kind = gtHedgehog)) and (Power <> 0) then
                begin
                Gear^.dX:= Ammo^.dX * Power * _0_01;
                Gear^.dY:= Ammo^.dY * Power * _0_01
                end;

            if (not isZero(Gear^.dX)) or (not isZero(Gear^.dY)) then
                begin
                Gear^.Active:= true;
                DeleteCI(Gear);
                Gear^.State:= Gear^.State or gstMoving;
                if Gear^.Kind = gtKnife then Gear^.State:= (Gear^.State and (not gstCollision));
                // move the gear upwards a bit to throw it over tiny obstacles at start
                if TestCollisionXwithGear(Gear, hwSign(Gear^.dX)) then
                    begin
                    if (not (TestCollisionXwithXYShift(Gear, _0, -3, hwSign(Gear^.dX)))
                    or (TestCollisionYwithGear(Gear, -1) <> 0)) then
                        Gear^.Y:= Gear^.Y - _1;
                    if (not (TestCollisionXwithXYShift(Gear, _0, -2, hwSign(Gear^.dX)))
                    or (TestCollisionYwithGear(Gear, -1) <> 0)) then
                        Gear^.Y:= Gear^.Y - _1;
                    if (not (TestCollisionXwithXYShift(Gear, _0, -1, hwSign(Gear^.dX)))
                    or (TestCollisionYwithGear(Gear, -1) <> 0)) then
                        Gear^.Y:= Gear^.Y - _1;
                    end
                end;


            if (Ammo^.Kind <> gtFlame) or ((Ammo^.State and gsttmpFlag) = 0) then
                FollowGear:= Gear
            end;
        end
        end;
    end;
if i <> 0 then
    SetAllToActive
end;

=======
>>>>>>> 3e24655f
procedure AssignHHCoords;
var i, t, p, j: LongInt;
    ar: array[0..Pred(cMaxHHs)] of PHedgehog;
    Count: Longword;
begin
if (GameFlags and gfPlaceHog) <> 0 then
    PlacingHogs:= true;
if (GameFlags and gfDivideTeams) <> 0 then
    begin
    t:= 0;
    TryDo(ClansCount = 2, 'More or less than 2 clans on map in divided teams mode!', true);
    for p:= 0 to 1 do
        begin
        with ClansArray[p]^ do
            for j:= 0 to Pred(TeamsNumber) do
                with Teams[j]^ do
                    for i:= 0 to cMaxHHIndex do
                        with Hedgehogs[i] do
                            if (Gear <> nil) and (Gear^.X.QWordValue = 0) then
                                begin
                                if PlacingHogs then
                                    Unplaced:= true
                                else
                                    FindPlace(Gear, false, t, t + LAND_WIDTH div 2, true);// could make Gear == nil;
                                if Gear <> nil then
                                    begin
                                    Gear^.Pos:= GetRandom(49);
                                    Gear^.dX.isNegative:= p = 1;
                                    end
                                end;
        t:= LAND_WIDTH div 2
        end
    end else // mix hedgehogs
    begin
    Count:= 0;
    for p:= 0 to Pred(TeamsCount) do
        with TeamsArray[p]^ do
        begin
        for i:= 0 to cMaxHHIndex do
            with Hedgehogs[i] do
                if (Gear <> nil) and (Gear^.X.QWordValue = 0) then
                    begin
                    ar[Count]:= @Hedgehogs[i];
                    inc(Count)
                    end;
        end;
    while (Count > 0) do
        begin
        i:= GetRandom(Count);
        if PlacingHogs then
            ar[i]^.Unplaced:= true
        else
            FindPlace(ar[i]^.Gear, false, 0, LAND_WIDTH, true);
        if ar[i]^.Gear <> nil then
            begin
            ar[i]^.Gear^.dX.isNegative:= hwRound(ar[i]^.Gear^.X) > LAND_WIDTH div 2;
            ar[i]^.Gear^.Pos:= GetRandom(19)
            end;
        ar[i]:= ar[Count - 1];
        dec(Count)
        end
    end
end;

<<<<<<< HEAD
var GearsNearArray : TPGearArray;
function GearsNear(X, Y: hwFloat; Kind: TGearType; r: LongInt): PGearArrayS;
var
    t: PGear;
    s: Longword;
begin
    r:= r*r;
    s:= 0;
    SetLength(GearsNearArray, s);
    t := GearsList;
    while t <> nil do
        begin
        if (t^.Kind = Kind)
            and ((X - t^.X)*(X - t^.X) + (Y - t^.Y)*(Y-t^.Y) < int2hwFloat(r)) then
            begin
            inc(s);
            SetLength(GearsNearArray, s);
            GearsNearArray[s - 1] := t;
            end;
        t := t^.NextGear;
    end;

    GearsNear.size:= s;
    GearsNear.ar:= @GearsNearArray
end;
=======
>>>>>>> 3e24655f

{procedure AmmoFlameWork(Ammo: PGear);
var t: PGear;
begin
t:= GearsList;
while t <> nil do
    begin
    if (t^.Kind = gtHedgehog) and (t^.Y < Ammo^.Y) then
        if (not (hwSqr(Ammo^.X - t^.X) + hwSqr(Ammo^.Y - t^.Y - int2hwFloat(cHHRadius)) * 2 > _2)) then
            begin
            ApplyDamage(t, 5);
            t^.dX:= t^.dX + (t^.X - Ammo^.X) * _0_02;
            t^.dY:= - _0_25;
            t^.Active:= true;
            DeleteCI(t);
            FollowGear:= t
            end;
    t:= t^.NextGear
    end;
end;}


function SpawnCustomCrateAt(x, y: LongInt; crate: TCrateType; content, cnt: Longword): PGear;
begin
    FollowGear := AddGear(x, y, gtCase, 0, _0, _0, 0);
    cCaseFactor := 0;

    if (crate <> HealthCrate) and (content > ord(High(TAmmoType))) then
        content := ord(High(TAmmoType));

    FollowGear^.Power:= cnt;

    case crate of
        HealthCrate:
            begin
            FollowGear^.Pos := posCaseHealth;
            FollowGear^.Health := content;
            AddCaption(GetEventString(eidNewHealthPack), cWhiteColor, capgrpAmmoInfo);
            end;
        AmmoCrate:
            begin
            FollowGear^.Pos := posCaseAmmo;
            FollowGear^.AmmoType := TAmmoType(content);
            AddCaption(GetEventString(eidNewAmmoPack), cWhiteColor, capgrpAmmoInfo);
            end;
        UtilityCrate:
            begin
            FollowGear^.Pos := posCaseUtility;
            FollowGear^.AmmoType := TAmmoType(content);
            AddCaption(GetEventString(eidNewUtilityPack), cWhiteColor, capgrpAmmoInfo);
            end;
    end;

    if ( (x = 0) and (y = 0) ) then
        FindPlace(FollowGear, true, 0, LAND_WIDTH);

    SpawnCustomCrateAt := FollowGear;
end;

function SpawnFakeCrateAt(x, y: LongInt; crate: TCrateType; explode: boolean; poison: boolean): PGear;
begin
    FollowGear := AddGear(x, y, gtCase, 0, _0, _0, 0);
    cCaseFactor := 0;
    FollowGear^.Pos := posCaseDummy;

    if explode then
        FollowGear^.Pos := FollowGear^.Pos + posCaseExplode;
    if poison then
        FollowGear^.Pos := FollowGear^.Pos + posCasePoison;

    case crate of
        HealthCrate:
            begin
            FollowGear^.Pos := FollowGear^.Pos + posCaseHealth;
            AddCaption(GetEventString(eidNewHealthPack), cWhiteColor, capgrpAmmoInfo);
            end;
        AmmoCrate:
            begin
            FollowGear^.Pos := FollowGear^.Pos + posCaseAmmo;
            AddCaption(GetEventString(eidNewAmmoPack), cWhiteColor, capgrpAmmoInfo);
            end;
        UtilityCrate:
            begin
            FollowGear^.Pos := FollowGear^.Pos + posCaseUtility;
            AddCaption(GetEventString(eidNewUtilityPack), cWhiteColor, capgrpAmmoInfo);
            end;
    end;

    if ( (x = 0) and (y = 0) ) then
        FindPlace(FollowGear, true, 0, LAND_WIDTH);

    SpawnFakeCrateAt := FollowGear;
end;


function GearByUID(uid : Longword) : PGear;
var gear: PGear;
begin
GearByUID:= nil;
if uid = 0 then exit;
if (lastGearByUID <> nil) and (lastGearByUID^.uid = uid) then
    begin
    GearByUID:= lastGearByUID;
    exit
    end;
gear:= GearsList;
while gear <> nil do
    begin
    if gear^.uid = uid then
        begin
        lastGearByUID:= gear;
        GearByUID:= gear;
        exit
        end;
    gear:= gear^.NextGear
    end
end;


procedure chSkip(var s: shortstring);
begin
s:= s; // avoid compiler hint
if (not isExternalSource) then
    SendIPC(_S',');
uStats.Skipped;
skipFlag:= true
end;

procedure chHogSay(var s: shortstring);
var Gear: PVisualGear;
    text: shortstring;
    hh: PHedgehog;
    i, x, t, h: byte;
    c, j: LongInt;
begin
    hh:= nil;
    i:= 0;
    t:= 0;
    x:= byte(s[1]);  // speech type
    if x < 4 then
        begin
        t:= byte(s[2]);  // team
        if Length(s) > 2 then
            h:= byte(s[3])  // target hog
        end;
    // allow targetting a hog by specifying a number as the first portion of the text
    if (x < 4) and (h > byte('0')) and (h < byte('9')) then
        i:= h - 48;
    if i <> 0 then
        text:= copy(s, 4, Length(s) - 1)
    else if x < 4 then
        text:= copy(s, 3, Length(s) - 1)
    else text:= copy(s, 2, Length(s) - 1);

    (*
    if CheckNoTeamOrHH then
        begin
        ParseCommand('say ' + text, true);
        exit
        end;
    *)

    if (x < 4) and (TeamsArray[t] <> nil) then
        begin
            // if team matches current hedgehog team, default to current hedgehog
            if (i = 0) and (CurrentHedgehog <> nil) and (CurrentHedgehog^.Team = TeamsArray[t]) then
                hh:= CurrentHedgehog
            else
                begin
            // otherwise use the first living hog or the hog amongs the remaining ones indicated by i
                j:= 0;
                c:= 0;
                while (j <= cMaxHHIndex) and (hh = nil) do
                    begin
                    if (TeamsArray[t]^.Hedgehogs[j].Gear <> nil) then
                        begin
                        inc(c);
                        if (i=0) or (i=c) then
                            hh:= @TeamsArray[t]^.Hedgehogs[j]
                        end;
                    inc(j)
                    end
                end;
        if hh <> nil then
            begin
            Gear:= AddVisualGear(0, 0, vgtSpeechBubble);
            if Gear <> nil then
                begin
                Gear^.Hedgehog:= hh;
                Gear^.Text:= text;
                Gear^.FrameTicks:= x
                end
            end
        //else ParseCommand('say ' + text, true)
        end
    else if (x >= 4) then
        begin
        SpeechType:= x-3;
        SpeechText:= text
        end;
end;

procedure initModule;
const handlers: array[TGearType] of TGearStepProcedure = (
            @doStepFlame,
            @doStepHedgehog,
            @doStepMine,
            @doStepCase,
            @doStepCase,
            @doStepBomb,
            @doStepShell,
            @doStepGrave,
            @doStepBee,
            @doStepShotgunShot,
            @doStepPickHammer,
            @doStepRope,
            @doStepDEagleShot,
            @doStepDynamite,
            @doStepBomb,
            @doStepCluster,
            @doStepShover,
            @doStepFirePunch,
            @doStepActionTimer,
            @doStepActionTimer,
            @doStepParachute,
            @doStepAirAttack,
            @doStepAirBomb,
            @doStepBlowTorch,
            @doStepGirder,
            @doStepTeleport,
            @doStepSwitcher,
            @doStepTarget,
            @doStepMortar,
            @doStepWhip,
            @doStepKamikaze,
            @doStepCake,
            @doStepSeduction,
            @doStepBomb,
            @doStepCluster,
            @doStepBomb,
            @doStepWaterUp,
            @doStepDrill,
            @doStepBallgun,
            @doStepBomb,
            @doStepRCPlane,
            @doStepSniperRifleShot,
            @doStepJetpack,
            @doStepMolotov,
            @doStepBirdy,
            @doStepEggWork,
            @doStepPortalShot,
            @doStepPiano,
            @doStepBomb,
            @doStepSineGunShot,
            @doStepFlamethrower,
            @doStepSMine,
            @doStepPoisonCloud,
            @doStepHammer,
            @doStepHammerHit,
            @doStepResurrector,
            @doStepNapalmBomb,
            @doStepSnowball,
            @doStepSnowflake,
            //@doStepStructure,
            @doStepLandGun,
            @doStepTardis,
            @doStepIceGun,
            @doStepAddAmmo,
            @doStepGenericFaller,
            @doStepKnife);
begin
    doStepHandlers:= handlers;

    RegisterVariable('skip', @chSkip, false);
    RegisterVariable('hogsay', @chHogSay, true );

    CurAmmoGear:= nil;
    GearsList:= nil;
    curHandledGear:= nil;

    KilledHHs:= 0;
    SuddenDeath:= false;
    SuddenDeathDmg:= false;
    SpeechType:= 1;
    skipFlag:= false;

    AllInactive:= false;
    PrvInactive:= false;

    //typed const
    delay:= 0;
    delay2:= 0;
    step:= stDelay;
    upd:= 0;

    //SDMusic:= 'hell.ogg';
    NewTurnTick:= $FFFFFFFF;
end;

procedure freeModule;
begin
    FreeGearsList();
end;

end.<|MERGE_RESOLUTION|>--- conflicted
+++ resolved
@@ -41,21 +41,11 @@
 function  SpawnFakeCrateAt(x, y: LongInt; crate: TCrateType; explode: boolean; poison: boolean ): PGear;
 procedure ProcessGears;
 procedure EndTurnCleanup;
-<<<<<<< HEAD
-procedure SetAllToActive;
-procedure SetAllHHToActive(Ice: boolean);
-=======
->>>>>>> 3e24655f
 procedure DrawGears;
 procedure FreeGearsList;
 procedure AddMiscGears;
 procedure AssignHHCoords;
 function  GearByUID(uid : Longword) : PGear;
-<<<<<<< HEAD
-procedure doStepDrowningGear(Gear: PGear);
-=======
->>>>>>> 3e24655f
-
 implementation
 uses uStore, uSound, uTeams, uRandom, uIO, uLandGraphics, {$IFDEF SDL2}uTouch,{$ENDIF}
     uLocale, uAmmos, uStats, uVisualGears, uScript, uVariables,
@@ -429,13 +419,8 @@
 
 if TurnTimeLeft > 0 then
     if CurrentHedgehog^.Gear <> nil then
-<<<<<<< HEAD
-        if ((CurrentHedgehog^.Gear^.State and gstAttacking) = 0) and 
+        if ((CurrentHedgehog^.Gear^.State and gstAttacking) = 0) and
             (not (isInMultiShoot and (CurrentHedgehog^.CurAmmoType in [amShotgun, amDEagle, amSniperRifle]))) then
-=======
-        if ((CurrentHedgehog^.Gear^.State and gstAttacking) = 0) and
-            not(isInMultiShoot and (CurrentHedgehog^.CurAmmoType in [amShotgun, amDEagle, amSniperRifle])) then
->>>>>>> 3e24655f
                 begin
                 if (TurnTimeLeft = 5000)
                 and (cHedgehogTurnTime >= 10000)
@@ -542,37 +527,6 @@
             RecountTeamHealth(TeamsArray[i])
 end;
 
-<<<<<<< HEAD
-procedure SetAllToActive;
-var t: PGear;
-begin
-AllInactive:= false;
-t:= GearsList;
-while t <> nil do
-    begin
-    t^.Active:= true;
-    t:= t^.NextGear
-    end
-end;
-
-procedure SetAllHHToActive(Ice: boolean);
-var t: PGear;
-begin
-AllInactive:= false;
-t:= GearsList;
-while t <> nil do
-    begin
-    if (t^.Kind = gtHedgehog) or (t^.Kind = gtExplosives) then
-        begin
-        if (t^.Kind = gtHedgehog) and Ice then CheckIce(t);
-        t^.Active:= true
-        end;
-    t:= t^.NextGear
-    end
-end;
-
-=======
->>>>>>> 3e24655f
 procedure DrawGears;
 var Gear: PGear;
     x, y: LongInt;
@@ -668,213 +622,6 @@
         AddGear(LongInt(GetRandom(snowRight - snowLeft)) + snowLeft, LAND_HEIGHT + LongInt(GetRandom(750)) - 1300, gtFlake, 0, _0, _0, 0);
 end;
 
-<<<<<<< HEAD
-
-procedure ShotgunShot(Gear: PGear);
-var t: PGear;
-    dmg, r, dist: LongInt;
-    dx, dy: hwFloat;
-begin
-Gear^.Radius:= cShotgunRadius;
-t:= GearsList;
-while t <> nil do
-    begin
-    case t^.Kind of
-        gtHedgehog,
-            gtMine,
-            gtSMine,
-            gtKnife,
-            gtCase,
-            gtTarget,
-            gtExplosives: begin//,
-//            gtStructure: begin
-//addFileLog('ShotgunShot radius: ' + inttostr(Gear^.Radius) + ', t^.Radius = ' + inttostr(t^.Radius) + ', distance = ' + inttostr(dist) + ', dmg = ' + inttostr(dmg));
-                    dmg:= 0;
-                    r:= Gear^.Radius + t^.Radius;
-                    dx:= Gear^.X-t^.X;
-                    dx.isNegative:= false;
-                    dy:= Gear^.Y-t^.Y;
-                    dy.isNegative:= false;
-                    if r-hwRound(dx+dy) > 0 then
-                        begin
-                        dist:= hwRound(Distance(dx, dy));
-                        dmg:= ModifyDamage(min(r - dist, 25), t);
-                        end;
-                    if dmg > 0 then
-                        begin
-                        if (not t^.Invulnerable) then
-                            ApplyDamage(t, Gear^.Hedgehog, dmg, dsBullet)
-                        else
-                            Gear^.State:= Gear^.State or gstWinner;
-
-                        DeleteCI(t);
-                        t^.dX:= t^.dX + Gear^.dX * dmg * _0_01 + SignAs(cHHKick, Gear^.dX);
-                        t^.dY:= t^.dY + Gear^.dY * dmg * _0_01;
-                        t^.State:= t^.State or gstMoving;
-                        if t^.Kind = gtKnife then t^.State:= (t^.State and (not gstCollision));
-                        t^.Active:= true;
-                        FollowGear:= t
-                        end
-                    end;
-            gtGrave: begin
-                    dmg:= 0;
-                    r:= Gear^.Radius + t^.Radius;
-                    dx:= Gear^.X-t^.X;
-                    dx.isNegative:= false;
-                    dy:= Gear^.Y-t^.Y;
-                    dy.isNegative:= false;
-                    if r-hwRound(dx+dy) > 0 then
-                        begin
-                        dist:= hwRound(Distance(dx, dy));
-                        dmg:= ModifyDamage(min(r - dist, 25), t);
-                        end;
-                    if dmg > 0 then
-                        begin
-                        t^.dY:= - _0_1;
-                        t^.Active:= true
-                        end
-                    end;
-        end;
-    t:= t^.NextGear
-    end;
-if (GameFlags and gfSolidLand) = 0 then
-    DrawExplosion(hwRound(Gear^.X), hwRound(Gear^.Y), cShotgunRadius)
-end;
-
-procedure AmmoShove(Ammo: PGear; Damage, Power: LongInt);
-var t: PGearArray;
-    Gear: PGear;
-    i, j, tmpDmg: LongInt;
-    VGear: PVisualGear;
-begin
-t:= CheckGearsCollision(Ammo);
-// Just to avoid hogs on rope dodging fire.
-if (CurAmmoGear <> nil) and ((CurAmmoGear^.Kind = gtRope) or (CurAmmoGear^.Kind = gtJetpack) or (CurAmmoGear^.Kind = gtBirdy))
-and (CurrentHedgehog^.Gear <> nil) and (CurrentHedgehog^.Gear^.CollisionIndex = -1)
-and (sqr(hwRound(Ammo^.X) - hwRound(CurrentHedgehog^.Gear^.X)) + sqr(hwRound(Ammo^.Y) - hwRound(CurrentHedgehog^.Gear^.Y)) <= sqr(cHHRadius + Ammo^.Radius)) then
-    begin
-    t^.ar[t^.Count]:= CurrentHedgehog^.Gear;
-    inc(t^.Count)
-    end;
-
-i:= t^.Count;
-
-if (Ammo^.Kind = gtFlame) and (i > 0) then
-    Ammo^.Health:= 0;
-while i > 0 do
-    begin
-    dec(i);
-    Gear:= t^.ar[i];
-    if ((Ammo^.Kind = gtFlame) or (Ammo^.Kind = gtBlowTorch)) and 
-       (Gear^.Kind = gtHedgehog) and (Gear^.Hedgehog^.Effects[heFrozen] > 255) then
-        Gear^.Hedgehog^.Effects[heFrozen]:= max(255,Gear^.Hedgehog^.Effects[heFrozen]-10000);
-    tmpDmg:= ModifyDamage(Damage, Gear);
-    if (Gear^.State and gstNoDamage) = 0 then
-        begin
-
-        if (Ammo^.Kind = gtDEagleShot) or (Ammo^.Kind = gtSniperRifleShot) then
-            begin
-            VGear := AddVisualGear(hwround(Ammo^.X), hwround(Ammo^.Y), vgtBulletHit);
-            if VGear <> nil then
-                VGear^.Angle := DxDy2Angle(-Ammo^.dX, Ammo^.dY);
-            end;
-
-        if (Gear^.Kind = gtHedgehog) and (Ammo^.State and gsttmpFlag <> 0) and (Ammo^.Kind = gtShover) then
-            Gear^.FlightTime:= 1;
-
-
-        case Gear^.Kind of
-            gtHedgehog,
-            gtMine,
-            gtSMine,
-            gtKnife,
-            gtTarget,
-            gtCase,
-            gtExplosives: //,
-            //gtStructure:
-            begin
-            if (Ammo^.Kind = gtDrill) then
-                begin
-                Ammo^.Timer:= 0;
-                exit;
-                end;
-            if (not Gear^.Invulnerable) then
-                begin
-                if (Ammo^.Kind = gtKnife) and (tmpDmg > 0) then
-                    for j:= 1 to max(1,min(3,tmpDmg div 5)) do
-                        begin
-                        VGear:= AddVisualGear(hwRound(Ammo^.X-((Ammo^.X-Gear^.X)/_2)), hwRound(Ammo^.Y-((Ammo^.Y-Gear^.Y)/_2)), vgtStraightShot);
-                        if VGear <> nil then
-                            with VGear^ do
-                                begin
-                                Tint:= $FFCC00FF;
-                                Angle:= random(360);
-                                dx:= 0.0005 * (random(100));
-                                dy:= 0.0005 * (random(100));
-                                if random(2) = 0 then
-                                    dx := -dx;
-                                if random(2) = 0 then
-                                    dy := -dy;
-                                FrameTicks:= 600+random(200);
-                                State:= ord(sprStar)
-                                end
-                        end;
-                ApplyDamage(Gear, Ammo^.Hedgehog, tmpDmg, dsShove)
-                end
-            else
-                Gear^.State:= Gear^.State or gstWinner;
-            if (Gear^.Kind = gtExplosives) and (Ammo^.Kind = gtBlowtorch) then
-                begin
-                if (Ammo^.Hedgehog^.Gear <> nil) then
-                    Ammo^.Hedgehog^.Gear^.State:= (Ammo^.Hedgehog^.Gear^.State and (not gstNotKickable));
-                ApplyDamage(Gear, Ammo^.Hedgehog, tmpDmg * 100, dsUnknown); // crank up damage for explosives + blowtorch
-                end;
-
-            if (Gear^.Kind = gtHedgehog) and (Gear^.Hedgehog^.King or (Gear^.Hedgehog^.Effects[heFrozen] > 0)) then
-                begin
-                Gear^.dX:= Ammo^.dX * Power * _0_005;
-                Gear^.dY:= Ammo^.dY * Power * _0_005
-                end
-            else if ((Ammo^.Kind <> gtFlame) or (Gear^.Kind = gtHedgehog)) and (Power <> 0) then
-                begin
-                Gear^.dX:= Ammo^.dX * Power * _0_01;
-                Gear^.dY:= Ammo^.dY * Power * _0_01
-                end;
-
-            if (not isZero(Gear^.dX)) or (not isZero(Gear^.dY)) then
-                begin
-                Gear^.Active:= true;
-                DeleteCI(Gear);
-                Gear^.State:= Gear^.State or gstMoving;
-                if Gear^.Kind = gtKnife then Gear^.State:= (Gear^.State and (not gstCollision));
-                // move the gear upwards a bit to throw it over tiny obstacles at start
-                if TestCollisionXwithGear(Gear, hwSign(Gear^.dX)) then
-                    begin
-                    if (not (TestCollisionXwithXYShift(Gear, _0, -3, hwSign(Gear^.dX)))
-                    or (TestCollisionYwithGear(Gear, -1) <> 0)) then
-                        Gear^.Y:= Gear^.Y - _1;
-                    if (not (TestCollisionXwithXYShift(Gear, _0, -2, hwSign(Gear^.dX)))
-                    or (TestCollisionYwithGear(Gear, -1) <> 0)) then
-                        Gear^.Y:= Gear^.Y - _1;
-                    if (not (TestCollisionXwithXYShift(Gear, _0, -1, hwSign(Gear^.dX)))
-                    or (TestCollisionYwithGear(Gear, -1) <> 0)) then
-                        Gear^.Y:= Gear^.Y - _1;
-                    end
-                end;
-
-
-            if (Ammo^.Kind <> gtFlame) or ((Ammo^.State and gsttmpFlag) = 0) then
-                FollowGear:= Gear
-            end;
-        end
-        end;
-    end;
-if i <> 0 then
-    SetAllToActive
-end;
-
-=======
->>>>>>> 3e24655f
 procedure AssignHHCoords;
 var i, t, p, j: LongInt;
     ar: array[0..Pred(cMaxHHs)] of PHedgehog;
@@ -939,34 +686,6 @@
     end
 end;
 
-<<<<<<< HEAD
-var GearsNearArray : TPGearArray;
-function GearsNear(X, Y: hwFloat; Kind: TGearType; r: LongInt): PGearArrayS;
-var
-    t: PGear;
-    s: Longword;
-begin
-    r:= r*r;
-    s:= 0;
-    SetLength(GearsNearArray, s);
-    t := GearsList;
-    while t <> nil do
-        begin
-        if (t^.Kind = Kind)
-            and ((X - t^.X)*(X - t^.X) + (Y - t^.Y)*(Y-t^.Y) < int2hwFloat(r)) then
-            begin
-            inc(s);
-            SetLength(GearsNearArray, s);
-            GearsNearArray[s - 1] := t;
-            end;
-        t := t^.NextGear;
-    end;
-
-    GearsNear.size:= s;
-    GearsNear.ar:= @GearsNearArray
-end;
-=======
->>>>>>> 3e24655f
 
 {procedure AmmoFlameWork(Ammo: PGear);
 var t: PGear;
