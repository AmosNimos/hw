(*
 * Hedgewars, a free turn based strategy game
 * Copyright (c) 2004-2012 Andrey Korotaev <unC0Rr@gmail.com>
 *
 * This program is free software; you can redistribute it and/or modify
 * it under the terms of the GNU General Public License as published by
 * the Free Software Foundation; version 2 of the License
 *
 * This program is distributed in the hope that it will be useful,
 * but WITHOUT ANY WARRANTY; without even the implied warranty of
 * MERCHANTABILITY or FITNESS FOR A PARTICULAR PURPOSE.  See the
 * GNU General Public License for more details.
 *
 * You should have received a copy of the GNU General Public License
 * along with this program; if not, write to the Free Software
 * Foundation, Inc., 59 Temple Place - Suite 330, Boston, MA 02111-1307, USA
 *)

{$INCLUDE "options.inc"}

unit uLandGraphics;
interface
uses uFloat, uConsts, uTypes;

type
    fillType = (nullPixel, backgroundPixel, ebcPixel, icePixel, setNotCurrentMask, changePixelSetNotCurrent, setCurrentHog, changePixelNotSetNotCurrent);

type TRangeArray = array[0..31] of record
                                   Left, Right: LongInt;
                                   end;
     PRangeArray = ^TRangeArray;
TLandCircleProcedure = procedure (landX, landY, pixelX, pixelY: Longint);

function  addBgColor(OldColor, NewColor: LongWord): LongWord;
function  SweepDirty: boolean;
function  Despeckle(X, Y: LongInt): Boolean;
procedure Smooth(X, Y: LongInt);
function  CheckLandValue(X, Y: LongInt; LandFlag: Word): boolean;
function  DrawExplosion(X, Y, Radius: LongInt): Longword;
procedure DrawHLinesExplosions(ar: PRangeArray; Radius: LongInt; y, dY: LongInt; Count: Byte);
procedure DrawTunnel(X, Y, dX, dY: hwFloat; ticks, HalfWidth: LongInt);
procedure FillRoundInLand(X, Y, Radius: LongInt; Value: Longword);
function FillRoundInLand(X, Y, Radius: LongInt; fill: fillType): LongWord;
procedure ChangeRoundInLand(X, Y, Radius: LongInt; doSet, isCurrent: boolean);
function  LandBackPixel(x, y: LongInt): LongWord;
procedure DrawLine(X1, Y1, X2, Y2: LongInt; Color: Longword);
procedure DrawThickLine(X1, Y1, X2, Y2, radius: LongInt; color: Longword);
procedure DumpLandToLog(x, y, r: LongInt);
procedure DrawIceBreak(x, y, iceRadius, iceHeight: Longint);
function TryPlaceOnLand(cpX, cpY: LongInt; Obj: TSprite; Frame: LongInt; doPlace: boolean; indestructible: boolean): boolean;

implementation
uses SDLh, uLandTexture, uVariables, uUtils, uDebug;


procedure calculatePixelsCoordinates(landX, landY: Longint; var pixelX, pixelY: Longint); inline;
begin
if (cReducedQuality and rqBlurryLand) = 0 then
    begin
    pixelX := landX;
    pixelY := landY;
    end
else
    begin
    pixelX := LandX div 2;
    pixelY := LandY div 2;
    end;
end;

function drawPixelBG(landX, landY, pixelX, pixelY: Longint): Longword; inline;
begin
drawPixelBG := 0;
if (Land[LandY, landX] and lfIndestructible) = 0 then
    begin
        if ((Land[landY, landX] and lfBasic) <> 0) and (((LandPixels[pixelY, pixelX] and AMask) shr AShift) = 255) and (not disableLandBack) then
        begin
            LandPixels[pixelY, pixelX]:= LandBackPixel(landX, landY);
            inc(drawPixelBG);
        end
        else if ((Land[landY, landX] and lfObject) <> 0) or (((LandPixels[pixelY, pixelX] and AMask) shr AShift) < 255) then
            LandPixels[pixelY, pixelX]:= 0
    end;
end;
 
procedure drawPixelEBC(landX, landY, pixelX, pixelY: Longint); inline;
begin
if ((Land[landY, landX] and lfBasic) <> 0) or ((Land[landY, landX] and lfObject) <> 0) then
    begin
    LandPixels[pixelY, pixelX]:= ExplosionBorderColor;
    Land[landY, landX]:= (Land[landY, landX] or lfDamaged) and not lfIce;
    LandDirty[landY div 32, landX div 32]:= 1;                        
    end;
end;
 
function isLandscapeEdge(weight:Longint):boolean; inline;
begin
result := (weight < 8) and (weight >= 2);
end;
 
function getPixelWeight(x, y:Longint): Longint;
var
    i, j:Longint;
begin
result := 0;
for i := x - 1 to x + 1 do
    for j := y - 1 to y + 1 do
    begin
    if (i < 0) or
       (i > LAND_WIDTH - 1) or
       (j < 0) or
       (j > LAND_HEIGHT -1) then
       begin               
       result := 9;
       exit;
       end;
    if Land[j, i] and lfLandMask and not lfIce = 0 then
       result := result + 1;
    end;
end;


procedure fillPixelFromIceSprite(pixelX, pixelY:Longint); inline;
var
    iceSurface: PSDL_Surface;
    icePixels: PLongwordArray;
<<<<<<< HEAD
    w: LongWord;
=======
    //pictureX, pictureY: LongInt;
    w: LongWord;
    //weight: Longint;
>>>>>>> 6e26fb6e
begin
    // So. 3 parameters here. Ice colour, Ice opacity, and a bias on the greyscaled pixel towards lightness
    iceSurface:= SpritesData[sprIceTexture].Surface;
    icePixels := iceSurface^.pixels;
    w:= LandPixels[pixelY, pixelX];
    if w > 0 then
        begin
        w:= round(((w shr RShift and $FF) * RGB_LUMINANCE_RED +
              (w shr BShift and $FF) * RGB_LUMINANCE_GREEN +
              (w shr GShift and $FF) * RGB_LUMINANCE_BLUE));
        if w < 128 then w:= w+128;
        if w > 255 then w:= 255;
        w:= (w shl RShift) or (w shl BShift) or (w shl GShift) or (LandPixels[pixelY, pixelX] and AMask);
        LandPixels[pixelY, pixelX]:= addBgColor(w, IceColor);
        LandPixels[pixelY, pixelX]:= addBgColor(LandPixels[pixelY, pixelX], icePixels^[iceSurface^.w * (pixelY mod iceSurface^.h) + (pixelX mod iceSurface^.w)])
        end
    else 
        begin
        LandPixels[pixelY, pixelX]:= IceColor and not AMask or $E8 shl AShift;
        LandPixels[pixelY, pixelX]:= addBgColor(LandPixels[pixelY, pixelX], icePixels^[iceSurface^.w * (pixelY mod iceSurface^.h) + (pixelX mod iceSurface^.w)]);
        // silly workaround to avoid having to make background erasure a tadb it smarter about sea ice
        if LandPixels[pixelY, pixelX] and AMask shr AShift = 255 then 
            LandPixels[pixelY, pixelX]:= LandPixels[pixelY, pixelX] and not AMask or 254 shl AShift;
        end;
end;


procedure DrawPixelIce(landX, landY, pixelX, pixelY: Longint); inline;
begin
if ((Land[landY, landX] and lfIce) <> 0) then exit;
if isLandscapeEdge(getPixelWeight(landX, landY)) then
    begin
    if (LandPixels[pixelY, pixelX] and AMask < 255) and (LandPixels[pixelY, pixelX] and AMask > 0) then
        LandPixels[pixelY, pixelX] := (IceEdgeColor and not AMask) or (LandPixels[pixelY, pixelX] and AMask)
    else if (LandPixels[pixelY, pixelX] and AMask < 255) or (Land[landY, landX] > 255) then
        LandPixels[pixelY, pixelX] := IceEdgeColor
    end
else if Land[landY, landX] > 255 then
    begin
        fillPixelFromIceSprite(pixelX, pixelY);
    end;
if Land[landY, landX] > 255 then Land[landY, landX] := Land[landY, landX] or lfIce and not lfDamaged;
end;


function FillLandCircleLine(y, fromPix, toPix: LongInt; fill : fillType): Longword;
var px, py, i: LongInt;
begin
//get rid of compiler warning
    px := 0;
    py := 0;
    FillLandCircleLine := 0;
    case fill of
    backgroundPixel: 
    for i:= fromPix to toPix do
        begin
        calculatePixelsCoordinates(i, y, px, py);
        inc(FillLandCircleLine, drawPixelBG(i, y, px, py));
        end;
    ebcPixel: 
    for i:= fromPix to toPix do
        begin
        calculatePixelsCoordinates(i, y, px, py);
        drawPixelEBC(i, y, px, py);
        end;
    nullPixel: 
    for i:= fromPix to toPix do
        begin
        calculatePixelsCoordinates(i, y, px, py);
        if ((Land[y, i] and lfIndestructible) = 0) and (not disableLandBack or (Land[y, i] > 255))  then
            LandPixels[py, px]:= 0        
        end;
    icePixel: 
    for i:= fromPix to toPix do
        begin
        calculatePixelsCoordinates(i, y, px, py);
        DrawPixelIce(i, y, px, py);
        end;
    setNotCurrentMask: 
    for i:= fromPix to toPix do
        begin
        Land[y, i]:= Land[y, i] and lfNotCurrentMask;
        end;
    changePixelSetNotCurrent: 
    for i:= fromPix to toPix do
        begin
        if Land[y, i] and lfObjMask > 0 then
            Land[y, i]:= (Land[y, i] and lfNotObjMask) or ((Land[y, i] and lfObjMask) - 1);
        end;
    setCurrentHog: 
    for i:= fromPix to toPix do
        begin
        Land[y, i]:= Land[y, i] or lfCurrentHog
        end;
    changePixelNotSetNotCurrent:
    for i:= fromPix to toPix do
        begin
        if Land[y, i] and lfObjMask < lfObjMask then
            Land[y, i]:= (Land[y, i] and lfNotObjMask) or ((Land[y, i] and lfObjMask) + 1)     
        end;
    end;    
end;
 
function FillLandCircleSegment(x, y, dx, dy: LongInt; fill : fillType): Longword; inline;
begin
    FillLandCircleSegment := 0;
if ((y + dy) and LAND_HEIGHT_MASK) = 0 then
    inc(FillLandCircleSegment, FillLandCircleLine(y + dy, Max(x - dx, 0), Min(x + dx, LAND_WIDTH - 1), fill));
if ((y - dy) and LAND_HEIGHT_MASK) = 0 then
    inc(FillLandCircleSegment, FillLandCircleLine(y - dy, Max(x - dx, 0), Min(x + dx, LAND_WIDTH - 1), fill));
if ((y + dx) and LAND_HEIGHT_MASK) = 0 then
    inc(FillLandCircleSegment, FillLandCircleLine(y + dx, Max(x - dy, 0), Min(x + dy, LAND_WIDTH - 1), fill));
if ((y - dx) and LAND_HEIGHT_MASK) = 0 then
    inc(FillLandCircleSegment, FillLandCircleLine(y - dx, Max(x - dy, 0), Min(x + dy, LAND_WIDTH - 1), fill));
end;

function FillRoundInLand(X, Y, Radius: LongInt; fill: fillType): Longword; inline;
var dx, dy, d: LongInt;
begin
dx:= 0;
dy:= Radius;
d:= 3 - 2 * Radius;
FillRoundInLand := 0;
while (dx < dy) do
    begin
    inc(FillRoundInLand, FillLandCircleSegment(x, y, dx, dy, fill));
    if (d < 0) then
        d:= d + 4 * dx + 6
    else
        begin
        d:= d + 4 * (dx - dy) + 10;
        dec(dy)
        end;
    inc(dx)
    end;
if (dx = dy) then
    inc (FillRoundInLand, FillLandCircleSegment(x, y, dx, dy, fill));
end;


function addBgColor(OldColor, NewColor: LongWord): LongWord;
// Factor ranges from 0 to 100% NewColor
var
    oRed, oBlue, oGreen, oAlpha, nRed, nBlue, nGreen, nAlpha: byte;
begin
    oAlpha := (OldColor shr AShift);
    nAlpha := (NewColor shr AShift);
    // shortcircuit
    if (oAlpha = 0) or (nAlpha = $FF) then
        begin
        addBgColor:= NewColor;
        exit
        end;
    // Get colors
    oRed   := (OldColor shr RShift);
    oGreen := (OldColor shr GShift);
    oBlue  := (OldColor shr BShift);

    nRed   := (NewColor shr RShift);
    nGreen := (NewColor shr GShift);
    nBlue  := (NewColor shr BShift);

    // Mix colors
    nRed   := min(255,((nRed*nAlpha) div 255) + ((oRed*oAlpha*byte(255-nAlpha)) div 65025));
    nGreen := min(255,((nGreen*nAlpha) div 255) + ((oGreen*oAlpha*byte(255-nAlpha)) div 65025));
    nBlue  := min(255,((nBlue*nAlpha) div 255) + ((oBlue*oAlpha*byte(255-nAlpha)) div 65025));
    nAlpha := min(255, oAlpha + nAlpha);

    addBgColor := (nAlpha shl AShift) or (nRed shl RShift) or (nGreen shl GShift) or (nBlue shl BShift);
end;

procedure FillCircleLines(x, y, dx, dy: LongInt; Value: Longword);
var i: LongInt;
begin
if ((y + dy) and LAND_HEIGHT_MASK) = 0 then
    for i:= Max(x - dx, 0) to Min(x + dx, LAND_WIDTH - 1) do
        if (Land[y + dy, i] and lfIndestructible) = 0 then
            Land[y + dy, i]:= Value;
if ((y - dy) and LAND_HEIGHT_MASK) = 0 then
    for i:= Max(x - dx, 0) to Min(x + dx, LAND_WIDTH - 1) do
        if (Land[y - dy, i] and lfIndestructible) = 0 then
            Land[y - dy, i]:= Value;
if ((y + dx) and LAND_HEIGHT_MASK) = 0 then
    for i:= Max(x - dy, 0) to Min(x + dy, LAND_WIDTH - 1) do
        if (Land[y + dx, i] and lfIndestructible) = 0 then
            Land[y + dx, i]:= Value;
if ((y - dx) and LAND_HEIGHT_MASK) = 0 then
    for i:= Max(x - dy, 0) to Min(x + dy, LAND_WIDTH - 1) do
        if (Land[y - dx, i] and lfIndestructible) = 0 then
            Land[y - dx, i]:= Value;
end;

procedure FillRoundInLand(X, Y, Radius: LongInt; Value: Longword);
var dx, dy, d: LongInt;
begin
dx:= 0;
dy:= Radius;
d:= 3 - 2 * Radius;
while (dx < dy) do
    begin
    FillCircleLines(x, y, dx, dy, Value);
    if (d < 0) then
        d:= d + 4 * dx + 6
    else
        begin
        d:= d + 4 * (dx - dy) + 10;
        dec(dy)
        end;
    inc(dx)
    end;
if (dx = dy) then
    FillCircleLines(x, y, dx, dy, Value);
end;

procedure ChangeRoundInLand(X, Y, Radius: LongInt; doSet, isCurrent: boolean);
begin
if not doSet and isCurrent then
    FillRoundInLand(X, Y, Radius, setNotCurrentMask)
else if not doSet and not IsCurrent then
    FillRoundInLand(X, Y, Radius, changePixelSetNotCurrent)
else if doSet and IsCurrent then
    FillRoundInLand(X, Y, Radius, setCurrentHog)
else if doSet and not IsCurrent then
    FillRoundInLand(X, Y, Radius, changePixelNotSetNotCurrent);
end;

procedure DrawIceBreak(x, y, iceRadius, iceHeight: Longint);
var
    i, j: integer;
    landRect: TSDL_Rect;
begin
for i := min(max(x - iceRadius, 0), LAND_WIDTH - 1) to min(max(x + iceRadius, 0), LAND_WIDTH - 1) do
    begin
    for j := min(max(y, 0), LAND_HEIGHT - 1) to min(max(y + iceHeight, 0), LAND_HEIGHT - 1) do
        begin
        if Land[j, i] = 0 then
            begin
            Land[j, i] := lfIce;                
            fillPixelFromIceSprite(i, j);
            end;
        end;        
    end;
landRect.x := min(max(x - iceRadius, 0), LAND_WIDTH - 1);
landRect.y := min(max(y, 0), LAND_HEIGHT - 1);
landRect.w := min(2*iceRadius, LAND_WIDTH - landRect.x - 1);
landRect.h := min(iceHeight, LAND_HEIGHT - landRect.y - 1);
UpdateLandTexture(landRect.x, landRect.w, landRect.y, landRect.h, true);        
end;

function DrawExplosion(X, Y, Radius: LongInt): Longword;
var
    tx, ty, dx, dy: Longint;
begin    
    DrawExplosion := FillRoundInLand(x, y, Radius, backgroundPixel);
    if Radius > 20 then
        FillRoundInLand(x, y, Radius - 15, nullPixel);
    FillRoundInLand(X, Y, Radius, 0);
    FillRoundInLand(x, y, Radius + 4, ebcPixel);
    tx:= Max(X - Radius - 1, 0);
    dx:= Min(X + Radius + 1, LAND_WIDTH) - tx;
    ty:= Max(Y - Radius - 1, 0);
    dy:= Min(Y + Radius + 1, LAND_HEIGHT) - ty;
    UpdateLandTexture(tx, dx, ty, dy, false);
end;

procedure DrawHLinesExplosions(ar: PRangeArray; Radius: LongInt; y, dY: LongInt; Count: Byte);
var tx, ty, by, bx,  i: LongInt;
begin
for i:= 0 to Pred(Count) do
    begin
    for ty:= Max(y - Radius, 0) to Min(y + Radius, LAND_HEIGHT) do
        for tx:= Max(0, ar^[i].Left - Radius) to Min(LAND_WIDTH, ar^[i].Right + Radius) do
            begin
            if (Land[ty, tx] and lfIndestructible) = 0 then
                begin
                if (cReducedQuality and rqBlurryLand) = 0 then
                    begin
                    by:= ty; bx:= tx;
                    end
                else
                    begin
                    by:= ty div 2; bx:= tx div 2;
                    end;
                if ((Land[ty, tx] and lfBasic) <> 0) and (((LandPixels[by,bx] and AMask) shr AShift) = 255) and (not disableLandBack) then
                    LandPixels[by, bx]:= LandBackPixel(tx, ty)
                else if ((Land[ty, tx] and lfObject) <> 0) or (((LandPixels[by,bx] and AMask) shr AShift) < 255) then
                    LandPixels[by, bx]:= 0
                end
            end;
    inc(y, dY)
    end;

inc(Radius, 4);
dec(y, Count * dY);

for i:= 0 to Pred(Count) do
    begin
    for ty:= Max(y - Radius, 0) to Min(y + Radius, LAND_HEIGHT) do
        for tx:= Max(0, ar^[i].Left - Radius) to Min(LAND_WIDTH, ar^[i].Right + Radius) do
            if ((Land[ty, tx] and lfBasic) <> 0) or ((Land[ty, tx] and lfObject) <> 0) then
                begin
                 if (cReducedQuality and rqBlurryLand) = 0 then
                    LandPixels[ty, tx]:= ExplosionBorderColor
                else
                    LandPixels[ty div 2, tx div 2]:= ExplosionBorderColor;

                Land[ty, tx]:= (Land[ty, tx] or lfDamaged) and not lfIce;
                LandDirty[ty div 32, tx div 32]:= 1;
                end;
    inc(y, dY)
    end;


UpdateLandTexture(0, LAND_WIDTH, 0, LAND_HEIGHT, false)
end;



procedure DrawExplosionBorder(X, Y, dx, dy:hwFloat;  despeckle : Boolean);
var
    t, tx, ty :Longint;
begin
for t:= 0 to 7 do
    begin
    X:= X + dX;
    Y:= Y + dY;
    tx:= hwRound(X);
    ty:= hwRound(Y);
    if ((ty and LAND_HEIGHT_MASK) = 0) and ((tx and LAND_WIDTH_MASK) = 0) and (((Land[ty, tx] and lfBasic) <> 0)
    or ((Land[ty, tx] and lfObject) <> 0)) then
        begin
        Land[ty, tx]:= (Land[ty, tx] or lfDamaged) and not lfIce;
        if despeckle then
            LandDirty[ty div 32, tx div 32]:= 1;
        if (cReducedQuality and rqBlurryLand) = 0 then
            LandPixels[ty, tx]:= ExplosionBorderColor
        else
            LandPixels[ty div 2, tx div 2]:= ExplosionBorderColor
        end
    end;        
end;


//
//  - (dX, dY) - direction, vector of length = 0.5
//
procedure DrawTunnel(X, Y, dX, dY: hwFloat; ticks, HalfWidth: LongInt);
var nx, ny, dX8, dY8: hwFloat;
    i, t, tx, ty, by, bx, stX, stY, ddy, ddx: Longint;
    despeckle : Boolean;
begin  // (-dY, dX) is (dX, dY) rotated by PI/2
stY:= hwRound(Y);
stX:= hwRound(X);

despeckle:= HalfWidth > 1;

nx:= X + dY * (HalfWidth + 8);
ny:= Y - dX * (HalfWidth + 8);

dX8:= dX * 8;
dY8:= dY * 8;
for i:= 0 to 7 do
    begin
    X:= nx - dX8;
    Y:= ny - dY8;
    for t:= -8 to ticks + 8 do
    begin
    X:= X + dX;
    Y:= Y + dY;
    tx:= hwRound(X);
    ty:= hwRound(Y);
    if ((ty and LAND_HEIGHT_MASK) = 0)
    and ((tx and LAND_WIDTH_MASK) = 0)
    and (((Land[ty, tx] and lfBasic) <> 0) or ((Land[ty, tx] and lfObject) <> 0)) then
        begin
        Land[ty, tx]:= Land[ty, tx] and not lfIce;
        if despeckle then
            begin
            Land[ty, tx]:= Land[ty, tx] or lfDamaged;
            LandDirty[ty div 32, tx div 32]:= 1
            end;
        if (cReducedQuality and rqBlurryLand) = 0 then
            LandPixels[ty, tx]:= ExplosionBorderColor
        else
            LandPixels[ty div 2, tx div 2]:= ExplosionBorderColor
        end
    end;
    nx:= nx - dY;
    ny:= ny + dX;
    end;

for i:= -HalfWidth to HalfWidth do
    begin
    X:= nx - dX8;
    Y:= ny - dY8;
    DrawExplosionBorder(X, Y, dx, dy, despeckle);
    X:= nx;
    Y:= ny;
    for t:= 0 to ticks do
        begin
        X:= X + dX;
        Y:= Y + dY;
        tx:= hwRound(X);
        ty:= hwRound(Y);
        if ((ty and LAND_HEIGHT_MASK) = 0) and ((tx and LAND_WIDTH_MASK) = 0) and ((Land[ty, tx] and lfIndestructible) = 0) then
            begin
            if (cReducedQuality and rqBlurryLand) = 0 then
                begin
                by:= ty; bx:= tx;
                end
            else
                begin
                by:= ty div 2; bx:= tx div 2;
                end;
            if ((Land[ty, tx] and lfBasic) <> 0) and (((LandPixels[by,bx] and AMask) shr AShift) = 255) and (not disableLandBack) then
                LandPixels[by, bx]:= LandBackPixel(tx, ty)
            else if ((Land[ty, tx] and lfObject) <> 0) or (((LandPixels[by,bx] and AMask) shr AShift) < 255) then
                LandPixels[by, bx]:= 0;
            Land[ty, tx]:= 0;
            end
        end;
    DrawExplosionBorder(X, Y, dx, dy, despeckle);
    nx:= nx - dY;
    ny:= ny + dX;
    end;

for i:= 0 to 7 do
    begin
    X:= nx - dX8;
    Y:= ny - dY8;
    for t:= -8 to ticks + 8 do
    begin
    X:= X + dX;
    Y:= Y + dY;
    tx:= hwRound(X);
    ty:= hwRound(Y);
    if ((ty and LAND_HEIGHT_MASK) = 0) and ((tx and LAND_WIDTH_MASK) = 0) and (((Land[ty, tx] and lfBasic) <> 0)
    or ((Land[ty, tx] and lfObject) <> 0)) then
        begin
        Land[ty, tx]:= (Land[ty, tx] or lfDamaged) and not lfIce;
        if despeckle then
            LandDirty[ty div 32, tx div 32]:= 1;
        if (cReducedQuality and rqBlurryLand) = 0 then
            LandPixels[ty, tx]:= ExplosionBorderColor
        else
            LandPixels[ty div 2, tx div 2]:= ExplosionBorderColor
        end
    end;
    nx:= nx - dY;
    ny:= ny + dX;
    end;

tx:= Max(stX - HalfWidth * 2 - 4 - abs(hwRound(dX * ticks)), 0);
ty:= Max(stY - HalfWidth * 2 - 4 - abs(hwRound(dY * ticks)), 0);
ddx:= Min(stX + HalfWidth * 2 + 4 + abs(hwRound(dX * ticks)), LAND_WIDTH) - tx;
ddy:= Min(stY + HalfWidth * 2 + 4 + abs(hwRound(dY * ticks)), LAND_HEIGHT) - ty;

UpdateLandTexture(tx, ddx, ty, ddy, false)
end;

function TryPlaceOnLand(cpX, cpY: LongInt; Obj: TSprite; Frame: LongInt; doPlace: boolean; indestructible: boolean): boolean;
var X, Y, bpp, h, w, row, col, gx, gy, numFramesFirstCol: LongInt;
    p: PByteArray;
    Image: PSDL_Surface;
begin
TryPlaceOnLand:= false;
numFramesFirstCol:= SpritesData[Obj].imageHeight div SpritesData[Obj].Height;

TryDo(SpritesData[Obj].Surface <> nil, 'Assert SpritesData[Obj].Surface failed', true);
Image:= SpritesData[Obj].Surface;
w:= SpritesData[Obj].Width;
h:= SpritesData[Obj].Height;
row:= Frame mod numFramesFirstCol;
col:= Frame div numFramesFirstCol;

if SDL_MustLock(Image) then
    SDLTry(SDL_LockSurface(Image) >= 0, true);

bpp:= Image^.format^.BytesPerPixel;
TryDo(bpp = 4, 'It should be 32 bpp sprite', true);
// Check that sprite fits free space
p:= @(PByteArray(Image^.pixels)^[ Image^.pitch * row * h + col * w * 4 ]);
case bpp of
    4: for y:= 0 to Pred(h) do
        begin
        for x:= 0 to Pred(w) do
            if (PLongword(@(p^[x * 4]))^) <> 0 then
                if ((cpY + y) <= Longint(topY)) or ((cpY + y) >= LAND_HEIGHT) or
                   ((cpX + x) <= Longint(leftX)) or ((cpX + x) >= Longint(rightX)) or (Land[cpY + y, cpX + x] <> 0) then
                    begin
                        if SDL_MustLock(Image) then
                            SDL_UnlockSurface(Image);
                        exit;
                    end;
        p:= @(p^[Image^.pitch]);
        end;
    end;

TryPlaceOnLand:= true;
if not doPlace then
    begin
    if SDL_MustLock(Image) then
        SDL_UnlockSurface(Image);
    exit
    end;

// Checked, now place
p:= @(PByteArray(Image^.pixels)^[ Image^.pitch * row * h + col * w * 4 ]);
case bpp of
    4: for y:= 0 to Pred(h) do
        begin
        for x:= 0 to Pred(w) do
            if (PLongword(@(p^[x * 4]))^) <> 0 then
                   begin
                if (cReducedQuality and rqBlurryLand) = 0 then
                    begin
                    gX:= cpX + x;
                    gY:= cpY + y;
                    end
                else
                     begin
                     gX:= (cpX + x) div 2;
                     gY:= (cpY + y) div 2;
                    end;
                if indestructible then
                    Land[cpY + y, cpX + x]:= lfIndestructible
                else if (LandPixels[gY, gX] and AMask) shr AShift = 255 then  // This test assumes lfBasic and lfObject differ only graphically
                    Land[cpY + y, cpX + x]:= lfBasic
                else
                    Land[cpY + y, cpX + x]:= lfObject;
                // For testing only. Intent is to flag this on objects with masks, or use it for an ice ray gun
                if (Theme = 'Snow') or (Theme = 'Christmas') then
                    Land[cpY + y, cpX + x]:= Land[cpY + y, cpX + x] or lfIce;
                    LandPixels[gY, gX]:= PLongword(@(p^[x * 4]))^
                end;
        p:= @(p^[Image^.pitch]);
        end;
    end;
if SDL_MustLock(Image) then
    SDL_UnlockSurface(Image);

x:= Max(cpX, leftX);
w:= Min(cpX + Image^.w, LAND_WIDTH) - x;
y:= Max(cpY, topY);
h:= Min(cpY + Image^.h, LAND_HEIGHT) - y;
UpdateLandTexture(x, w, y, h, true)
end;

function Despeckle(X, Y: LongInt): boolean;
var nx, ny, i, j, c, xx, yy: LongInt;
    pixelsweep: boolean;
begin
    Despeckle:= true;

    if (cReducedQuality and rqBlurryLand) = 0 then
    begin
        xx:= X;
        yy:= Y;
    end
    else
    begin
        xx:= X div 2;
        yy:= Y div 2;
    end;

    pixelsweep:= (Land[Y, X] <= lfAllObjMask) and (LandPixels[yy, xx] <> 0);
    if (((Land[Y, X] and lfDamaged) <> 0) and ((Land[Y, X] and lfIndestructible) = 0)) or pixelsweep then
    begin
        c:= 0;
        for i:= -1 to 1 do
            for j:= -1 to 1 do
                if (i <> 0) or (j <> 0) then
                begin
                    ny:= Y + i;
                    nx:= X + j;
                    if ((ny and LAND_HEIGHT_MASK) = 0) and ((nx and LAND_WIDTH_MASK) = 0) then
                    begin
                        if pixelsweep then
                        begin
                            if ((cReducedQuality and rqBlurryLand) <> 0) then
                            begin
                                nx:= nx div 2;
                                ny:= ny div 2
                            end;
                            if LandPixels[ny, nx] <> 0 then
                                inc(c);
                        end
                    else if Land[ny, nx] > 255 then
                        inc(c);
                    end
                end;

        if c < 4 then // 0-3 neighbours
        begin
            if ((Land[Y, X] and lfBasic) <> 0) and (not disableLandBack) then
                LandPixels[yy, xx]:= LandBackPixel(X, Y)
            else
                LandPixels[yy, xx]:= 0;

            if not pixelsweep then
            begin
                Land[Y, X]:= 0;
                exit
            end
        end;
    end;
    Despeckle:= false
end;

procedure Smooth(X, Y: LongInt);
begin
// a bit of AA for explosions
if (Land[Y, X] = 0) and (Y > LongInt(topY) + 1) and
    (Y < LAND_HEIGHT-2) and (X > LongInt(leftX) + 1) and (X < LongInt(rightX) - 1) then
    begin
    if ((((Land[y, x-1] and lfDamaged) <> 0) and (((Land[y+1,x] and lfDamaged) <> 0)) or ((Land[y-1,x] and lfDamaged) <> 0))
    or (((Land[y, x+1] and lfDamaged) <> 0) and (((Land[y-1,x] and lfDamaged) <> 0) or ((Land[y+1,x] and lfDamaged) <> 0)))) then
        begin
        if (cReducedQuality and rqBlurryLand) = 0 then
            begin
            if ((LandPixels[y,x] and AMask) shr AShift) < 10 then
                LandPixels[y,x]:= (ExplosionBorderColor and (not AMask)) or (128 shl AShift)
            else
                LandPixels[y,x]:=
                                (((((LandPixels[y,x] and RMask shr RShift) div 2)+((ExplosionBorderColor and RMask) shr RShift) div 2) and $FF) shl RShift) or
                                (((((LandPixels[y,x] and GMask shr GShift) div 2)+((ExplosionBorderColor and GMask) shr GShift) div 2) and $FF) shl GShift) or
                                (((((LandPixels[y,x] and BMask shr BShift) div 2)+((ExplosionBorderColor and BMask) shr BShift) div 2) and $FF) shl BShift) or ($FF shl AShift)
            end;
        if (Land[y, x-1] = lfObject) then
            Land[y,x]:= lfObject
        else if (Land[y, x+1] = lfObject) then
            Land[y,x]:= lfObject
        else
            Land[y,x]:= lfBasic;
        end
    else if ((((Land[y, x-1] and lfDamaged) <> 0) and ((Land[y+1,x-1] and lfDamaged) <> 0) and ((Land[y+2,x] and lfDamaged) <> 0))
    or (((Land[y, x-1] and lfDamaged) <> 0) and ((Land[y-1,x-1] and lfDamaged) <> 0) and ((Land[y-2,x] and lfDamaged) <> 0))
    or (((Land[y, x+1] and lfDamaged) <> 0) and ((Land[y+1,x+1] and lfDamaged) <> 0) and ((Land[y+2,x] and lfDamaged) <> 0))
    or (((Land[y, x+1] and lfDamaged) <> 0) and ((Land[y-1,x+1] and lfDamaged) <> 0) and ((Land[y-2,x] and lfDamaged) <> 0))
    or (((Land[y+1, x] and lfDamaged) <> 0) and ((Land[y+1,x+1] and lfDamaged) <> 0) and ((Land[y,x+2] and lfDamaged) <> 0))
    or (((Land[y-1, x] and lfDamaged) <> 0) and ((Land[y-1,x+1] and lfDamaged) <> 0) and ((Land[y,x+2] and lfDamaged) <> 0))
    or (((Land[y+1, x] and lfDamaged) <> 0) and ((Land[y+1,x-1] and lfDamaged) <> 0) and ((Land[y,x-2] and lfDamaged) <> 0))
    or (((Land[y-1, x] and lfDamaged) <> 0) and ((Land[y-1,x-1] and lfDamaged) <> 0) and ((Land[y,x-2] and lfDamaged) <> 0))) then
        begin
        if (cReducedQuality and rqBlurryLand) = 0 then
            begin
            if ((LandPixels[y,x] and AMask) shr AShift) < 10 then
                LandPixels[y,x]:= (ExplosionBorderColor and (not AMask)) or (64 shl AShift)
            else
                LandPixels[y,x]:=
                                (((((LandPixels[y,x] and RMask shr RShift) * 3 div 4)+((ExplosionBorderColor and RMask) shr RShift) div 4) and $FF) shl RShift) or
                                (((((LandPixels[y,x] and GMask shr GShift) * 3 div 4)+((ExplosionBorderColor and GMask) shr GShift) div 4) and $FF) shl GShift) or
                                (((((LandPixels[y,x] and BMask shr BShift) * 3 div 4)+((ExplosionBorderColor and BMask) shr BShift) div 4) and $FF) shl BShift) or ($FF shl AShift)
            end;
        if (Land[y, x-1] = lfObject) then
            Land[y, x]:= lfObject
        else if (Land[y, x+1] = lfObject) then
            Land[y, x]:= lfObject
        else if (Land[y+1, x] = lfObject) then
            Land[y, x]:= lfObject
        else if (Land[y-1, x] = lfObject) then
        Land[y, x]:= lfObject
        else Land[y,x]:= lfBasic
        end
    end
else if ((cReducedQuality and rqBlurryLand) = 0) and (LandPixels[Y, X] and AMask = 255)
and (Land[Y, X] and (lfDamaged or lfBasic) = lfBasic)
and (Y > LongInt(topY) + 1) and (Y < LAND_HEIGHT-2) and (X > LongInt(leftX) + 1) and (X < LongInt(rightX) - 1) then
    begin
    if ((((Land[y, x-1] and lfDamaged) <> 0) and (((Land[y+1,x] and lfDamaged) <> 0)) or ((Land[y-1,x] and lfDamaged) <> 0))
    or (((Land[y, x+1] and lfDamaged) <> 0) and (((Land[y-1,x] and lfDamaged) <> 0) or ((Land[y+1,x] and lfDamaged) <> 0)))) then
        begin
        LandPixels[y,x]:=
                        (((((LandPixels[y,x] and RMask shr RShift) div 2)+((ExplosionBorderColor and RMask) shr RShift) div 2) and $FF) shl RShift) or
                        (((((LandPixels[y,x] and GMask shr GShift) div 2)+((ExplosionBorderColor and GMask) shr GShift) div 2) and $FF) shl GShift) or
                        (((((LandPixels[y,x] and BMask shr BShift) div 2)+((ExplosionBorderColor and BMask) shr BShift) div 2) and $FF) shl BShift) or ($FF shl AShift)
        end
    else if ((((Land[y, x-1] and lfDamaged) <> 0) and ((Land[y+1,x-1] and lfDamaged) <> 0) and ((Land[y+2,x] and lfDamaged) <> 0))
    or (((Land[y, x-1] and lfDamaged) <> 0) and ((Land[y-1,x-1] and lfDamaged) <> 0) and ((Land[y-2,x] and lfDamaged) <> 0))
    or (((Land[y, x+1] and lfDamaged) <> 0) and ((Land[y+1,x+1] and lfDamaged) <> 0) and ((Land[y+2,x] and lfDamaged) <> 0))
    or (((Land[y, x+1] and lfDamaged) <> 0) and ((Land[y-1,x+1] and lfDamaged) <> 0) and ((Land[y-2,x] and lfDamaged) <> 0))
    or (((Land[y+1, x] and lfDamaged) <> 0) and ((Land[y+1,x+1] and lfDamaged) <> 0) and ((Land[y,x+2] and lfDamaged) <> 0))
    or (((Land[y-1, x] and lfDamaged) <> 0) and ((Land[y-1,x+1] and lfDamaged) <> 0) and ((Land[y,x+2] and lfDamaged) <> 0))
    or (((Land[y+1, x] and lfDamaged) <> 0) and ((Land[y+1,x-1] and lfDamaged) <> 0) and ((Land[y,x-2] and lfDamaged) <> 0))
    or (((Land[y-1, x] and lfDamaged) <> 0) and ((Land[y-1,x-1] and lfDamaged) <> 0) and ((Land[y,x-2] and lfDamaged) <> 0))) then
        begin
        LandPixels[y,x]:=
                        (((((LandPixels[y,x] and RMask shr RShift) * 3 div 4)+((ExplosionBorderColor and RMask) shr RShift) div 4) and $FF) shl RShift) or
                        (((((LandPixels[y,x] and GMask shr GShift) * 3 div 4)+((ExplosionBorderColor and GMask) shr GShift) div 4) and $FF) shl GShift) or
                        (((((LandPixels[y,x] and BMask shr BShift) * 3 div 4)+((ExplosionBorderColor and BMask) shr BShift) div 4) and $FF) shl BShift) or ($FF shl AShift)
        end
    end
end;

function SweepDirty: boolean;
var x, y, xx, yy, ty, tx: LongInt;
    bRes, updateBlock, resweep, recheck: boolean;
begin
bRes:= false;
reCheck:= true;

while recheck do
    begin
    recheck:= false;
    for y:= 0 to LAND_HEIGHT div 32 - 1 do
        begin
        for x:= 0 to LAND_WIDTH div 32 - 1 do
            begin
            if LandDirty[y, x] = 1 then
                begin
                updateBlock:= false;
                resweep:= true;
                ty:= y * 32;
                tx:= x * 32;
                while(resweep) do
                    begin
                    resweep:= false;
                    for yy:= ty to ty + 31 do
                        for xx:= tx to tx + 31 do
                            if Despeckle(xx, yy) then
                                begin
                                bRes:= true;
                                updateBlock:= true;
                                resweep:= true;
                                if (yy = ty) and (y > 0) then
                                    begin
                                    LandDirty[y-1, x]:= 1;
                                    recheck:= true;
                                    end
                                else if (yy = ty+31) and (y < LAND_HEIGHT div 32 - 1) then
                                    begin
                                    LandDirty[y+1, x]:= 1;
                                    recheck:= true;
                                    end;
                                if (xx = tx) and (x > 0) then
                                    begin
                                    LandDirty[y, x-1]:= 1;
                                    recheck:= true;
                                    end
                                else if (xx = tx+31) and (x < LAND_WIDTH div 32 - 1) then
                                    begin
                                    LandDirty[y, x+1]:= 1;
                                    recheck:= true;
                                    end
                                end;
                    end;
                if updateBlock then
                    UpdateLandTexture(tx, 32, ty, 32, false);
                LandDirty[y, x]:= 2;
                end;
            end;
        end;
     end;

for y:= 0 to LAND_HEIGHT div 32 - 1 do
    for x:= 0 to LAND_WIDTH div 32 - 1 do
        if LandDirty[y, x] <> 0 then
            begin
            LandDirty[y, x]:= 0;
            ty:= y * 32;
            tx:= x * 32;
            for yy:= ty to ty + 31 do
                for xx:= tx to tx + 31 do
                    Smooth(xx,yy)
            end;

SweepDirty:= bRes;
end;


// Return true if outside of land or not the value tested, used right now for some X/Y movement that does not use normal hedgehog movement in GSHandlers.inc
function CheckLandValue(X, Y: LongInt; LandFlag: Word): boolean; inline;
begin
    CheckLandValue:= ((X and LAND_WIDTH_MASK <> 0) or (Y and LAND_HEIGHT_MASK <> 0)) or ((Land[Y, X] and LandFlag) = 0)
end;

function LandBackPixel(x, y: LongInt): LongWord; inline;
var p: PLongWordArray;
begin
    if LandBackSurface = nil then
        LandBackPixel:= 0
    else
        begin
        p:= LandBackSurface^.pixels;
        LandBackPixel:= p^[LandBackSurface^.w * (y mod LandBackSurface^.h) + (x mod LandBackSurface^.w)];// or $FF000000;
        end
end;


procedure DrawLine(X1, Y1, X2, Y2: LongInt; Color: Longword);
var
  eX, eY, dX, dY: LongInt;
  i, sX, sY, x, y, d: LongInt;
begin
eX:= 0;
eY:= 0;
dX:= X2 - X1;
dY:= Y2 - Y1;

if (dX > 0) then
    sX:= 1
else
    if (dX < 0) then
        begin
        sX:= -1;
        dX:= -dX
        end
    else
        sX:= dX;

if (dY > 0) then
    sY:= 1
else
    if (dY < 0) then
        begin
        sY:= -1;
        dY:= -dY
        end
    else
        sY:= dY;

if (dX > dY) then
    d:= dX
else
    d:= dY;

x:= X1;
y:= Y1;

for i:= 0 to d do
    begin
    inc(eX, dX);
    inc(eY, dY);
    if (eX > d) then
        begin
        dec(eX, d);
        inc(x, sX);
        end;
    if (eY > d) then
        begin
        dec(eY, d);
        inc(y, sY);
        end;

    if ((x and LAND_WIDTH_MASK) = 0) and ((y and LAND_HEIGHT_MASK) = 0) then
        Land[y, x]:= Color;
    end
end;

procedure DrawDots(x, y, xx, yy: Longint; Color: Longword); inline;
begin
    if (((x + xx) and LAND_WIDTH_MASK) = 0) and (((y + yy) and LAND_HEIGHT_MASK) = 0) then Land[y + yy, x + xx]:= Color;
    if (((x + xx) and LAND_WIDTH_MASK) = 0) and (((y - yy) and LAND_HEIGHT_MASK) = 0) then Land[y - yy, x + xx]:= Color;
    if (((x - xx) and LAND_WIDTH_MASK) = 0) and (((y + yy) and LAND_HEIGHT_MASK) = 0) then Land[y + yy, x - xx]:= Color;
    if (((x - xx) and LAND_WIDTH_MASK) = 0) and (((y - yy) and LAND_HEIGHT_MASK) = 0) then Land[y - yy, x - xx]:= Color;
    if (((x + yy) and LAND_WIDTH_MASK) = 0) and (((y + xx) and LAND_HEIGHT_MASK) = 0) then Land[y + xx, x + yy]:= Color;
    if (((x + yy) and LAND_WIDTH_MASK) = 0) and (((y - xx) and LAND_HEIGHT_MASK) = 0) then Land[y - xx, x + yy]:= Color;
    if (((x - yy) and LAND_WIDTH_MASK) = 0) and (((y + xx) and LAND_HEIGHT_MASK) = 0) then Land[y + xx, x - yy]:= Color;
    if (((x - yy) and LAND_WIDTH_MASK) = 0) and (((y - xx) and LAND_HEIGHT_MASK) = 0) then Land[y - xx, x - yy]:= Color;
end;

procedure DrawLines(X1, Y1, X2, Y2, XX, YY: LongInt; color: Longword);
var
  eX, eY, dX, dY: LongInt;
  i, sX, sY, x, y, d: LongInt;
  f: boolean;
begin
    eX:= 0;
    eY:= 0;
    dX:= X2 - X1;
    dY:= Y2 - Y1;

    if (dX > 0) then
        sX:= 1
    else
        if (dX < 0) then
            begin
            sX:= -1;
            dX:= -dX
            end
        else
            sX:= dX;

    if (dY > 0) then
        sY:= 1
    else
        if (dY < 0) then
            begin
            sY:= -1;
            dY:= -dY
            end
        else
            sY:= dY;

    if (dX > dY) then
        d:= dX
    else
        d:= dY;

    x:= X1;
    y:= Y1;

    for i:= 0 to d do
        begin
        inc(eX, dX);
        inc(eY, dY);

        f:= eX > d;
        if f then
            begin
            dec(eX, d);
            inc(x, sX);
            DrawDots(x, y, xx, yy, color)
            end;
        if (eY > d) then
            begin
            dec(eY, d);
            inc(y, sY);
            f:= true;
            DrawDots(x, y, xx, yy, color)
            end;

        if not f then
            DrawDots(x, y, xx, yy, color)
        end
end;

procedure DrawThickLine(X1, Y1, X2, Y2, radius: LongInt; color: Longword);
var dx, dy, d: LongInt;
begin
    dx:= 0;
    dy:= Radius;
    d:= 3 - 2 * Radius;
    while (dx < dy) do
        begin
        DrawLines(x1, y1, x2, y2, dx, dy, color);
        if (d < 0) then
            d:= d + 4 * dx + 6
        else
            begin
            d:= d + 4 * (dx - dy) + 10;
            dec(dy)
            end;
        inc(dx)
        end;
    if (dx = dy) then
        DrawLines(x1, y1, x2, y2, dx, dy, color);
end;


procedure DumpLandToLog(x, y, r: LongInt);
var xx, yy, dx: LongInt;
    s: shortstring;
begin
    s[0]:= char(r * 2 + 1);
    for yy:= y - r to y + r do
        begin
        for dx:= 0 to r*2 do
            begin
            xx:= dx - r + x;
            if (xx = x) and (yy = y) then
                s[dx + 1]:= 'X'
            else if Land[yy, xx] > 255 then
                s[dx + 1]:= 'O'
            else if Land[yy, xx] > 0 then
                s[dx + 1]:= '*'
            else
                s[dx + 1]:= '.'
            end;
        AddFileLog('Land dump: ' + s);
        end;
end;

end.<|MERGE_RESOLUTION|>--- conflicted
+++ resolved
@@ -81,22 +81,22 @@
             LandPixels[pixelY, pixelX]:= 0
     end;
 end;
- 
+
 procedure drawPixelEBC(landX, landY, pixelX, pixelY: Longint); inline;
 begin
 if ((Land[landY, landX] and lfBasic) <> 0) or ((Land[landY, landX] and lfObject) <> 0) then
     begin
     LandPixels[pixelY, pixelX]:= ExplosionBorderColor;
     Land[landY, landX]:= (Land[landY, landX] or lfDamaged) and not lfIce;
-    LandDirty[landY div 32, landX div 32]:= 1;                        
-    end;
-end;
- 
+    LandDirty[landY div 32, landX div 32]:= 1;
+    end;
+end;
+
 function isLandscapeEdge(weight:Longint):boolean; inline;
 begin
 result := (weight < 8) and (weight >= 2);
 end;
- 
+
 function getPixelWeight(x, y:Longint): Longint;
 var
     i, j:Longint;
@@ -109,7 +109,7 @@
        (i > LAND_WIDTH - 1) or
        (j < 0) or
        (j > LAND_HEIGHT -1) then
-       begin               
+       begin
        result := 9;
        exit;
        end;
@@ -123,13 +123,7 @@
 var
     iceSurface: PSDL_Surface;
     icePixels: PLongwordArray;
-<<<<<<< HEAD
     w: LongWord;
-=======
-    //pictureX, pictureY: LongInt;
-    w: LongWord;
-    //weight: Longint;
->>>>>>> 6e26fb6e
 begin
     // So. 3 parameters here. Ice colour, Ice opacity, and a bias on the greyscaled pixel towards lightness
     iceSurface:= SpritesData[sprIceTexture].Surface;
@@ -146,12 +140,12 @@
         LandPixels[pixelY, pixelX]:= addBgColor(w, IceColor);
         LandPixels[pixelY, pixelX]:= addBgColor(LandPixels[pixelY, pixelX], icePixels^[iceSurface^.w * (pixelY mod iceSurface^.h) + (pixelX mod iceSurface^.w)])
         end
-    else 
+    else
         begin
         LandPixels[pixelY, pixelX]:= IceColor and not AMask or $E8 shl AShift;
         LandPixels[pixelY, pixelX]:= addBgColor(LandPixels[pixelY, pixelX], icePixels^[iceSurface^.w * (pixelY mod iceSurface^.h) + (pixelX mod iceSurface^.w)]);
         // silly workaround to avoid having to make background erasure a tadb it smarter about sea ice
-        if LandPixels[pixelY, pixelX] and AMask shr AShift = 255 then 
+        if LandPixels[pixelY, pixelX] and AMask shr AShift = 255 then
             LandPixels[pixelY, pixelX]:= LandPixels[pixelY, pixelX] and not AMask or 254 shl AShift;
         end;
 end;
@@ -183,43 +177,43 @@
     py := 0;
     FillLandCircleLine := 0;
     case fill of
-    backgroundPixel: 
+    backgroundPixel:
     for i:= fromPix to toPix do
         begin
         calculatePixelsCoordinates(i, y, px, py);
         inc(FillLandCircleLine, drawPixelBG(i, y, px, py));
         end;
-    ebcPixel: 
+    ebcPixel:
     for i:= fromPix to toPix do
         begin
         calculatePixelsCoordinates(i, y, px, py);
         drawPixelEBC(i, y, px, py);
         end;
-    nullPixel: 
+    nullPixel:
     for i:= fromPix to toPix do
         begin
         calculatePixelsCoordinates(i, y, px, py);
         if ((Land[y, i] and lfIndestructible) = 0) and (not disableLandBack or (Land[y, i] > 255))  then
-            LandPixels[py, px]:= 0        
-        end;
-    icePixel: 
+            LandPixels[py, px]:= 0
+        end;
+    icePixel:
     for i:= fromPix to toPix do
         begin
         calculatePixelsCoordinates(i, y, px, py);
         DrawPixelIce(i, y, px, py);
         end;
-    setNotCurrentMask: 
+    setNotCurrentMask:
     for i:= fromPix to toPix do
         begin
         Land[y, i]:= Land[y, i] and lfNotCurrentMask;
         end;
-    changePixelSetNotCurrent: 
+    changePixelSetNotCurrent:
     for i:= fromPix to toPix do
         begin
         if Land[y, i] and lfObjMask > 0 then
             Land[y, i]:= (Land[y, i] and lfNotObjMask) or ((Land[y, i] and lfObjMask) - 1);
         end;
-    setCurrentHog: 
+    setCurrentHog:
     for i:= fromPix to toPix do
         begin
         Land[y, i]:= Land[y, i] or lfCurrentHog
@@ -228,11 +222,11 @@
     for i:= fromPix to toPix do
         begin
         if Land[y, i] and lfObjMask < lfObjMask then
-            Land[y, i]:= (Land[y, i] and lfNotObjMask) or ((Land[y, i] and lfObjMask) + 1)     
-        end;
-    end;    
-end;
- 
+            Land[y, i]:= (Land[y, i] and lfNotObjMask) or ((Land[y, i] and lfObjMask) + 1)
+        end;
+    end;
+end;
+
 function FillLandCircleSegment(x, y, dx, dy: LongInt; fill : fillType): Longword; inline;
 begin
     FillLandCircleSegment := 0;
@@ -367,22 +361,22 @@
         begin
         if Land[j, i] = 0 then
             begin
-            Land[j, i] := lfIce;                
+            Land[j, i] := lfIce;
             fillPixelFromIceSprite(i, j);
             end;
-        end;        
+        end;
     end;
 landRect.x := min(max(x - iceRadius, 0), LAND_WIDTH - 1);
 landRect.y := min(max(y, 0), LAND_HEIGHT - 1);
 landRect.w := min(2*iceRadius, LAND_WIDTH - landRect.x - 1);
 landRect.h := min(iceHeight, LAND_HEIGHT - landRect.y - 1);
-UpdateLandTexture(landRect.x, landRect.w, landRect.y, landRect.h, true);        
+UpdateLandTexture(landRect.x, landRect.w, landRect.y, landRect.h, true);
 end;
 
 function DrawExplosion(X, Y, Radius: LongInt): Longword;
 var
     tx, ty, dx, dy: Longint;
-begin    
+begin
     DrawExplosion := FillRoundInLand(x, y, Radius, backgroundPixel);
     if Radius > 20 then
         FillRoundInLand(x, y, Radius - 15, nullPixel);
@@ -469,7 +463,7 @@
         else
             LandPixels[ty div 2, tx div 2]:= ExplosionBorderColor
         end
-    end;        
+    end;
 end;
 
 
