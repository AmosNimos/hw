--- conflicted
+++ resolved
@@ -40,11 +40,7 @@
 procedure DrawHLinesExplosions(ar: PRangeArray; Radius: LongInt; y, dY: LongInt; Count: Byte);
 procedure DrawTunnel(X, Y, dX, dY: hwFloat; ticks, HalfWidth: LongInt);
 procedure FillRoundInLand(X, Y, Radius: LongInt; Value: Longword);
-<<<<<<< HEAD
-function FillRoundInLand2(X, Y, Radius: LongInt; fill: fillType): LongWord;
-=======
 function FillRoundInLandFT(X, Y, Radius: LongInt; fill: fillType): Longword;
->>>>>>> 17b55131
 procedure ChangeRoundInLand(X, Y, Radius: LongInt; doSet, isCurrent: boolean);
 function  LandBackPixel(x, y: LongInt): LongWord;
 procedure DrawLine(X1, Y1, X2, Y2: LongInt; Color: Longword);
@@ -246,28 +242,16 @@
     inc(FillLandCircleSegmentFT, FillLandCircleLineFT(y - dx, Max(x - dy, 0), Min(x + dy, LAND_WIDTH - 1), fill));
 end;
 
-<<<<<<< HEAD
-function FillRoundInLand2(X, Y, Radius: LongInt; fill: fillType): Longword; inline;
-var dx, dy, d, r: LongInt;
-=======
 function FillRoundInLandFT(X, Y, Radius: LongInt; fill: fillType): Longword; inline;
 var dx, dy, d: LongInt;
->>>>>>> 17b55131
 begin
 dx:= 0;
 dy:= Radius;
 d:= 3 - 2 * Radius;
-<<<<<<< HEAD
-r := 0;
-while (dx < dy) do
-    begin
-    inc(r, FillLandCircleSegment(x, y, dx, dy, fill));
-=======
 FillRoundInLandFT := 0;
 while (dx < dy) do
     begin
     inc(FillRoundInLandFT, FillLandCircleSegmentFT(x, y, dx, dy, fill));
->>>>>>> 17b55131
     if (d < 0) then
         d:= d + 4 * dx + 6
     else
@@ -278,13 +262,7 @@
     inc(dx)
     end;
 if (dx = dy) then
-<<<<<<< HEAD
-    inc(r, FillLandCircleSegment(x, y, dx, dy, fill));
-
-FillRoundInLand2:= r
-=======
     inc (FillRoundInLandFT, FillLandCircleSegmentFT(x, y, dx, dy, fill));
->>>>>>> 17b55131
 end;
 
 
@@ -365,15 +343,6 @@
 procedure ChangeRoundInLand(X, Y, Radius: LongInt; doSet, isCurrent: boolean);
 begin
 if not doSet and isCurrent then
-<<<<<<< HEAD
-    FillRoundInLand2(X, Y, Radius, setNotCurrentMask)
-else if not doSet and (not IsCurrent) then
-    FillRoundInLand2(X, Y, Radius, changePixelSetNotCurrent)
-else if doSet and IsCurrent then
-    FillRoundInLand2(X, Y, Radius, setCurrentHog)
-else if doSet and (not IsCurrent) then
-    FillRoundInLand2(X, Y, Radius, changePixelNotSetNotCurrent);
-=======
     FillRoundInLandFT(X, Y, Radius, setNotCurrentMask)
 else if not doSet and not IsCurrent then
     FillRoundInLandFT(X, Y, Radius, changePixelSetNotCurrent)
@@ -381,7 +350,6 @@
     FillRoundInLandFT(X, Y, Radius, setCurrentHog)
 else if doSet and not IsCurrent then
     FillRoundInLandFT(X, Y, Radius, changePixelNotSetNotCurrent);
->>>>>>> 17b55131
 end;
 
 procedure DrawIceBreak(x, y, iceRadius, iceHeight: Longint);
@@ -411,19 +379,11 @@
 var
     tx, ty, dx, dy: Longint;
 begin
-<<<<<<< HEAD
-    DrawExplosion := FillRoundInLand2(x, y, Radius, backgroundPixel);
-    if Radius > 20 then
-        FillRoundInLand2(x, y, Radius - 15, nullPixel);
-    FillRoundInLand(X, Y, Radius, 0);
-    FillRoundInLand2(x, y, Radius + 4, ebcPixel);
-=======
     DrawExplosion := FillRoundInLandFT(x, y, Radius, backgroundPixel);
     if Radius > 20 then
         FillRoundInLandFT(x, y, Radius - 15, nullPixel);
     FillRoundInLand(X, Y, Radius, 0);
     FillRoundInLandFT(x, y, Radius + 4, ebcPixel);
->>>>>>> 17b55131
     tx:= Max(X - Radius - 5, 0);
     dx:= Min(X + Radius + 5, LAND_WIDTH) - tx;
     ty:= Max(Y - Radius - 5, 0);
