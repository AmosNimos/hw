(*
 * Hedgewars, a free turn based strategy game
 * Copyright (c) 2004-2015 Andrey Korotaev <unC0Rr@gmail.com>
 *
 * This program is free software; you can redistribute it and/or modify
 * it under the terms of the GNU General Public License as published by
 * the Free Software Foundation; version 2 of the License
 *
 * This program is distributed in the hope that it will be useful,
 * but WITHOUT ANY WARRANTY; without even the implied warranty of
 * MERCHANTABILITY or FITNESS FOR A PARTICULAR PURPOSE.  See the
 * GNU General Public License for more details.
 *
 * You should have received a copy of the GNU General Public License
 * along with this program; if not, write to the Free Software
 * Foundation, Inc., 51 Franklin St, Fifth Floor, Boston, MA  02110-1301  USA
 *)

{$INCLUDE "options.inc"}

unit uConsts;
interface

uses    SDLh, uFloat, GLunit;

{$INCLUDE "config.inc"}

const
    HDPIScaleFactor     =  1;

    // application return codes
    HaltNoError         =  0; // Hedgewars quits normally

    // error codes are placed in range 50-99 because that way then don't overlap with run-time errors of pascal
    // see https://www.freepascal.org/docs-html/user/userap4.html
    HaltUsageError      =  51; // Hedgewars was invoked incorrectly (e.g. bad command-line parameter)
    HaltFatalError      =  52; // Fatal internal error. See logs for more. Also reports error to frontend
    HaltStartupError    =  53; // Failure loading critical resources
    HaltFatalErrorNoIPC =  54; // Fatal internal error, IPC socket is not available

    // for automatic tests
    HaltTestSuccess     =  0;  // Test result: success
    HaltTestFailed      =  60; // Test result: failed
    HaltTestLuaError    =  61; // Lua runtime error
    HaltTestUnexpected  =  62; // Unexpected error


    // maximum ScreenFadeValue
    sfMax = 1000;

    // log message constants
    errmsgCreateSurface   = 'Error creating SDL surface';
    errmsgTransparentSet  = 'Error setting transparent color';
    errmsgUnknownCommand  = 'Unknown command';
    errmsgUnknownVariable = 'Unknown variable';
    errmsgIncorrectUse    = 'Incorrect use';
    errmsgShouldntRun     = 'This program shouldn''t be run manually';
    errmsgWrongNumber     = 'Wrong parameters number';
    errmsgLuaTestTerm     = 'WARNING: Lua test terminated before the test was properly finished with EndLuaTest()!';

    msgLoading           = 'Loading ';
    msgOK                = 'ok';
    msgFailed            = 'failed';
    msgFailedSize        = 'failed due to size';
    msgGettingConfig     = 'Getting game config...';

    // camera movement multipliers
    cameraKeyboardSpeed     : LongInt = 10;
    cameraKeyboardSpeedSlow : LongInt =  3;

    // color constants
    cWhiteColorChannels : TSDL_Color = (r:$FF; g:$FF; b:$FF; a:$FF);
    cNearBlackColorChannels : TSDL_Color = (r:$00; g:$00; b:$10; a:$FF);
    cInvertTextColorAt    : Byte = 64;

    cWhiteColor           : Longword = $FFFFFFFF; // white
    cNearBlackColor       : Longword = $FF000010; // nearly black

    capcolDefault         : Longword = $FFFFFFFF; // default caption color
    capcolSetting         : Longword = $FFCCCCCC; // caption color for changing client setting like volume or auto camera
    capcolDefaultLua      : Longword = $FFFFFFFF; // capcolDefault for Lua
    capcolSettingLua      : Longword = $CCCCCCFF; // capcolSetting for Lua

    cCentralMessageColor  : Longword = $FFFFFF00; // color of message in center of screen like quit or pause

{$WARNINGS OFF}
    cAirPlaneSpeed: hwFloat = (isNegative: false; QWordValue:   3006477107); // 1.4
    cBombsSpeed   : hwFloat = (isNegative: false; QWordValue:    429496729);
{$WARNINGS ON}

    // reducedquality flags
    rqNone        = $00000000;  // don't reduce quality
    rqLowRes      = $00000001;  // use half land array
    rqBlurryLand  = $00000002;  // downscaled terrain
    rqNoBackground= $00000004;  // don't draw background
    rqSimpleRope  = $00000008;  // draw rope using lines only
    rq2DWater     = $00000010;  // disable 3D water effect
    rqAntiBoom    = $00000020;  // no fancy explosion effects
    rqKillFlakes  = $00000040;  // no flakes
    rqSlowMenu    = $00000080;  // ammomenu appears with no animation
    rqPlainSplash = $00000100;  // no droplets
    rqClampLess   = $00000200;  // don't clamp textures
    rqTooltipsOff = $00000400;  // tooltips are not drawn
    rqDesyncVBlank= $00000800;  // don't sync on vblank

    // image flags (for LoadImage())
    // TODO: discuss whether ifAlpha and ifColorKey are actually needed and if and where we want to support which colorkeys
    ifNone        = $00000000;  // nothing special
    ifAlpha       = $00000001;  // use alpha channel (unused right now?)
    ifCritical    = $00000002;  // image is critical for gameplay (exit game if unable to load)
    ifColorKey    = $00000004;  // image uses transparent pixels (color keying)
    ifIgnoreCaps  = $00000008;  // ignore hardware capabilities when loading (i.e. image will not be drawn using OpenGL)
    ifDigestAlpha = $00000010;  // add alpha channel to the digest
    ifDigestAll   = $00000020;  // add all channels to the digest

    // texture priority (allows OpenGL to keep frequently used textures in video memory more easily)
    tpLowest      = 0.00;
    tpLow         = 0.25;
    tpMedium      = 0.50;
    tpHigh        = 0.75;
    tpHighest     = 1.00;

// To allow these to layer, going to treat them as masks. The bottom byte is reserved for objects
// TODO - set lfBasic for all solid land, ensure all uses of the flags can handle multiple flag bits
// lfObject and lfBasic are only to be different *graphically*  in all other ways they should be treated the same
    lfBasic          = $8000;  // normal destructible terrain (mask.png: black)
    lfIndestructible = $4000;  // indestructible terrain (mask.png: red)
    lfObject         = $2000;  // destructible terrain, land object (mask.png: white)
    lfDamaged        = $1000;  //
    lfIce            = $0800;  // icy terrain (mask.png: blue)
    lfBouncy         = $0400;  // bouncy terrain (mask.png: green)
    lfLandMask       = $FF00;  // upper byte is used for terrain, not objects.

    lfCurHogCrate    = $0080;  // CurrentHedgehog, and crates, for convenience of AI.  Since an active hog would instantly collect the crate, this does not impact playj
    lfNotCurHogCrate = $FF7F;  // inverse of above. frequently used
    lfObjMask        = $007F;  // lower 7 bits used for hogs and explosives and mines 
    lfNotObjMask     = $FF80;  // inverse of above.

// breaking up hogs would makes it easier to differentiate 
// colliding with a hog from colliding with other things
// if overlapping hogs are less common than objects, the division can be altered.
// 3 bits for objects, 4 for hogs, that is, overlap 7 barrels/mines before possible dents, and 15 hogs.
    lfHHMask         = $000F;  // lower 4 bits used only for hogs
    lfNotHHObjMask   = $0070;  // next 3 bits used for non-hog things
    lfNotHHObjShift  = 4;
    lfNotHHObjSize   = lfNotHHObjMask shr lfNotHHObjShift;  

    // lower byte is for objects.
    // consists of 0-127 counted for object checkins and $80 as a bit flag for current hog.
    lfAllObjMask     = $00FF;  // lfCurHogCrate or lfObjMask

    lfAll            = $FFFF;  // everything



    cMaxPower     = 1500; // maximum power value for ammo that powers up
    cMaxAngle     = 2048; // maximum positive value for Gear angle
    cPowerDivisor = 1500;

    MAXNAMELEN = 192;
    MAXROPEPOINTS = 3840;
    MAXROPELAYERS = 16;

    {$IFNDEF PAS2C}
    // some opengl headers do not have these macros
    GL_BGR              = $80E0;
    GL_BGRA             = $80E1;
    GL_CLAMP_TO_EDGE    = $812F;
    GL_TEXTURE_PRIORITY = $8066;
    {$ENDIF}

    cVisibleWater       : LongInt = 128;
    cTeamHealthWidth    : LongInt = 128;
    cTeamHealthHeight   : LongInt = 19 * HDPIScaleFactor;
    cGearContourThreshold : LongInt = 179; // if water opacity is higher than this, draw contour for some gears when in water

    cifRandomize = $00000001;
    cifTheme     = $00000002;
    cifMap       = $00000002; // either theme or map (or map+theme)
    cifAllInited = cifRandomize or cifTheme or cifMap;

    RGB_LUMINANCE_RED    = 0.212671;
    RGB_LUMINANCE_GREEN  = 0.715160;
    RGB_LUMINANCE_BLUE   = 0.072169;

    // hedgehog info
    cMaxTeams        = 8; // maximum number of teams
    cMaxHHIndex      = 7; // maximum hedgehog index (counting starts at 0)
                          // NOTE: If you change cMaxHHIndex, also change cMaxHogHealth!
    cMaxHHs          = cMaxTeams * (cMaxHHIndex+1); // maximum number of hogs

    cClanColors      = 9; // number of possible clan colors

    cMaxEdgePoints = 32768;

    cBorderWidth = 6; // width of indestructible border
                      // width of 3 allowed hogs to be knocked through with grenade
    cCloudOffset = 1184; // Y offset for clouds (cloud height = LAND_HEIGHT-cCloudOffset)

    cHHRadius = 9; // hedgehog radius
    cHHStepTicks = 29;

    cMaxHogHealth = 268435455; // maximum hedgehog health
    // cMaxHogHealth was calculated by: High(LongInt) div (cMaxHHIndex+1);

    ouchDmg = 55;        // least amount of damage a hog must take in one blow for sndOuch to play

    // Z levels
    cHHZ = 1000;
    cCurrHHZ = Succ(cHHZ);

    // some gear constants
    cBarrelHealth = 60;  // initial barrel health
    cShotgunRadius = 22; // radius of land a shotgun shot destroys
    cBlowTorchC    = 6;  // blow torch gear radius component (added to cHHRadius to get the full radius)
    cakeDmg =   75;      // default cake damage

    // key stuff
    cKeyMaxIndex = 1600;
    cKbdMaxIndex = 65536;//need more room for the modifier keys

    // font stuff
    cFontBorder = 2 * HDPIScaleFactor;
    cFontPadding = 2 * HDPIScaleFactor;

    cDefaultBuildMaxDist = 256; // default max. building distance with girder/rubber
    cResurrectorDist = 100; // effect distance of resurrector
    cSeductionDist = 250; // effect distance of seduction

    ExtraTime = 30000; // amount of time (ms) given for using Extra Time
    MaxMoreWindTime = 5000; // amount of time (ms) for land objects like gfMine to be affected after end of turn

    // do not change this value
    cDefaultZoomLevel = 2.0; // 100% zoom

<<<<<<< HEAD
    // Maximum camera positions, values are "pixels outside the mainland"
    cCamLimitX = 1920; // X (left/right) camera limit, no border. Note: Influences sndFlyAway
                       // Note: Also make sure it's far enough from airplane spawn
    cCamLimitY = 2048; // Top Y camera limit, no border
    cCamLimitBorderX = 1920; // X (left/right) camera limit, with border
    cCamLimitBorderY = 2048; // Top Y camera limit, with border
=======
    cFontPxToPtRatio   = 1.3281472327365;
    cBaseChatFontHeight = 12;
    cChatScaleRelDelta = 0.1;
    cMinChatScaleValue = 0.8;
    cMaxChatScaleValue = 10.0;

    cDefaultUIScaleLevel = 1.0;
>>>>>>> 48a3b516

    // game flags
    gfAny                = $FFFFFFFF; // mask for all possible gameflags
    gfOneClanMode        = $00000001; // Game does not end if there's only one clan in play. For missions
    gfMultiWeapon        = $00000002; // Enter multishoot mode after attack with infinite shots. For target practice
    gfSolidLand          = $00000004; // (almost) indestrutible land
    gfBorder             = $00000008; // border at top, left and right
    gfDivideTeams        = $00000010; // each clan spawns their hogs on own side of terrain
    gfLowGravity         = $00000020; // low gravity
    gfLaserSight         = $00000040; // laser sight for all
    gfInvulnerable       = $00000080; // invulerable for all
    gfResetHealth        = $00000100; // heal hogs health up to InitialHealth each turn
    gfVampiric           = $00000200; // vampirism for all
    gfKarma              = $00000400; // receive damage you deal
    gfArtillery          = $00000800; // hogs can't walk
    gfSwitchHog          = $00001000; // free switch hog at turn start
    gfRandomOrder        = $00002000; // hogs play in random order
    gfKing               = $00004000; // King Mode
    gfPlaceHog           = $00008000; // place all hogs at game start
    gfSharedAmmo         = $00010000; // ammo is shared per-clan
    gfDisableGirders     = $00020000; // disable land girders
    gfDisableLandObjects = $00040000; // disable land objects
    gfAISurvival         = $00080000; // AI is revived
    gfInfAttack          = $00100000; // infinite attack
    gfResetWeps          = $00200000; // reset weapons each turn
    gfPerHogAmmo         = $00400000; // each hog has its own ammo
    gfDisableWind        = $00800000; // don't automatically change wind
    gfMoreWind           = $01000000; // wind influences most gears
    gfTagTeam            = $02000000; // hogs of same clan share their turn time
    gfBottomBorder       = $04000000; // border at bottom
    gfShoppaBorder       = $08000000; // Surround terrain with fancy "security border". Pure eye candy
    // NOTE: When adding new game flags, ask yourself
    // if a "game start notice" would be useful. If so,
    // add one in uWorld.pas - look for "AddGoal".

    // gear states
    gstDrowning       = $00000001; // drowning
    gstHHDriven       = $00000002; // hog is controlled by current player
    gstMoving         = $00000004; // moving
    gstAttacked       = $00000008; // after attack
    gstAttacking      = $00000010; // while attacking
    gstCollision      = $00000020; // it has *just* collided
    gstChooseTarget   = $00000040; // choosing target
    gstHHJumping      = $00000100; // hog is doing long jump
    gsttmpFlag        = $00000200; // temporary wildcard flag, use it for anything you want
    gstHHThinking     = $00000800; // AI hog is thinking
    gstNoDamage       = $00001000; // gear is immune to damage
    gstHHHJump        = $00002000; // hog is doing high jump
    gstAnimation      = $00004000; // hog is playing an animation
    gstHHDeath        = $00008000; // hog is dying
    gstWinner         = $00010000; // indicates if hog did well
    gstWait           = $00020000;
    gstNotKickable    = $00040000; // gear cannot be pushed by forces
    gstLoser          = $00080000; // indicates if hog screwed up
    gstHHGone         = $00100000; // hog is gone (teamgone event)
    gstInvisible      = $00200000; // invisible
    gstSubmersible    = $00400000; // can survive in water
    gstFrozen         = $00800000; // frozen
    gstNoGravity      = $01000000; // ignores gravity
    gstInBounceEdge   = $02000000; // spawned in bounce edge

    // gear messages
    gmLeft           = $00000001; // left
    gmRight          = $00000002; // right
    gmUp             = $00000004; // up
    gmDown           = $00000008; // down
    gmSwitch         = $00000010; // switch hedgehog
    gmAttack         = $00000020; // attack
    gmLJump          = $00000040; // long jump
    gmHJump          = $00000080; // high jump
    gmDestroy        = $00000100; // request to self-destruct
    gmSlot           = $00000200; // slot key; with param
    gmWeapon         = $00000400; // direct weapon selection (SetWeapon); with param
    gmTimer          = $00000800; // set timer; with param
    gmAnimate        = $00001000; // start animation; with param
    gmPrecise        = $00002000; // precise aim

    // gmAddToList and gmRemoveFromList are used when changing order of gears in the gear list. They are used together when changing a gear's Z (drawing order)
    gmRemoveFromList = $00004000; // remove gear from gear list
    gmAddToList      = $00008000; // add gear to gear list

    gmDelete         = $00010000; // delete gear
    gmAllStoppable = gmLeft or gmRight or gmUp or gmDown or gmAttack or gmPrecise;

    // ammo slots
    cMaxSlotIndex       = 10; // maximum slot index (including hidden slot) (row in ammo menu)
    cHiddenSlotIndex    = cMaxSlotIndex; // slot for hidden ammo types, not visible and has no key
    cMaxSlotAmmoIndex   = 5; // maximum index for ammos per slot (column in ammo menu)

    // AI hints to be set for any gear
    aihUsualProcessing    = $00000000; // treat gear as usual
    aihDoesntMatter       = $00000001; // ignore gear in attack calculations and don't intentionally attack it
    aihAmmosChanged       = $00000002; // set when ammos were changed within this turn but not processed yet

    // ammo properties
    ammoprop_Timerable    = $00000001; // can set timer
    ammoprop_Power        = $00000002; // can power up fire strength
    ammoprop_NeedTarget   = $00000004; // must select target
    ammoprop_ForwMsgs     = $00000008; // received gear messages are forwarded to the spawned gear
    ammoprop_AttackInMove = $00000010; // can attack while moving / in mid-air
    ammoprop_DoesntStopTimerWhileAttacking
                          = $00000020; // doesn't stop timer while attacker is attacking
    ammoprop_NoCrosshair  = $00000040; // no crosshair rendered
    ammoprop_AttackingPut = $00000080; // selecting a target is considered an attack
    ammoprop_DontHold     = $00000100; // don't keep ammo selected in next turn
    ammoprop_AltAttack    = $00000200; // ammo can equip alternate ammo (ammoprop_AltUse)
    ammoprop_AltUse       = $00000400; // ammo can be equipped by an ammo with ammoprop_AltAttack
    ammoprop_NotBorder    = $00000800; // ammo is not available if map has border
    ammoprop_Utility      = $00001000; // ammo is considered an utility instead of a weapon
    ammoprop_Effect       = $00002000; // ammo is considered an effect like extra time or vampirism
    ammoprop_SetBounce    = $00004000; // can set bounciness
    ammoprop_NeedUpDown   = $00008000; // used by TouchInterface to show or hide up/down widgets
    ammoprop_OscAim       = $00010000; // oscillating aim
    ammoprop_NoMoveAfter  = $00020000; // can't move after attacking
    ammoprop_Track        = $00040000; // ammo follows the landscape, used by AI
    ammoprop_DoesntStopTimerInMultiShoot
                          = $00080000; // doesn't stop timer after entering multi-shoot mode
    ammoprop_DoesntStopTimerWhileAttackingInInfAttackMode
                          = $00100000; // doesn't stop timer while Attacking gear msg is set and inf. attack mode is on
    ammoprop_ForceTurnEnd = $00200000; // always ends turn after usage, ignoring inf. attack
    ammoprop_NoTargetAfter= $00400000; // disable target selection after attack
    ammoprop_NoWrapTarget = $00800000; // allow to select target beyond wrap world edge limits
    ammoprop_ShowSelIcon  = $01000000; // show icon when selected
    ammoprop_NoRoundEnd   = $10000000; // ammo doesn't end turn

    AMMO_INFINITE = 100;               // internal representation of infinite ammo count
    AMMO_FINITE_MAX = 99;              // maximum possible finite ammo count

    JETPACK_FUEL_INFINITE : LongInt = Low(LongInt); // internal representation of infinite jetpack fuel
    BIRDY_ENERGY_INFINITE : LongInt = Low(LongInt); // as above, but for Birdy

    // Special msgParam value used internally for invalid/non-existing value
    // Must not be sent over the network!
    MSGPARAM_INVALID = High(LongWord);

    // raw probability values for crate drops
    probabilityLevels: array [0..8] of LongWord = (0,20,30,60,100,200,400,600,800);

    // raw bounciness values for each of the player-selectable bounciness levels
    defaultBounciness = 1000;
    bouncinessLevels: array [0..4] of LongWord = (350, 700, defaultBounciness, 2000, 4000);

    // explosion flags
    // By default, an explosion removes land, damages and pushes gears,
    // spawns an explosion animation and plays no sound.
    //EXPLAllDamageInRadius = $00000001;  Completely unused for ages
    EXPLAutoSound         = $00000002; // enable sound (if appropriate)
    EXPLNoDamage          = $00000004; // don't damage gears
    EXPLDoNotTouchHH      = $00000008; // don't push hogs
    EXPLDontDraw          = $00000010; // don't remove land
    EXPLNoGfx             = $00000020; // don't spawn visual effects
    EXPLPoisoned          = $00000040; // poison hogs in effect radius
    EXPLDoNotTouchAny     = $00000080; // don't push anything
    EXPLForceDraw         = $00000100; // remove land even with gfSolidLand

    // Pos flags for gtCase
    posCaseAmmo    = $00000001; // ammo crate
    posCaseHealth  = $00000002; // health crate
    posCaseUtility = $00000004; // utility crate
    posCaseDummy   = $00000008; // dummy crate
    posCaseExplode = $00000010; // crate explodes when touched
    posCasePoison  = $00000020; // crate poisons hog when touched

    cCaseHealthRadius = 14;

    // hog tag mask
    //htNone        = $00;
    htTeamName    = $01;
    htName        = $02;
    htHealth      = $04;
    htTransparent = $08;

    NoPointX = Low(LongInt); // special value for CursorX/CursorY if cursor's disabled
    cTargetPointRef : TPoint = (x: NoPointX; y: 0);

    kSystemSoundID_Vibrate = $00000FFF;

    cMinPlayWidth = 200;
    cWorldEdgeDist = 200;

    cMaxLaserSightWraps = 1; // maximum number of world wraps of laser sight

    cMaxTurnTime = Pred(High(LongInt)); // maximum possible turn time

implementation

end.<|MERGE_RESOLUTION|>--- conflicted
+++ resolved
@@ -233,14 +233,13 @@
     // do not change this value
     cDefaultZoomLevel = 2.0; // 100% zoom
 
-<<<<<<< HEAD
     // Maximum camera positions, values are "pixels outside the mainland"
     cCamLimitX = 1920; // X (left/right) camera limit, no border. Note: Influences sndFlyAway
                        // Note: Also make sure it's far enough from airplane spawn
     cCamLimitY = 2048; // Top Y camera limit, no border
     cCamLimitBorderX = 1920; // X (left/right) camera limit, with border
     cCamLimitBorderY = 2048; // Top Y camera limit, with border
-=======
+
     cFontPxToPtRatio   = 1.3281472327365;
     cBaseChatFontHeight = 12;
     cChatScaleRelDelta = 0.1;
@@ -248,7 +247,6 @@
     cMaxChatScaleValue = 10.0;
 
     cDefaultUIScaleLevel = 1.0;
->>>>>>> 48a3b516
 
     // game flags
     gfAny                = $FFFFFFFF; // mask for all possible gameflags
