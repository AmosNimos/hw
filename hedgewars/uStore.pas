--- conflicted
+++ resolved
@@ -37,6 +37,10 @@
     MissionIcons: PSDL_Surface;
     ropeIconTex: PTexture;
     rotationQt: GLfloat;
+    wScreen: LongInt;
+    hScreen: LongInt;
+    framel, framer, depthl, depthr: GLuint;
+    texl, texr: GLuint;
 
 procedure initModule;
 procedure freeModule;
@@ -857,7 +861,6 @@
     SDL_FreeSurface(MissionIcons);
     FreeTexture(ropeIconTex);
     FreeTexture(HHTexture);
-<<<<<<< HEAD
     if (cStereoMode = smHorizontal) or (cStereoMode = smVertical) or (cStereoMode = smAFR) then
     begin
         glDeleteTextures(1, @texl);
@@ -867,8 +870,6 @@
         glDeleteRenderbuffersEXT(1, @depthr);
         glDeleteFramebuffersEXT(1, @framer)
     end
-=======
->>>>>>> 520469de
 end;
 
 
@@ -1227,7 +1228,9 @@
 {$ENDIF}
     end;
 
-{$IFNDEF IPHONEOS}
+{$IFDEF IPHONEOS}
+    cGPUVendor:= gvApple;
+{$ELSE}
     if StrPos(Str2PChar(vendor), Str2PChar('nvidia')) <> nil then
         cGPUVendor:= gvNVIDIA
     else if StrPos(Str2PChar(vendor), Str2PChar('intel')) <> nil then
@@ -1235,7 +1238,6 @@
     else if StrPos(Str2PChar(vendor), Str2PChar('ati')) <> nil then
         cGPUVendor:= gvIntel;
 //SupportNPOTT:= glLoadExtension('GL_ARB_texture_non_power_of_two');
-<<<<<<< HEAD
 
     if (cStereoMode = smHorizontal) or (cStereoMode = smVertical) or (cStereoMode = smAFR) then
     begin
@@ -1273,10 +1275,6 @@
         // reset
         glBindFramebufferEXT(GL_FRAMEBUFFER_EXT, 0)
     end;
-=======
-{$ELSE}
-    cGPUVendor:= gvApple;
->>>>>>> 520469de
 {$ENDIF}
 
 {$IFDEF DEBUGFILE}
