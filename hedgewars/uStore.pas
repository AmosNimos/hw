(*
 * Hedgewars, a free turn based strategy game
 * Copyright (c) 2004-2015 Andrey Korotaev <unC0Rr@gmail.com>
 *
 * This program is free software; you can redistribute it and/or modify
 * it under the terms of the GNU General Public License as published by
 * the Free Software Foundation; version 2 of the License
 *
 * This program is distributed in the hope that it will be useful,
 * but WITHOUT ANY WARRANTY; without even the implied warranty of
 * MERCHANTABILITY or FITNESS FOR A PARTICULAR PURPOSE.  See the
 * GNU General Public License for more details.
 *
 * You should have received a copy of the GNU General Public License
 * along with this program; if not, write to the Free Software
 * Foundation, Inc., 51 Franklin St, Fifth Floor, Boston, MA  02110-1301  USA
 *)

{$INCLUDE "options.inc"}
{$IF GLunit = GL}{$DEFINE GLunit:=GL,GLext}{$ENDIF}

unit uStore;
interface
uses SysUtils, uConsts, SDLh, GLunit, uTypes, uLandTexture, uCaptions, uChat;

procedure initModule;
procedure freeModule;

procedure StoreLoad(reload: boolean);
procedure StoreRelease(reload: boolean);
procedure RenderHealth(var Hedgehog: THedgehog);
function makeHealthBarTexture(w, h, Color: Longword): PTexture;
procedure AddProgress;
procedure FinishProgress;
function  LoadImage(const filename: shortstring; imageFlags: LongInt): PSDL_Surface;

// loads an image from the games data files
function  LoadDataImage(const path: TPathType; const filename: shortstring; imageFlags: LongInt): PSDL_Surface;
// like LoadDataImage but uses altPath as fallback-path if file not found/loadable in path
function  LoadDataImageAltPath(const path, altPath: TPathType; const filename: shortstring; imageFlags: LongInt): PSDL_Surface;
// like LoadDataImage but uses altFile as fallback-filename if file cannot be loaded
function  LoadDataImageAltFile(const path: TPathType; const filename, altFile: shortstring; imageFlags: LongInt): PSDL_Surface;

procedure LoadHedgehogHat(var HH: THedgehog; newHat: shortstring);
procedure LoadHedgehogHat2(var HH: THedgehog; newHat: shortstring; allowSurfReuse: boolean);

procedure InitZoom(zoom: real);

procedure SetupOpenGL;
function  RenderHelpWindow(caption, subcaption, description, extra: ansistring; extracolor: LongInt; iconsurf: PSDL_Surface; iconrect: PSDL_Rect): PTexture;
procedure RenderWeaponTooltip(atype: TAmmoType);
procedure ShowWeaponTooltip(x, y: LongInt);
procedure MakeCrossHairs;
{$IFDEF USE_VIDEO_RECORDING}
procedure InitOffscreenOpenGL;
{$ENDIF}

procedure WarpMouse(x, y: Word); inline;
procedure SwapBuffers; {$IFDEF USE_VIDEO_RECORDING}cdecl{$ELSE}inline{$ENDIF};
procedure SetSkyColor(r, g, b: real);

implementation
<<<<<<< HEAD
uses uMisc, uConsole, uVariables, uUtils, uTextures, uRender, uRenderUtils, uCommands
    , uPhysFSLayer
    , uDebug
    {$IFDEF USE_CONTEXT_RESTORE}, uWorld{$ENDIF};

//type TGPUVendor = (gvUnknown, gvNVIDIA, gvATI, gvIntel, gvApple);

var MaxTextureSize: LongInt;
=======
uses uMisc, uConsole, uVariables, uUtils, uTextures, uRender, uRenderUtils,
     uCommands, uPhysFSLayer, uDebug
    {$IFDEF USE_CONTEXT_RESTORE}, uWorld{$ENDIF}
    {$IF NOT DEFINED(SDL2) AND DEFINED(USE_VIDEO_RECORDING)}, glut {$ENDIF};

var
{$IFDEF SDL2}
>>>>>>> d69af000
    SDLwindow: PSDL_Window;
    SDLGLcontext: PSDL_GLContext;
    squaresize : LongInt;
    numsquares : LongInt;
    ProgrTex: PTexture;

    prevHat: shortstring;
    tmpHatSurf: PSDL_Surface;

const
    cHHFileName = 'Hedgehog';
    cCHFileName = 'Crosshair';

procedure freeTmpHatSurf();
begin
    if tmpHatSurf = nil then exit;
    SDL_FreeSurface(tmpHatSurf);
    tmpHatSurf:= nil;
    prevHat:= 'NoHat';
end;

procedure InitZoom(zoom: real);
begin
    SetScale(zoom);
    // make sure view limits are updated
    // because SetScale() doesn't do it, if zoom=cScaleFactor
    updateViewLimits();
end;

function WriteInRect(Surface: PSDL_Surface; X, Y: LongInt; Color: LongWord; Font: THWFont; s: PChar): TSDL_Rect;
var w, h: LongInt;
    tmpsurf: PSDL_Surface;
    clr: TSDL_Color;
    finalRect: TSDL_Rect;
begin
w:= 0; h:= 0; // avoid compiler hints
TTF_SizeUTF8(Fontz[Font].Handle, s, @w, @h);
finalRect.x:= X + cFontBorder + 2;
finalRect.y:= Y + cFontBorder;
finalRect.w:= w + cFontBorder * 2 + 4;
finalRect.h:= h + cFontBorder * 2;
clr.r:= Color shr 16;
clr.g:= (Color shr 8) and $FF;
clr.b:= Color and $FF;
tmpsurf:= TTF_RenderUTF8_Blended(Fontz[Font].Handle, s, clr);
SDLTry(tmpsurf <> nil, true);
tmpsurf:= doSurfaceConversion(tmpsurf);
SDLTry(tmpsurf <> nil, 'TTF_RenderUTF8_Blended, doSurfaceConversion', true);
SDL_UpperBlit(tmpsurf, nil, Surface, @finalRect);
SDL_FreeSurface(tmpsurf);
finalRect.x:= X;
finalRect.y:= Y;
finalRect.w:= w + cFontBorder * 2 + 4;
finalRect.h:= h + cFontBorder * 2;
WriteInRect:= finalRect
end;

procedure MakeCrossHairs;
var tmpsurf: PSDL_Surface;
begin
    tmpsurf:= LoadDataImage(ptGraphics, cCHFileName, ifAlpha or ifCritical);

    CrosshairTexture:= Surface2Tex(tmpsurf, false);

    SDL_FreeSurface(tmpsurf)
end;

function makeHealthBarTexture(w, h, Color: Longword): PTexture;
var
    rr: TSDL_Rect;
    texsurf: PSDL_Surface;
begin
    rr.x:= 0;
    rr.y:= 0;
    rr.w:= w;
    rr.h:= h;

    texsurf:= SDL_CreateRGBSurface(SDL_SWSURFACE, w, h, 32, RMask, GMask, BMask, AMask);
    TryDo(texsurf <> nil, errmsgCreateSurface, true);
    TryDo(SDL_SetColorKey(texsurf, SDL_SRCCOLORKEY, 0) = 0, errmsgTransparentSet, true);

    DrawRoundRect(@rr, cWhiteColor, cNearBlackColor, texsurf, true);

    rr.x:= 2;
    rr.y:= 2;
    rr.w:= w - 4;
    rr.h:= h - 4;

    DrawRoundRect(@rr, Color, Color, texsurf, false);
    makeHealthBarTexture:= Surface2Tex(texsurf, false);
    SDL_FreeSurface(texsurf);
end;

procedure WriteNames(Font: THWFont);
var t: LongInt;
    i, maxLevel: LongInt;
    r: TSDL_Rect;
    drY: LongInt;
    texsurf, flagsurf, iconsurf: PSDL_Surface;
    foundBot: boolean;
    year, month, md : word;
begin
if cOnlyStats then exit;
r.x:= 0;
r.y:= 0;
drY:= - 4;
{$IFNDEF PAS2C}
DecodeDate(Date, year, month, md);
{$ELSE}
year:= 0;
month:= 0;
md:= 0;
{$ENDIF}
for t:= 0 to Pred(TeamsCount) do
    with TeamsArray[t]^ do
        begin
        NameTagTex:= RenderStringTexLim(ansistring(TeamName), Clan^.Color, Font, cTeamHealthWidth);
        if length(Owner) > 0 then
            OwnerTex:= RenderStringTexLim(ansistring(Owner), Clan^.Color, Font, cTeamHealthWidth);

        r.x:= 0;
        r.y:= 0;
        r.w:= 32;
        r.h:= 32;
        texsurf:= SDL_CreateRGBSurface(SDL_SWSURFACE, r.w, r.h, 32, RMask, GMask, BMask, AMask);
        TryDo(texsurf <> nil, errmsgCreateSurface, true);
        TryDo(SDL_SetColorKey(texsurf, SDL_SRCCOLORKEY, 0) = 0, errmsgTransparentSet, true);

        r.w:= 26;
        r.h:= 19;

        DrawRoundRect(@r, cWhiteColor, cNearBlackColor, texsurf, true);

        // overwrite flag for cpu teams and keep players from using it
        foundBot:= false;
        maxLevel:= -1;
        for i:= 0 to cMaxHHIndex do
            with Hedgehogs[i] do
                if (Gear <> nil) and (BotLevel > 0) then
                    begin
                    foundBot:= true;
                    // initially was going to do the highest botlevel of the team, but for now, just apply if entire team has same bot level
                    if maxLevel = -1 then maxLevel:= BotLevel
                    else if (maxLevel > 0) and (maxLevel <> BotLevel) then maxLevel:= 0;
                    //if (maxLevel > 0) and (BotLevel < maxLevel) then maxLevel:= BotLevel
                    end
                else if Gear <> nil then  maxLevel:= 0;

        if foundBot then
            begin
            // disabled the plain flag - I think it looks ok even w/ full bars obscuring CPU
            //if (maxLevel > 0) and (maxLevel < 3) then Flag:= 'cpu_plain' else
            Flag:= 'cpu'
            end
        else if (Flag = 'cpu') or (Flag = 'cpu_plain') then
                Flag:= 'hedgewars';

        flagsurf:= LoadDataImageAltFile(ptFlags, Flag, 'hedgewars', ifNone);
        TryDo(flagsurf <> nil, 'Failed to load flag "' + Flag + '" as well as the default flag', true);

        case maxLevel of
            1: copyToXY(SpritesData[sprBotlevels].Surface, flagsurf, 0, 0);
            2: copyToXYFromRect(SpritesData[sprBotlevels].Surface, flagsurf, 5, 2, 17, 13, 5, 2);
            3: copyToXYFromRect(SpritesData[sprBotlevels].Surface, flagsurf, 9, 5, 13, 10, 9, 5);
            4: copyToXYFromRect(SpritesData[sprBotlevels].Surface, flagsurf, 13, 9, 9, 6, 13, 9);
            5: copyToXYFromRect(SpritesData[sprBotlevels].Surface, flagsurf, 17, 11, 5, 4, 17, 11)
            end;

        copyToXY(flagsurf, texsurf, 2, 2);
        SDL_FreeSurface(flagsurf);
        flagsurf:= nil;


        // restore black border pixels inside the flag
        PLongwordArray(texsurf^.pixels)^[32 * 2 +  2]:= cNearBlackColor;
        PLongwordArray(texsurf^.pixels)^[32 * 2 + 23]:= cNearBlackColor;
        PLongwordArray(texsurf^.pixels)^[32 * 16 +  2]:= cNearBlackColor;
        PLongwordArray(texsurf^.pixels)^[32 * 16 + 23]:= cNearBlackColor;


        FlagTex:= Surface2Tex(texsurf, false);
        SDL_FreeSurface(texsurf);
        texsurf:= nil;

        AIKillsTex := RenderStringTex(ansistring(inttostr(stats.AIKills)), Clan^.Color, fnt16);

        dec(drY, r.h + 2);
        DrawHealthY:= drY;
        for i:= 0 to cMaxHHIndex do
            with Hedgehogs[i] do
                if Gear <> nil then
                    begin
                    NameTagTex:= RenderStringTexLim(ansistring(Name), Clan^.Color, fnt16, cTeamHealthWidth);
                    if Hat = 'NoHat' then
                        begin
                        if (month = 4) and (md = 20) then
                            Hat := 'eastertop'   // Easter
                        else if (month = 12) and ((md = 24) or (md = 25) or (md = 26)) then
                            Hat := 'Santa'       // Christmas Eve/Christmas/Boxing Day
                        else if (month = 10) and (md = 31) then
                            Hat := 'fr_pumpkin'; // Halloween/Hedgewars' birthday
                        end;
                    if (month = 4) and (md = 1) then
                        begin
                        AprilOne:= true;
                        Hat := 'fr_tomato'; // avoid promoting violence to hedgehogs. see http://hedgewars.org/node/5818
                        end;

                    if Hat <> 'NoHat' then
                        begin
                        if (Length(Hat) > 39) and (Copy(Hat,1,8) = 'Reserved') and (Copy(Hat,9,32) = PlayerHash) then
                            LoadHedgehogHat2(Hedgehogs[i], 'Reserved/' + Copy(Hat,9,Length(Hat)-8), true)
                        else
                            LoadHedgehogHat2(Hedgehogs[i], Hat, true);
                        end
                    end;
        end;

    freeTmpHatSurf();

    MissionIcons:= LoadDataImage(ptGraphics, 'missions', ifCritical);
    iconsurf:= SDL_CreateRGBSurface(SDL_SWSURFACE, 28, 28, 32, RMask, GMask, BMask, AMask);
    if iconsurf <> nil then
        begin
        r.x:= 0;
        r.y:= 0;
        r.w:= 28;
        r.h:= 28;
        DrawRoundRect(@r, cWhiteColor, cNearBlackColor, iconsurf, true);
        ropeIconTex:= Surface2Tex(iconsurf, false);
        SDL_FreeSurface(iconsurf);
        iconsurf:= nil;
        end;


for t:= 0 to Pred(ClansCount) do
    with ClansArray[t]^ do
        HealthTex:= makeHealthBarTexture(cTeamHealthWidth + 5, Teams[0]^.NameTagTex^.h, Color);

GenericHealthTexture:= makeHealthBarTexture(cTeamHealthWidth + 5, TeamsArray[0]^.NameTagTex^.h, cWhiteColor)
end;


procedure InitHealth;
var i, t: LongInt;
begin
for t:= 0 to Pred(TeamsCount) do
    if TeamsArray[t] <> nil then
        with TeamsArray[t]^ do
            begin
            for i:= 0 to cMaxHHIndex do
                if Hedgehogs[i].Gear <> nil then
                    RenderHealth(Hedgehogs[i]);
            end
end;

procedure LoadGraves;
var t: LongInt;
    texsurf: PSDL_Surface;
begin
for t:= 0 to Pred(TeamsCount) do
    if TeamsArray[t] <> nil then
        with TeamsArray[t]^ do
            begin
            if GraveName = '' then
                GraveName:= 'Statue';
            texsurf:= LoadDataImageAltFile(ptGraves, GraveName, 'Statue', ifCritical or ifTransparent);
            GraveTex:= Surface2Tex(texsurf, false);
            SDL_FreeSurface(texsurf)
            end
end;

procedure StoreLoad(reload: boolean);
var s: shortstring;
    ii: TSprite;
    fi: THWFont;
    ai: TAmmoType;
    tmpsurf: PSDL_Surface;
    i, imflags: LongInt;
begin
AddFileLog('StoreLoad()');

if (not reload) and (not cOnlyStats) then
    for fi:= Low(THWFont) to High(THWFont) do
        with Fontz[fi] do
            begin
            s:= cPathz[ptFonts] + '/' + Name;
            WriteToConsole(msgLoading + s + ' (' + inttostr(Height) + 'pt)... ');
            Handle:= TTF_OpenFontRW(rwopsOpenRead(s), true, Height);
            SDLTry(Handle <> nil, 'TTF_OpenFontRW', true);
            TTF_SetFontStyle(Handle, style);
            WriteLnToConsole(msgOK)
            end;

if not cOnlyStats then
    begin
    MakeCrossHairs;
    LoadGraves;
{$IFDEF IPHONEOS}
    tmpHatSurf:= LoadDataImage(ptHats, 'chef', ifNone);
{$ELSE}
    tmpHatSurf:= LoadDataImage(ptHats, 'Reserved/chef', ifNone);
{$ENDIF}
    ChefHatTexture:= Surface2Tex(tmpHatSurf, true);
    freeTmpHatSurf();
    end;

if not reload then
    AddProgress;

for ii:= Low(TSprite) to High(TSprite) do
    with SpritesData[ii] do
        // FIXME - add a sprite attribute to match on rq flags?
        if (((cReducedQuality and (rqNoBackground or rqLowRes)) = 0) or   // why rqLowRes?
                (not (ii in [sprSky, sprSkyL, sprSkyR, sprHorizont, sprHorizontL, sprHorizontR])))
           and (((cReducedQuality and rqPlainSplash) = 0) or ((not (ii in [sprSplash, sprDroplet, sprSDSplash, sprSDDroplet]))))
           and (((cReducedQuality and rqKillFlakes) = 0) or cSnow or ((not (ii in [sprFlake, sprSDFlake]))))
           and ((cCloudsNumber > 0) or (ii <> sprCloud))
           and ((vobCount > 0) or (ii <> sprFlake))
           and (savesurf or (not cOnlyStats)) // in stats-only only load those which are needed later
            then
            begin
            if reload then
                tmpsurf:= Surface
            else
                begin
                imflags := (ifAlpha or ifTransparent);

                // these sprites are optional
                if not (ii in [sprHorizont, sprHorizontL, sprHorizontR, sprSky, sprSkyL, sprSkyR, sprChunk]) then // FIXME: hack
                    imflags := (imflags or ifCritical);

                // load the image
                tmpsurf := LoadDataImageAltPath(Path, AltPath, FileName, imflags)
                end;

            if tmpsurf <> nil then
                begin
                if getImageDimensions then
                    begin
                    imageWidth:= tmpsurf^.w;
                    imageHeight:= tmpsurf^.h
                    end;
                if getDimensions then
                    begin
                    Width:= tmpsurf^.w;
                    Height:= tmpsurf^.h
                    end;
                if (ii in [sprSky, sprSkyL, sprSkyR, sprHorizont, sprHorizontL, sprHorizontR]) then
                    begin
                    Texture:= Surface2Tex(tmpsurf, true);
                    Texture^.Scale:= 2
                    end
                else
                    begin
                    Texture:= Surface2Tex(tmpsurf, false);
                    // HACK: We should include some sprite attribute to define the texture wrap directions
                    if ((ii = sprWater) or (ii = sprSDWater)) and ((cReducedQuality and (rq2DWater or rqClampLess)) = 0) then
                        glTexParameteri(GL_TEXTURE_2D, GL_TEXTURE_WRAP_T, GL_CLAMP_TO_EDGE);
                    end;
                glTexParameterf(GL_TEXTURE_2D, GL_TEXTURE_PRIORITY, priority);
// This should maybe be flagged. It wastes quite a bit of memory.
                if not reload then
                    begin
{$IFDEF USE_CONTEXT_RESTORE}
                    Surface:= tmpsurf
{$ELSE}
                    if saveSurf then
                        Surface:= tmpsurf
                    else
                        SDL_FreeSurface(tmpsurf)
{$ENDIF}
                    end
                end
            else
                Surface:= nil
        end;

if not cOnlyStats then
    begin
    WriteNames(fnt16);

    if not reload then
        AddProgress;

    tmpsurf:= LoadDataImage(ptGraphics, cHHFileName, ifAlpha or ifCritical or ifTransparent);

    HHTexture:= Surface2Tex(tmpsurf, false);
    SDL_FreeSurface(tmpsurf);

    InitHealth;

    PauseTexture:= RenderStringTex(trmsg[sidPaused], cYellowColor, fntBig);
    AFKTexture:= RenderStringTex(trmsg[sidAFK], cYellowColor, fntBig);
    ConfirmTexture:= RenderStringTex(trmsg[sidConfirm], cYellowColor, fntBig);
    SyncTexture:= RenderStringTex(trmsg[sidSync], cYellowColor, fntBig);

    if not reload then
        AddProgress;

    // name of weapons in ammo menu
    for ai:= Low(TAmmoType) to High(TAmmoType) do
        with Ammoz[ai] do
            begin
            TryDo(length(trAmmo[NameId]) > 0,'No default text/translation found for ammo type #' + intToStr(ord(ai)) + '!',true);
            tmpsurf:= TTF_RenderUTF8_Blended(Fontz[CheckCJKFont(trAmmo[NameId],fnt16)].Handle, PChar(trAmmo[NameId]), cWhiteColorChannels);
            TryDo(tmpsurf <> nil,'Name-texture creation for ammo type #' + intToStr(ord(ai)) + ' failed!',true);
            tmpsurf:= doSurfaceConversion(tmpsurf);
            FreeAndNilTexture(NameTex);
            NameTex:= Surface2Tex(tmpsurf, false);
            SDL_FreeSurface(tmpsurf)
            end;

    // number of weapons in ammo menu
    for i:= Low(CountTexz) to High(CountTexz) do
        begin
        tmpsurf:= TTF_RenderUTF8_Blended(Fontz[fnt16].Handle, Str2PChar(IntToStr(i) + 'x'), cWhiteColorChannels);
        tmpsurf:= doSurfaceConversion(tmpsurf);
        FreeAndNilTexture(CountTexz[i]);
        CountTexz[i]:= Surface2Tex(tmpsurf, false);
        SDL_FreeSurface(tmpsurf)
        end;

    if not reload then
        AddProgress;
    end;

IMG_Quit();
end;

procedure StoreRelease(reload: boolean);
var ii: TSprite;
    ai: TAmmoType;
    i, t: LongInt;
begin
for ii:= Low(TSprite) to High(TSprite) do
    begin
    FreeAndNilTexture(SpritesData[ii].Texture);

    if (SpritesData[ii].Surface <> nil) and (not reload) then
        begin
        SDL_FreeSurface(SpritesData[ii].Surface);
        SpritesData[ii].Surface:= nil
        end
    end;
SDL_FreeSurface(MissionIcons);

// free the textures declared in uVariables
FreeAndNilTexture(ChefHatTexture);
FreeAndNilTexture(CrosshairTexture);
FreeAndNilTexture(WeaponTooltipTex);
FreeAndNilTexture(PauseTexture);
FreeAndNilTexture(AFKTexture);
FreeAndNilTexture(SyncTexture);
FreeAndNilTexture(ConfirmTexture);
FreeAndNilTexture(ropeIconTex);
FreeAndNilTexture(HHTexture);
FreeAndNilTexture(GenericHealthTexture);
// free all ammo name textures
for ai:= Low(TAmmoType) to High(TAmmoType) do
    FreeAndNilTexture(Ammoz[ai].NameTex);

// free all count textures
for i:= Low(CountTexz) to High(CountTexz) do
    begin
    FreeAndNilTexture(CountTexz[i]);
    CountTexz[i]:= nil
    end;

    for t:= 0 to Pred(ClansCount) do
        begin
        if ClansArray[t] <> nil then
            FreeAndNilTexture(ClansArray[t]^.HealthTex);
        end;

    // free all team and hedgehog textures
    for t:= 0 to Pred(TeamsCount) do
        begin
        if TeamsArray[t] <> nil then
            begin
            FreeAndNilTexture(TeamsArray[t]^.NameTagTex);
            FreeAndNilTexture(TeamsArray[t]^.GraveTex);
            FreeAndNilTexture(TeamsArray[t]^.AIKillsTex);
            FreeAndNilTexture(TeamsArray[t]^.FlagTex);

            for i:= 0 to cMaxHHIndex do
                begin
                FreeAndNilTexture(TeamsArray[t]^.Hedgehogs[i].NameTagTex);
                FreeAndNilTexture(TeamsArray[t]^.Hedgehogs[i].HealthTagTex);
                FreeAndNilTexture(TeamsArray[t]^.Hedgehogs[i].HatTex);
                end;
            end;
        end;

RendererCleanup();
end;


procedure RenderHealth(var Hedgehog: THedgehog);
var s: shortstring;
begin
str(Hedgehog.Gear^.Health, s);
FreeAndNilTexture(Hedgehog.HealthTagTex);
Hedgehog.HealthTagTex:= RenderStringTex(ansistring(s), Hedgehog.Team^.Clan^.Color, fnt16)
end;

function LoadImage(const filename: shortstring; imageFlags: LongInt): PSDL_Surface;
var tmpsurf: PSDL_Surface;
    s: shortstring;
    rwops: PSDL_RWops;
begin
    LoadImage:= nil;
    WriteToConsole(msgLoading + filename + '.png [flags: ' + inttostr(imageFlags) + '] ');

    s:= filename + '.png';

    rwops:= nil;
    tmpsurf:= nil;

    if pfsExists(s) then
        begin
        // get data source
        rwops:= rwopsOpenRead(s);

        // load image with SDL (with freesrc param set to true)
        if rwops <> nil then
            tmpsurf:= IMG_Load_RW(rwops, true);
        end;

    // loading failed
    if tmpsurf = nil then
        begin
        // output sdl error if loading failed when data source was available
        if rwops <> nil then
            begin
            // anounce that loading failed
            OutError(msgFailed, false);

            SDLTry(false, (imageFlags and ifCritical) <> 0);
            // rwops was already freed by IMG_Load_RW
            rwops:= nil;
            end else
            OutError(msgFailed, (imageFlags and ifCritical) <> 0);
        exit;
        end;

    if ((imageFlags and ifIgnoreCaps) = 0) and ((tmpsurf^.w > MaxTextureSize) or (tmpsurf^.h > MaxTextureSize)) then
        begin
        SDL_FreeSurface(tmpsurf);
        OutError(msgFailedSize, ((not cOnlyStats) and ((imageFlags and ifCritical) <> 0)));
        // dummy surface to replace non-critical textures that failed to load due to their size
        LoadImage:= SDL_CreateRGBSurface(SDL_SWSURFACE, 2, 2, 32, RMask, GMask, BMask, AMask);
        exit;
        end;

    tmpsurf:= doSurfaceConversion(tmpsurf);

    if (imageFlags and ifTransparent) <> 0 then
        TryDo(SDL_SetColorKey(tmpsurf, SDL_SRCCOLORKEY, 0) = 0, errmsgTransparentSet, true);

    WriteLnToConsole(msgOK + ' (' + inttostr(tmpsurf^.w) + 'x' + inttostr(tmpsurf^.h) + ')');

    LoadImage:= tmpsurf //Result
end;


function LoadDataImage(const path: TPathType; const filename: shortstring; imageFlags: LongInt): PSDL_Surface;
var tmpsurf: PSDL_Surface;
begin
    // check for file in user dir (never critical)
    tmpsurf:= LoadImage(cPathz[path] + '/' + filename, imageFlags);

    LoadDataImage:= tmpsurf;
end;


function LoadDataImageAltPath(const path, altPath: TPathType; const filename: shortstring; imageFlags: LongInt): PSDL_Surface;
var tmpsurf: PSDL_Surface;
begin
    // if there is no alternative path, just forward and return result
    if (altPath = ptNone) then
        exit(LoadDataImage(path, filename, imageFlags));

    // since we have a fallback path this search isn't critical yet
    tmpsurf:= LoadDataImage(path, filename, imageFlags and (not ifCritical));

    // if image still not found try alternative path
    if (tmpsurf = nil) then
        tmpsurf:= LoadDataImage(altPath, filename, imageFlags);

    LoadDataImageAltPath:= tmpsurf;
end;

function LoadDataImageAltFile(const path: TPathType; const filename, altFile: shortstring; imageFlags: LongInt): PSDL_Surface;
var tmpsurf: PSDL_Surface;
begin
    // if there is no alternative filename, just forward and return result
    if (altFile = '') then
        exit(LoadDataImage(path, filename, imageFlags));

    // since we have a fallback filename this search isn't critical yet
    tmpsurf:= LoadDataImage(path, filename, imageFlags and (not ifCritical));

    // if image still not found try alternative filename
    if (tmpsurf = nil) then
        tmpsurf:= LoadDataImage(path, altFile, imageFlags);

    LoadDataImageAltFile:= tmpsurf;
end;

procedure LoadHedgehogHat(var HH: THedgehog; newHat: shortstring);
begin
    LoadHedgehogHat2(HH, newHat, false);
end;

procedure LoadHedgehogHat2(var HH: THedgehog; newHat: shortstring; allowSurfReuse: boolean);
begin
    // free the mem of any previously assigned texture.  This was previously only if the new one could be loaded, but, NoHat is usually a better choice
    if HH.HatTex <> nil then
        FreeAndNilTexture(HH.HatTex);

    // load new hat surface if this hat is different than the one already loaded
    if newHat <> prevHat then
        begin
        freeTmpHatSurf();
        tmpHatSurf:= LoadDataImage(ptHats, newHat, ifNone);
        end;

AddFileLog('Hat => '+newHat);
    // only do something if the hat could be loaded
    if tmpHatSurf <> nil then
        begin
AddFileLog('Got Hat');

        // assign new hat to hedgehog
        HH.HatTex:= Surface2Tex(tmpHatSurf, true);

        // remember that this hat was used last
        if allowSurfReuse then
            prevHat:= newHat
        // cleanup: free temporary surface mem
        else
            freeTmpHatSurf();
        end;
end;

procedure SetupOpenGLAttributes;
begin
{$IFDEF IPHONEOS}
    SDL_GL_SetAttribute(SDL_GL_DOUBLEBUFFER, 0);
    SDL_GL_SetAttribute(SDL_GL_RETAINED_BACKING, 1);
 
    SDL_GL_SetAttribute(SDL_GL_CONTEXT_MAJOR_VERSION, 1);
    SDL_GL_SetAttribute(SDL_GL_CONTEXT_MINOR_VERSION, 1);
{$ELSE}
    SDL_GL_SetAttribute(SDL_GL_DOUBLEBUFFER, 1);
{$ENDIF}
    SDL_GL_SetAttribute(SDL_GL_RED_SIZE, 5);
    SDL_GL_SetAttribute(SDL_GL_GREEN_SIZE, 6);
    SDL_GL_SetAttribute(SDL_GL_BLUE_SIZE, 5);
    SDL_GL_SetAttribute(SDL_GL_DEPTH_SIZE, 0);         // no depth buffer
    SDL_GL_SetAttribute(SDL_GL_ALPHA_SIZE, 0);         // no alpha channel
    SDL_GL_SetAttribute(SDL_GL_BUFFER_SIZE, 16);       // buffer should be 16
    SDL_GL_SetAttribute(SDL_GL_ACCELERATED_VISUAL, 1); // prefer hw rendering
end;

procedure SetupOpenGL;
var buf: array[byte] of char;
begin
<<<<<<< HEAD
=======

{$IFDEF SDL2}
>>>>>>> d69af000
    AddFileLog('Setting up OpenGL (using driver: ' + shortstring(SDL_GetCurrentVideoDriver()) + ')');

<<<<<<< HEAD
    AuxBufNum:= AuxBufNum;

=======
{$IFDEF MOBILE}
>>>>>>> d69af000
    // TODO: this function creates an opengles1.1 context
    // un-comment below and add proper logic to support opengles2.0
    //SDL_GL_SetAttribute(SDL_GL_CONTEXT_MAJOR_VERSION, 2);
    //SDL_GL_SetAttribute(SDL_GL_CONTEXT_MINOR_VERSION, 0);
    if SDLGLcontext = nil then
        SDLGLcontext:= SDL_GL_CreateContext(SDLwindow);
    SDLTry(SDLGLcontext <> nil, 'SDLGLcontext', true);
    SDLTry(SDL_GL_SetSwapInterval(1) = 0, 'SDL_GL_SetSwapInterval', true);

    RendererSetup();
end;

(*
procedure UpdateProjection;
var
    s: GLfloat;
begin
    s:=cScaleFactor;
    mProjection[0,0]:= s/cScreenWidth; mProjection[0,1]:=  0.0;             mProjection[0,2]:=0.0; mProjection[0,3]:=  0.0;
    mProjection[1,0]:= 0.0;            mProjection[1,1]:= -s/cScreenHeight; mProjection[1,2]:=0.0; mProjection[1,3]:=  0.0;
    mProjection[2,0]:= 0.0;            mProjection[2,1]:=  0.0;             mProjection[2,2]:=1.0; mProjection[2,3]:=  0.0;
    mProjection[3,0]:= cStereoDepth;   mProjection[3,1]:=  s/2;             mProjection[3,2]:=0.0; mProjection[3,3]:=  1.0;

{$IFDEF GL2}
    UpdateModelviewProjection;
{$ELSE}
    glMatrixMode(GL_PROJECTION);
    glLoadMatrixf(@mProjection[0, 0]);
    glMatrixMode(GL_MODELVIEW);
{$ENDIF}
end;
*)

////////////////////////////////////////////////////////////////////////////////
procedure AddProgress;
var r: TSDL_Rect;
    texsurf: PSDL_Surface;
begin
    if cOnlyStats then exit;
    if Step = 0 then
    begin
        WriteToConsole(msgLoading + 'progress sprite: ');
        texsurf:= LoadDataImage(ptGraphics, 'Progress', ifCritical or ifTransparent);

        ProgrTex:= Surface2Tex(texsurf, false);

        squaresize:= texsurf^.w shr 1;
        numsquares:= texsurf^.h div squaresize;
        SDL_FreeSurface(texsurf);
        {$IFNDEF PAS2C}
        with mobileRecord do
            if GameLoading <> nil then
                GameLoading();
        {$ENDIF}
        end;

    TryDo(ProgrTex <> nil, 'Error - Progress Texure is nil!', true);

    RenderClear();
    if Step < numsquares then
        r.x:= 0
    else
        r.x:= squaresize;

    r.y:= (Step mod numsquares) * squaresize;
    r.w:= squaresize;
    r.h:= squaresize;

    DrawTextureFromRect( -squaresize div 2, (cScreenHeight - squaresize) shr 1, @r, ProgrTex);

    SwapBuffers;

    inc(Step);
end;

procedure FinishProgress;
begin
    {$IFNDEF PAS2C}
    with mobileRecord do
        if GameLoaded <> nil then
            GameLoaded();
    {$ENDIF}
    WriteLnToConsole('Freeing progress surface... ');
    FreeAndNilTexture(ProgrTex);
    Step:= 0
end;

function RenderHelpWindow(caption, subcaption, description, extra: ansistring; extracolor: LongInt; iconsurf: PSDL_Surface; iconrect: PSDL_Rect): PTexture;
var tmpsurf: PSDL_SURFACE;
    w, h, i, j: LongInt;
    font: THWFont;
    r, r2: TSDL_Rect;
    wa, ha: LongInt;
    tmpline, tmpline2, tmpdesc: ansistring;
begin
// make sure there is a caption as well as a sub caption - description is optional
if length(caption) = 0 then
    caption:= ansistring('???');
if length(subcaption) = 0 then
    subcaption:= ansistring(_S' ');

font:= CheckCJKFont(caption,fnt16);
font:= CheckCJKFont(subcaption,font);
font:= CheckCJKFont(description,font);
font:= CheckCJKFont(extra,font);

w:= 0;
h:= 0;
wa:= cFontBorder * 2 + 4;
ha:= cFontBorder * 2;

i:= 0; j:= 0; // avoid compiler hints

// TODO: Recheck height/position calculation

// get caption's dimensions
TTF_SizeUTF8(Fontz[font].Handle, PChar(caption), @i, @j);
// width adds 36 px (image + space)
w:= i + 36 + wa;
h:= j + ha;

// get sub caption's dimensions
TTF_SizeUTF8(Fontz[font].Handle, PChar(subcaption), @i, @j);
// width adds 36 px (image + space)
if w < (i + 36 + wa) then
    w:= i + 36 + wa;
inc(h, j + ha);

// get description's dimensions
tmpdesc:= description;
while length(tmpdesc) > 0 do
    begin
    tmpline:= tmpdesc;
    SplitByCharA(tmpline, tmpdesc, '|');
    if length(tmpline) > 0 then
        begin
        TTF_SizeUTF8(Fontz[font].Handle, PChar(tmpline), @i, @j);
        if w < (i + wa) then
            w:= i + wa;
        inc(h, j + ha)
        end
    end;

if length(extra) > 0 then
    begin
    // get extra label's dimensions
    TTF_SizeUTF8(Fontz[font].Handle, PChar(extra), @i, @j);
    if w < (i + wa) then
        w:= i + wa;
    inc(h, j + ha);
    end;

// add borders space
inc(w, wa);
inc(h, ha + 8);

tmpsurf:= SDL_CreateRGBSurface(SDL_SWSURFACE, w, h, 32, RMask, GMask, BMask, AMask);
TryDo(tmpsurf <> nil, 'RenderHelpWindow: fail to create surface', true);

// render border and background
r.x:= 0;
r.y:= 0;
r.w:= w;
r.h:= h;
DrawRoundRect(@r, cWhiteColor, cNearBlackColor, tmpsurf, true);

// render caption
r:= WriteInRect(tmpsurf, 36 + cFontBorder + 2, ha, $ffffffff, font, PChar(caption));
// render sub caption
r:= WriteInRect(tmpsurf, 36 + cFontBorder + 2, r.y + r.h, $ffc7c7c7, font, PChar(subcaption));

// render all description lines
tmpdesc:= description;
while length(tmpdesc) > 0 do
    begin
    tmpline:= tmpdesc;
    SplitByCharA(tmpline, tmpdesc, '|');
    r2:= r;
    if length(tmpline) > 0 then
        begin
        r:= WriteInRect(tmpsurf, cFontBorder + 2, r.y + r.h, $ff707070, font, PChar(tmpline));

        // render highlighted caption (if there is a ':')
        tmpline2:= _S'';
        SplitByCharA(tmpline, tmpline2, ':');
        if length(tmpline2) > 0 then
            begin
            tmpline:= tmpline + ':';
            WriteInRect(tmpsurf, cFontBorder + 2, r2.y + r2.h, $ffc7c7c7, font, PChar(tmpline));
            end;
        end
    end;

if length(extra) > 0 then
    r:= WriteInRect(tmpsurf, cFontBorder + 2, r.y + r.h, extracolor, font, PChar(extra));

r.x:= cFontBorder + 6;
r.y:= cFontBorder + 4;
r.w:= 32;
r.h:= 32;
SDL_FillRect(tmpsurf, @r, $ffffffff);
SDL_UpperBlit(iconsurf, iconrect, tmpsurf, @r);

RenderHelpWindow:=  Surface2Tex(tmpsurf, true);
SDL_FreeSurface(tmpsurf)
end;

procedure RenderWeaponTooltip(atype: TAmmoType);
var r: TSDL_Rect;
    i: LongInt;
    extra: ansistring;
    extracolor: LongInt;
begin
// don't do anything if the window shouldn't be shown
    if (cReducedQuality and rqTooltipsOff) <> 0 then
        begin
        WeaponTooltipTex:= nil;
        exit
        end;

// free old texture
FreeAndNilTexture(WeaponTooltipTex);

// image region
i:= LongInt(atype) - 1;
r.x:= (i shr 4) * 32;
r.y:= (i mod 16) * 32;
r.w:= 32;
r.h:= 32;

// default (no extra text)
extra:= _S'';
extracolor:= 0;

if (CurrentTeam <> nil) and (Ammoz[atype].SkipTurns >= CurrentTeam^.Clan^.TurnNumber) then // weapon or utility is not yet available
    begin
    extra:= trmsg[sidNotYetAvailable];
    extracolor:= LongInt($ffc77070);
    end
else if (Ammoz[atype].Ammo.Propz and ammoprop_NoRoundEnd) <> 0 then // weapon or utility will not end your turn
    begin
    extra:= trmsg[sidNoEndTurn];
    extracolor:= LongInt($ff70c770);
    end
else
    begin
    extra:= _S'';
    extracolor:= 0;
    end;

// render window and return the texture
WeaponTooltipTex:= RenderHelpWindow(trammo[Ammoz[atype].NameId], trammoc[Ammoz[atype].NameId], trammod[Ammoz[atype].NameId], extra, extracolor, SpritesData[sprAMAmmos].Surface, @r)
end;

procedure ShowWeaponTooltip(x, y: LongInt);
begin
// draw the texture if it exists
if WeaponTooltipTex <> nil then
    DrawTexture(x, y, WeaponTooltipTex)
end;

{$IFDEF USE_VIDEO_RECORDING}
procedure InitOffscreenOpenGL;
begin
    // create hidden window
    SDLwindow:= SDL_CreateWindow('hedgewars video rendering (SDL2 hidden window)',
                                 SDL_WINDOWPOS_CENTERED_MASK, SDL_WINDOWPOS_CENTERED_MASK,
                                 cScreenWidth, cScreenHeight,
                                 SDL_WINDOW_HIDDEN or SDL_WINDOW_OPENGL);
<<<<<<< HEAD
    SDLTry(SDLwindow <> nil, 'SDL_CreateWindow', true);
    SetupOpenGL();
=======
    SDLTry(SDLwindow <> nil, true);
    SetupOpenGL();
end;
{$ELSE}
procedure InitOffscreenOpenGL;
var ArgCount: LongInt;
    PrgName: pchar;
begin
    ArgCount:= 1;
    PrgName:= 'hwengine';
    glutInit(@ArgCount, @PrgName);
    glutInitWindowSize(cScreenWidth, cScreenHeight);
    // we do not need a window, but without this call OpenGL will not initialize
    glutCreateWindow('hedgewars video rendering (glut hidden window)');
    glutHideWindow();
    // we do not need to set this callback, but it is required for GLUT3 compat
    glutDisplayFunc(@SwapBuffers);
    RendererSetup();
>>>>>>> d69af000
end;
{$ENDIF} // USE_VIDEO_RECORDING

procedure chFullScr(var s: shortstring);
var flags: Longword = 0;
    reinit: boolean = false;
    {$IFNDEF DARWIN}ico: PSDL_Surface;{$ENDIF}
    x, y: LongInt;
begin
    if cOnlyStats then
        begin
        MaxTextureSize:= 1024;
        exit
        end;
    if Length(s) = 0 then
         cFullScreen:= (not cFullScreen)
    else cFullScreen:= s = '1';

    if cFullScreen then
        begin
        cScreenWidth:= cFullscreenWidth;
        cScreenHeight:= cFullscreenHeight;
        end
    else
        begin
        cScreenWidth:= cWindowedWidth;
        cScreenHeight:= cWindowedHeight;
        end;

    AddFileLog('Preparing to change video parameters...');
    if SDLwindow = nil then
        begin
        // set window title
        WriteToConsole('Init SDL_image... ');
        SDLTry(IMG_Init(IMG_INIT_PNG) <> 0, 'IMG_Init', true);
        WriteLnToConsole(msgOK);
        end
    else
        begin
        AmmoMenuInvalidated:= true;
{$IFDEF IPHONEOS}
        // chFullScr is called when there is a rotation event and needs the SetScale and SetupOpenGL to set up the new resolution
        // this 6 gl functions are the relevant ones and are hacked together here for optimisation
        glMatrixMode(GL_MODELVIEW);
        glPopMatrix;
        glLoadIdentity();
        glScalef(2.0 / cScreenWidth, -2.0 / cScreenHeight, 1.0);
        glTranslatef(0, -cScreenHeight / 2, 0);
        glViewport(0, 0, cScreenWidth, cScreenHeight);
        exit;
{$ELSE}
        SetScale(cDefaultZoomLevel);
    {$IFDEF USE_CONTEXT_RESTORE}
        reinit:= true;
        StoreRelease(true);
        ResetLand;
        ResetWorldTex;
        //uTextures.freeModule; //DEBUG ONLY
    {$ENDIF}
        AddFileLog('Freeing old primary surface...');
{$ENDIF}
        end;

    // these attributes must be set up before creating the sdl window
{$IFNDEF WIN32}
(* On a large number of testers machines, SDL default to software rendering
   when opengl attributes were set. These attributes were "set" after
   CreateWindow in .15, which probably did nothing.
   IMO we should rely on the gl_config defaults from SDL, and use
   SDL_GL_GetAttribute to possibly post warnings if any bad values are set.
 *)
    SetupOpenGLAttributes();
{$ENDIF}
    // these values in x and y make the window appear in the center
    x:= SDL_WINDOWPOS_CENTERED_MASK;
    y:= SDL_WINDOWPOS_CENTERED_MASK;
    // SDL_WINDOW_RESIZABLE makes the window resizable and
    //  respond to rotation events on mobile devices
    flags:= SDL_WINDOW_OPENGL or SDL_WINDOW_SHOWN or SDL_WINDOW_RESIZABLE;

    {$IFDEF MOBILE}
    if isPhone() then
        SDL_SetHint('SDL_IOS_ORIENTATIONS','LandscapeLeft LandscapeRight');
    // no need for borders on mobile devices
    flags:= flags or SDL_WINDOW_BORDERLESS;
    {$ENDIF}

    if cFullScreen then
        flags:= flags or SDL_WINDOW_FULLSCREEN;

    if SDLwindow = nil then
        SDLwindow:= SDL_CreateWindow('Hedgewars', x, y, cScreenWidth, cScreenHeight, flags);
    SDLTry(SDLwindow <> nil, 'SDL_CreateWindow', true);

    SetupOpenGL();

    if reinit then
        begin
        // clean the window from any previous content
        RenderClear();
        if SuddenDeathDmg then
            SetSkyColor(SDSkyColor.r * (SDTint/255) / 255, SDSkyColor.g * (SDTint/255) / 255, SDSkyColor.b * (SDTint/255) / 255)
        else if ((cReducedQuality and rqNoBackground) = 0) then
            SetSkyColor(SkyColor.r / 255, SkyColor.g / 255, SkyColor.b / 255)
        else
            SetSkyColor(RQSkyColor.r / 255, RQSkyColor.g / 255, RQSkyColor.b / 255);

        // reload everything we had before
        ReloadCaptions(false);
        ReloadLines;
        StoreLoad(true);
        // redraw all land
        UpdateLandTexture(0, LAND_WIDTH, 0, LAND_HEIGHT, false);
        end;
end;

// for sdl1.2 we directly call SDL_WarpMouse()
// for sdl2 we provide a SDL_WarpMouse() which just calls this function
// this has the advantage of reducing 'uses' and 'ifdef' statements
// (SDLwindow is a private member of this module)
procedure WarpMouse(x, y: Word); inline;
begin
    SDL_WarpMouseInWindow(SDLwindow, x, y);
end;

procedure SwapBuffers; {$IFDEF USE_VIDEO_RECORDING}cdecl{$ELSE}inline{$ENDIF};
begin
    if GameType = gmtRecord then
        exit;
    SDL_GL_SwapWindow(SDLwindow);
end;

procedure SetSkyColor(r, g, b: real);
begin
    RenderSetClearColor(r, g, b, 0.99)
end;

procedure initModule;
var ai: TAmmoType;
    i: LongInt;
begin
    RegisterVariable('fullscr', @chFullScr, true);

    cScaleFactor:= 2.0;
    updateViewLimits();
    Step:= 0;
    ProgrTex:= nil;
    SupportNPOTT:= false;

    // init all ammo name texture pointers
    for ai:= Low(TAmmoType) to High(TAmmoType) do
    begin
        Ammoz[ai].NameTex := nil;
    end;
    // init all count texture pointers
    for i:= Low(CountTexz) to High(CountTexz) do
        CountTexz[i] := nil;
    SDLwindow:= nil;
    SDLGLcontext:= nil;
<<<<<<< HEAD
=======
{$ELSE}
    SDLPrimSurface:= nil;
{$ENDIF}

    prevHat:= 'NoHat';
    tmpHatSurf:= nil;
>>>>>>> d69af000
end;

procedure freeModule;
var fi: THWFont;
begin
    StoreRelease(false);
    // make sure fonts are cleaned up
    for fi:= Low(THWFont) to High(THWFont) do
        with Fontz[fi] do
            begin
            if Handle <> nil then
                begin
                TTF_CloseFont(Handle);
                Handle:= nil;
                end;
            end;

    TTF_Quit();
    SDL_GL_DeleteContext(SDLGLcontext);
    SDL_DestroyWindow(SDLwindow);
    SDL_Quit();
end;
end.<|MERGE_RESOLUTION|>--- conflicted
+++ resolved
@@ -60,24 +60,13 @@
 procedure SetSkyColor(r, g, b: real);
 
 implementation
-<<<<<<< HEAD
-uses uMisc, uConsole, uVariables, uUtils, uTextures, uRender, uRenderUtils, uCommands
-    , uPhysFSLayer
-    , uDebug
-    {$IFDEF USE_CONTEXT_RESTORE}, uWorld{$ENDIF};
-
-//type TGPUVendor = (gvUnknown, gvNVIDIA, gvATI, gvIntel, gvApple);
-
-var MaxTextureSize: LongInt;
-=======
 uses uMisc, uConsole, uVariables, uUtils, uTextures, uRender, uRenderUtils,
      uCommands, uPhysFSLayer, uDebug
-    {$IFDEF USE_CONTEXT_RESTORE}, uWorld{$ENDIF}
-    {$IF NOT DEFINED(SDL2) AND DEFINED(USE_VIDEO_RECORDING)}, glut {$ENDIF};
-
-var
-{$IFDEF SDL2}
->>>>>>> d69af000
+    {$IFDEF USE_CONTEXT_RESTORE}, uWorld{$ENDIF};
+
+//type TGPUVendor = (gvUnknown, gvNVIDIA, gvATI, gvIntel, gvApple);
+
+var 
     SDLwindow: PSDL_Window;
     SDLGLcontext: PSDL_GLContext;
     squaresize : LongInt;
@@ -123,7 +112,7 @@
 clr.g:= (Color shr 8) and $FF;
 clr.b:= Color and $FF;
 tmpsurf:= TTF_RenderUTF8_Blended(Fontz[Font].Handle, s, clr);
-SDLTry(tmpsurf <> nil, true);
+SDLTry(tmpsurf <> nil, 'TTF_RenderUTF8_Blended', true);
 tmpsurf:= doSurfaceConversion(tmpsurf);
 SDLTry(tmpsurf <> nil, 'TTF_RenderUTF8_Blended, doSurfaceConversion', true);
 SDL_UpperBlit(tmpsurf, nil, Surface, @finalRect);
@@ -616,7 +605,7 @@
             // anounce that loading failed
             OutError(msgFailed, false);
 
-            SDLTry(false, (imageFlags and ifCritical) <> 0);
+            SDLTry(false, 'LoadImage', (imageFlags and ifCritical) <> 0);
             // rwops was already freed by IMG_Load_RW
             rwops:= nil;
             end else
@@ -747,19 +736,8 @@
 procedure SetupOpenGL;
 var buf: array[byte] of char;
 begin
-<<<<<<< HEAD
-=======
-
-{$IFDEF SDL2}
->>>>>>> d69af000
     AddFileLog('Setting up OpenGL (using driver: ' + shortstring(SDL_GetCurrentVideoDriver()) + ')');
 
-<<<<<<< HEAD
-    AuxBufNum:= AuxBufNum;
-
-=======
-{$IFDEF MOBILE}
->>>>>>> d69af000
     // TODO: this function creates an opengles1.1 context
     // un-comment below and add proper logic to support opengles2.0
     //SDL_GL_SetAttribute(SDL_GL_CONTEXT_MAJOR_VERSION, 2);
@@ -770,28 +748,9 @@
     SDLTry(SDL_GL_SetSwapInterval(1) = 0, 'SDL_GL_SetSwapInterval', true);
 
     RendererSetup();
-end;
-
-(*
-procedure UpdateProjection;
-var
-    s: GLfloat;
-begin
-    s:=cScaleFactor;
-    mProjection[0,0]:= s/cScreenWidth; mProjection[0,1]:=  0.0;             mProjection[0,2]:=0.0; mProjection[0,3]:=  0.0;
-    mProjection[1,0]:= 0.0;            mProjection[1,1]:= -s/cScreenHeight; mProjection[1,2]:=0.0; mProjection[1,3]:=  0.0;
-    mProjection[2,0]:= 0.0;            mProjection[2,1]:=  0.0;             mProjection[2,2]:=1.0; mProjection[2,3]:=  0.0;
-    mProjection[3,0]:= cStereoDepth;   mProjection[3,1]:=  s/2;             mProjection[3,2]:=0.0; mProjection[3,3]:=  1.0;
-
-{$IFDEF GL2}
-    UpdateModelviewProjection;
-{$ELSE}
-    glMatrixMode(GL_PROJECTION);
-    glLoadMatrixf(@mProjection[0, 0]);
-    glMatrixMode(GL_MODELVIEW);
-{$ENDIF}
-end;
-*)
+
+// gl2 init/matrix code was here, but removed
+end;
 
 ////////////////////////////////////////////////////////////////////////////////
 procedure AddProgress;
@@ -1029,29 +988,8 @@
                                  SDL_WINDOWPOS_CENTERED_MASK, SDL_WINDOWPOS_CENTERED_MASK,
                                  cScreenWidth, cScreenHeight,
                                  SDL_WINDOW_HIDDEN or SDL_WINDOW_OPENGL);
-<<<<<<< HEAD
     SDLTry(SDLwindow <> nil, 'SDL_CreateWindow', true);
     SetupOpenGL();
-=======
-    SDLTry(SDLwindow <> nil, true);
-    SetupOpenGL();
-end;
-{$ELSE}
-procedure InitOffscreenOpenGL;
-var ArgCount: LongInt;
-    PrgName: pchar;
-begin
-    ArgCount:= 1;
-    PrgName:= 'hwengine';
-    glutInit(@ArgCount, @PrgName);
-    glutInitWindowSize(cScreenWidth, cScreenHeight);
-    // we do not need a window, but without this call OpenGL will not initialize
-    glutCreateWindow('hedgewars video rendering (glut hidden window)');
-    glutHideWindow();
-    // we do not need to set this callback, but it is required for GLUT3 compat
-    glutDisplayFunc(@SwapBuffers);
-    RendererSetup();
->>>>>>> d69af000
 end;
 {$ENDIF} // USE_VIDEO_RECORDING
 
@@ -1211,15 +1149,9 @@
         CountTexz[i] := nil;
     SDLwindow:= nil;
     SDLGLcontext:= nil;
-<<<<<<< HEAD
-=======
-{$ELSE}
-    SDLPrimSurface:= nil;
-{$ENDIF}
 
     prevHat:= 'NoHat';
     tmpHatSurf:= nil;
->>>>>>> d69af000
 end;
 
 procedure freeModule;
