--- conflicted
+++ resolved
@@ -229,8 +229,6 @@
             until (((Me = CurrentHedgehog^.Gear) and TestColl(trunc(x), trunc(y), 5)) or
                    ((Me <> CurrentHedgehog^.Gear) and TestCollExcludingMe(Me, trunc(x), trunc(y), 5))) or (y > cWaterLine);
 
-<<<<<<< HEAD
-=======
             if TestCollWithLand(trunc(x), trunc(y), 5) and (Abs(Targ.X - trunc(x)) + Abs(Targ.Y - trunc(y)) > 21) then
                 begin
                 timer := 500;
@@ -249,7 +247,6 @@
                     or not TestCollWithLand(trunc(x), trunc(y), 5)
                     or (timer = 0)
                 end;
->>>>>>> 542ccbf1
             EX:= trunc(x);
             EY:= trunc(y);
             if Level = 1 then
