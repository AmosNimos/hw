--- conflicted
+++ resolved
@@ -29,7 +29,6 @@
 
 {$DEFINE USE_LUA_SCRIPT}
 
-<<<<<<< HEAD
 {$IF DEFINED(WEBGL) AND NOT DEFINED(PAS2C)}
 {$UNDEF WEBGL}
 {$ENDIF}
@@ -38,8 +37,6 @@
 {$DEFINE GL2}
 {$ENDIF}
 
-=======
->>>>>>> f8c42129
 {$IFDEF ANDROID}
     {$DEFINE MOBILE}
     {$DEFINE USE_CONTEXT_RESTORE}
