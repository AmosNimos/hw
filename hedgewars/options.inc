--- conflicted
+++ resolved
@@ -61,20 +61,9 @@
     {$IFNDEF IPHONEOS}
         {$DEFINE USE_CONTEXT_RESTORE}
     {$ENDIF}
-<<<<<<< HEAD
-    // not needed on ios because DEBUGFILE is switched from command line
-    {$DEFINE DEBUGFILE}
-    //{$DEFINE TRACEAIACTIONS}
-    //{$DEFINE COUNTTICKS}
 {$ENDIF}
 
-{$IFNDEF MOBILE}
-    {$DEFINE USE_AM_NUMCOLUMN}
     {$DEFINE USE_VIDEO_RECORDING}
-=======
->>>>>>> be15d89a
-{$ENDIF}
-
 
 {$IFDEF PAS2C}
     {$DEFINE NOCONSOLE}
