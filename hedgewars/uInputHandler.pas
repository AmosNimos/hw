(*
 * Hedgewars, a free turn based strategy game
 * Copyright (c) 2004-2015 Andrey Korotaev <unC0Rr@gmail.com>
 *
 * This program is free software; you can redistribute it and/or modify
 * it under the terms of the GNU General Public License as published by
 * the Free Software Foundation; version 2 of the License
 *
 * This program is distributed in the hope that it will be useful,
 * but WITHOUT ANY WARRANTY; without even the implied warranty of
 * MERCHANTABILITY or FITNESS FOR A PARTICULAR PURPOSE.  See the
 * GNU General Public License for more details.
 *
 * You should have received a copy of the GNU General Public License
 * along with this program; if not, write to the Free Software
 * Foundation, Inc., 51 Franklin St, Fifth Floor, Boston, MA  02110-1301  USA
 *)

{$INCLUDE "options.inc"}

unit uInputHandler;
interface
uses SDLh, uTypes;

procedure initModule;
procedure freeModule;

function  KeyNameToCode(name: shortstring): LongInt; inline;
function  KeyNameToCode(name: shortstring; Modifier: shortstring): LongInt;
//procedure MaskModifier(var code: LongInt; modifier: LongWord);
procedure MaskModifier(Modifier: shortstring; var code: LongInt);
procedure ProcessMouse(event: TSDL_MouseButtonEvent; ButtonDown: boolean);
procedure ProcessMouseWheel(x, y: LongInt);
procedure ProcessKey(event: TSDL_KeyboardEvent); inline;
procedure ProcessKey(code: LongInt; KeyDown: boolean);

procedure ResetKbd;
procedure FreezeEnterKey;
procedure InitKbdKeyTable;

procedure SetBinds(var binds: TBinds);
procedure SetDefaultBinds;
procedure chDefaultBind(var id: shortstring);
procedure loadBinds(cmd, s: shortstring);
procedure addBind(var binds: TBinds; var id: shortstring);

procedure ControllerInit;
procedure ControllerAxisEvent(joy, axis: Byte; value: Integer);
procedure ControllerHatEvent(joy, hat, value: Byte);
procedure ControllerButtonEvent(joy, button: Byte; pressed: Boolean);

implementation
uses uConsole, uCommands, uVariables, uConsts, uUtils, uDebug, uPhysFSLayer;

const
    LSHIFT = $0200;
    RSHIFT = $0400;
    LALT   = $0800;
    RALT   = $1000;
    LCTRL  = $2000;
    RCTRL  = $4000;

var tkbd: array[0..cKbdMaxIndex] of boolean;
    KeyNames: array [0..cKeyMaxIndex] of string[15];
    CurrentBinds: TBinds;
    ControllerNumControllers: Integer;
    ControllerEnabled: Integer;
    ControllerNumAxes: array[0..5] of Integer;
    //ControllerNumBalls: array[0..5] of Integer;
    ControllerNumHats: array[0..5] of Integer;
    ControllerNumButtons: array[0..5] of Integer;
    //ControllerAxes: array[0..5] of array[0..19] of Integer;
    //ControllerBalls: array[0..5] of array[0..19] of array[0..1] of Integer;
    //ControllerHats: array[0..5] of array[0..19] of Byte;
    //ControllerButtons: array[0..5] of array[0..19] of Byte;

function  KeyNameToCode(name: shortstring): LongInt; inline;
begin
    KeyNameToCode:= KeyNameToCode(name, '');
end;

function KeyNameToCode(name: shortstring; Modifier: shortstring): LongInt;
var code: LongInt;
begin
    name:= LowerCase(name);
    code:= 0;
    while (code <= cKeyMaxIndex) and (KeyNames[code] <> name) do inc(code);

    MaskModifier(Modifier, code);
    KeyNameToCode:= code;
end;
(*
procedure MaskModifier(var code: LongInt; Modifier: LongWord);
begin
    if(Modifier and KMOD_LSHIFT) <> 0 then code:= code or LSHIFT;
    if(Modifier and KMOD_RSHIFT) <> 0 then code:= code or LSHIFT;
    if(Modifier and KMOD_LALT) <> 0 then code:= code or LALT;
    if(Modifier and KMOD_RALT) <> 0 then code:= code or LALT;
    if(Modifier and KMOD_LCTRL) <> 0 then code:= code or LCTRL;
    if(Modifier and KMOD_RCTRL) <> 0 then code:= code or LCTRL;
end;
*)
procedure MaskModifier(Modifier: shortstring; var code: LongInt);
var mod_ : shortstring = '';
    ModifierCount, i: LongInt;
begin
if Modifier = '' then exit;
ModifierCount:= 0;

for i:= 1 to Length(Modifier) do
    if(Modifier[i] = ':') then inc(ModifierCount);

SplitByChar(Modifier, mod_, ':');//remove the first mod: part
Modifier:= mod_;
for i:= 0 to ModifierCount do
    begin
    mod_:= '';
    SplitByChar(Modifier, mod_, ':');
    if (Modifier = 'lshift')                    then code:= code or LSHIFT;
    if (Modifier = 'rshift')                    then code:= code or RSHIFT;
    if (Modifier = 'lalt')                      then code:= code or LALT;
    if (Modifier = 'ralt')                      then code:= code or RALT;
    if (Modifier = 'lctrl') or (mod_ = 'lmeta') then code:= code or LCTRL;
    if (Modifier = 'rctrl') or (mod_ = 'rmeta') then code:= code or RCTRL;
    Modifier:= mod_;
    end;
end;

procedure ProcessKey(code: LongInt; KeyDown: boolean);
var
    Trusted: boolean;
    s      : string;
begin
if not(tkbd[code] xor KeyDown) then exit;
tkbd[code]:= KeyDown;

Trusted:= (CurrentTeam <> nil)
          and (not CurrentTeam^.ExtDriven)
          and (CurrentHedgehog^.BotLevel = 0);
// REVIEW OR FIXME
// ctrl/cmd + q to close engine and frontend - this seems like a bad idea, since we let people set arbitrary binds, and don't warn them of this.
// There's no confirmation at all
// ctrl/cmd + q to close engine and frontend
if(KeyDown and (code = SDLK_q)) then
    begin
{$IFDEF DARWIN}
    if tkbd[KeyNameToCode('left_meta')] or tkbd[KeyNameToCode('right_meta')] then
{$ELSE}
    if tkbd[KeyNameToCode('left_ctrl')] or tkbd[KeyNameToCode('right_ctrl')] then
{$ENDIF}
        ParseCommand('halt', true);
    end;

// ctrl/cmd + w to close engine
if(KeyDown and (code = SDLK_w)) then
    begin
{$IFDEF DARWIN}
    // on OS X it this is expected behaviour
    if tkbd[KeyNameToCode('left_meta')] or tkbd[KeyNameToCode('right_meta')] then
{$ELSE}
    // on other systems use this shortcut only if the keys are not bound to any command
    if tkbd[KeyNameToCode('left_ctrl')] or tkbd[KeyNameToCode('right_ctrl')] then
        if ((CurrentBinds[KeyNameToCode('left_ctrl')] = '') or
            (CurrentBinds[KeyNameToCode('right_ctrl')] = '')) and
            (CurrentBinds[SDLK_w] = '') then
{$ENDIF}
        ParseCommand('forcequit', true);
    end;

if CurrentBinds[code][0] <> #0 then
    begin
    if (code < cKeyMaxIndex - 2) // means not mouse buttons
        and KeyDown
        and (not ((CurrentBinds[code] = 'put')) or (CurrentBinds[code] = 'ammomenu') or (CurrentBinds[code] = '+cur_u') or (CurrentBinds[code] = '+cur_d') or (CurrentBinds[code] = '+cur_l') or (CurrentBinds[code] = '+cur_r')) 
        and (CurrentTeam <> nil) 
        and (not CurrentTeam^.ExtDriven) 
        then bShowAmmoMenu:= false;

    if KeyDown then
        begin
        Trusted:= Trusted and (not isPaused); //releasing keys during pause should be allowed on the other hand

        if CurrentBinds[code] = 'switch' then
            LocalMessage:= LocalMessage or gmSwitch
        else if CurrentBinds[code] = '+precise' then
            LocalMessage:= LocalMessage or gmPrecise;

        ParseCommand(CurrentBinds[code], Trusted);
        if (CurrentTeam <> nil) and (not CurrentTeam^.ExtDriven) and (ReadyTimeLeft > 1) then
            ParseCommand('gencmd R', true)
        end
    else if (CurrentBinds[code][1] = '+') then
        begin
        if CurrentBinds[code] = '+precise' then
            LocalMessage:= LocalMessage and (not gmPrecise);
        s:= CurrentBinds[code];
        s[1]:= '-';
        ParseCommand(s, Trusted);
        if (CurrentTeam <> nil) and (not CurrentTeam^.ExtDriven) and (ReadyTimeLeft > 1) then
            ParseCommand('gencmd R', true)
        end
    else
        begin
        if CurrentBinds[code] = 'switch' then
            LocalMessage:= LocalMessage and (not gmSwitch)
        end
    end
end;

procedure ProcessKey(event: TSDL_KeyboardEvent); inline;
var code: LongInt;
begin
    code:= event.keysym.scancode;
    //writelntoconsole('[KEY] '+inttostr(code)+ ' -> ''' +KeyNames[code] + ''', type = '+inttostr(event.type_));
    ProcessKey(code, event.type_ = SDL_KEYDOWN);
end;

procedure ProcessMouse(event: TSDL_MouseButtonEvent; ButtonDown: boolean);
begin
    //writelntoconsole('[MOUSE] '+inttostr(event.button));
    case event.button of
        SDL_BUTTON_LEFT:
            ProcessKey(KeyNameToCode('mousel'), ButtonDown);
        SDL_BUTTON_MIDDLE:
            ProcessKey(KeyNameToCode('mousem'), ButtonDown);
        SDL_BUTTON_RIGHT:
            ProcessKey(KeyNameToCode('mouser'), ButtonDown);
        SDL_BUTTON_WHEELDOWN:
            ProcessKey(KeyNameToCode('wheeldown'), ButtonDown);
        SDL_BUTTON_WHEELUP:
            ProcessKey(KeyNameToCode('wheelup'), ButtonDown);
        end;
end;

procedure ProcessMouseWheel(x, y: LongInt);
begin
    //writelntoconsole('[MOUSEWHEEL] '+inttostr(x)+', '+inttostr(y));
    if y > 0 then
        ProcessKey(KeyNameToCode('wheelup'), true)
    else if y < 0 then
        ProcessKey(KeyNameToCode('wheeldown'), true);
end;

procedure ResetKbd;
var t: LongInt;
begin
for t:= 0 to cKbdMaxIndex do
    if tkbd[t] then
        ProcessKey(t, False);
end;


procedure InitDefaultBinds;
var i: Longword;
begin
    DefaultBinds[KeyNameToCode('escape')]:= 'quit';
    DefaultBinds[KeyNameToCode(_S'`')]:= 'history';
    DefaultBinds[KeyNameToCode('delete')]:= 'rotmask';

    //numpad
    //DefaultBinds[265]:= '+volup';
    //DefaultBinds[256]:= '+voldown';

    DefaultBinds[KeyNameToCode(_S'0')]:= '+volup';
    DefaultBinds[KeyNameToCode(_S'9')]:= '+voldown';
    DefaultBinds[KeyNameToCode(_S'8')]:= 'mute';
    DefaultBinds[KeyNameToCode(_S'c')]:= 'capture';
    DefaultBinds[KeyNameToCode(_S'r')]:= 'record';
    DefaultBinds[KeyNameToCode(_S'h')]:= 'findhh';
    DefaultBinds[KeyNameToCode(_S'p')]:= 'pause';
    DefaultBinds[KeyNameToCode(_S's')]:= '+speedup';
    DefaultBinds[KeyNameToCode(_S't')]:= 'chat';
    DefaultBinds[KeyNameToCode(_S'y')]:= 'confirm';

    DefaultBinds[KeyNameToCode('mousem')]:= 'zoomreset';
    DefaultBinds[KeyNameToCode('wheelup')]:= 'zoomin';
    DefaultBinds[KeyNameToCode('wheeldown')]:= 'zoomout';

    DefaultBinds[KeyNameToCode('f12')]:= 'fullscr';


    DefaultBinds[KeyNameToCode('mousel')]:= '/put';
    DefaultBinds[KeyNameToCode('mouser')]:= 'ammomenu';
    DefaultBinds[KeyNameToCode('backspace')]:= 'hjump';
    DefaultBinds[KeyNameToCode('tab')]:= 'switch';
    DefaultBinds[KeyNameToCode('return')]:= 'ljump';
    DefaultBinds[KeyNameToCode('space')]:= '+attack';
    DefaultBinds[KeyNameToCode('up')]:= '+up';
    DefaultBinds[KeyNameToCode('down')]:= '+down';
    DefaultBinds[KeyNameToCode('left')]:= '+left';
    DefaultBinds[KeyNameToCode('right')]:= '+right';
    DefaultBinds[KeyNameToCode('left_shift')]:= '+precise';


    DefaultBinds[KeyNameToCode('j0a0u')]:= '+left';
    DefaultBinds[KeyNameToCode('j0a0d')]:= '+right';
    DefaultBinds[KeyNameToCode('j0a1u')]:= '+up';
    DefaultBinds[KeyNameToCode('j0a1d')]:= '+down';
    for i:= 1 to 10 do DefaultBinds[KeyNameToCode('f'+IntToStr(i))]:= 'slot '+IntToStr(i);
    for i:= 1 to 5  do DefaultBinds[KeyNameToCode(IntToStr(i))]:= 'timer '+IntToStr(i);

    loadBinds('dbind', cPathz[ptData] + '/settings.ini');
end;


procedure InitKbdKeyTable;
var i, j, k, t: LongInt;
    s: string[15];
begin
<<<<<<< HEAD
    KeyNames[cKeyMaxIndex    ]:= 'mousel';
    KeyNames[cKeyMaxIndex - 1]:= 'mousem';
    KeyNames[cKeyMaxIndex - 2]:= 'mouser';
    KeyNames[cKeyMaxIndex - 3]:= 'wheelup';
    KeyNames[cKeyMaxIndex - 4]:= 'wheeldown';

    for i:= 0 to cKeyMaxIndex - 5 do
=======
//TODO in sdl13 this overrides some values (A and B) change indices to some other values at the back perhaps?
KeyNames[1]:= 'mousel';
KeyNames[2]:= 'mousem';
KeyNames[3]:= 'mouser';
KeyNames[4]:= 'wheelup';
KeyNames[5]:= 'wheeldown';

for i:= 6 to cKeyMaxIndex do
    begin
    s:= shortstring(sdl_getkeyname(i));
    //WriteLnToConsole('uInputHandler - ' + IntToStr(i) + ': ' + s + ' ' + IntToStr(cKeyMaxIndex));
    if s = 'unknown key' then KeyNames[i]:= ''
    else
>>>>>>> d69af000
        begin
        s:= shortstring(SDL_GetScancodeName(i));

        for t:= 1 to Length(s) do
            if s[t] = ' ' then
                s[t]:= '_';
        KeyNames[i]:= LowerCase(s)
        end;


    // get the size of keyboard array
    SDL_GetKeyState(@k);

    // Controller(s)
    for j:= 0 to Pred(ControllerNumControllers) do
        begin
        for i:= 0 to Pred(ControllerNumAxes[j]) do
            begin
            KeyNames[k + 0]:= 'j' + IntToStr(j) + 'a' + IntToStr(i) + 'u';
            KeyNames[k + 1]:= 'j' + IntToStr(j) + 'a' + IntToStr(i) + 'd';
            inc(k, 2);
            end;
        for i:= 0 to Pred(ControllerNumHats[j]) do
            begin
            KeyNames[k + 0]:= 'j' + IntToStr(j) + 'h' + IntToStr(i) + 'u';
            KeyNames[k + 1]:= 'j' + IntToStr(j) + 'h' + IntToStr(i) + 'r';
            KeyNames[k + 2]:= 'j' + IntToStr(j) + 'h' + IntToStr(i) + 'd';
            KeyNames[k + 3]:= 'j' + IntToStr(j) + 'h' + IntToStr(i) + 'l';
            inc(k, 4);
            end;
        for i:= 0 to Pred(ControllerNumButtons[j]) do
            begin
            KeyNames[k]:= 'j' + IntToStr(j) + 'b' + IntToStr(i);
            inc(k, 1);
            end;
        end;

        InitDefaultBinds
end;



{$IFNDEF MOBILE}
procedure SetBinds(var binds: TBinds);
var
    t: LongInt;
begin
    for t:= 0 to cKbdMaxIndex do
        if (CurrentBinds[t] <> binds[t]) and tkbd[t] then
            ProcessKey(t, False);

    CurrentBinds:= binds;
end;
{$ELSE}
procedure SetBinds(var binds: TBinds);
begin
    binds:= binds; // avoid hint
    CurrentBinds:= DefaultBinds;
end;
{$ENDIF}

procedure SetDefaultBinds;
begin
    CurrentBinds:= DefaultBinds;
end;

procedure FreezeEnterKey;
begin
    tkbd[3]:= True;
    tkbd[13]:= True;
    tkbd[27]:= True;
    tkbd[271]:= True;
end;

var Controller: array [0..5] of PSDL_Joystick;

procedure ControllerInit;
var j: Integer;
begin
ControllerEnabled:= 0;
{$IFDEF IPHONE}
exit; // joystick subsystem disabled on iPhone
{$ENDIF}

SDL_InitSubSystem(SDL_INIT_JOYSTICK);
ControllerNumControllers:= SDL_NumJoysticks();

if ControllerNumControllers > 6 then
    ControllerNumControllers:= 6;

WriteLnToConsole('Number of game controllers: ' + IntToStr(ControllerNumControllers));

if ControllerNumControllers > 0 then
    begin
    for j:= 0 to pred(ControllerNumControllers) do
        begin
        WriteLnToConsole('Using game controller: ' + shortstring(SDL_JoystickName(j)));
        Controller[j]:= SDL_JoystickOpen(j);
        if Controller[j] = nil then
            WriteLnToConsole('* Failed to open game controller!')
        else
            begin
            ControllerNumAxes[j]:= SDL_JoystickNumAxes(Controller[j]);
            //ControllerNumBalls[j]:= SDL_JoystickNumBalls(Controller[j]);
            ControllerNumHats[j]:= SDL_JoystickNumHats(Controller[j]);
            ControllerNumButtons[j]:= SDL_JoystickNumButtons(Controller[j]);
            WriteLnToConsole('* Number of axes: ' + IntToStr(ControllerNumAxes[j]));
            //WriteLnToConsole('* Number of balls: ' + IntToStr(ControllerNumBalls[j]));
            WriteLnToConsole('* Number of hats: ' + IntToStr(ControllerNumHats[j]));
            WriteLnToConsole('* Number of buttons: ' + IntToStr(ControllerNumButtons[j]));
            ControllerEnabled:= 1;

            if ControllerNumAxes[j] > 20 then
                ControllerNumAxes[j]:= 20;
            //if ControllerNumBalls[j] > 20 then ControllerNumBalls[j]:= 20;

            if ControllerNumHats[j] > 20 then
                ControllerNumHats[j]:= 20;

            if ControllerNumButtons[j] > 20 then
                ControllerNumButtons[j]:= 20;

            (*// reset all buttons/axes
            for i:= 0 to pred(ControllerNumAxes[j]) do
                ControllerAxes[j][i]:= 0;
            for i:= 0 to pred(ControllerNumBalls[j]) do
                begin
                ControllerBalls[j][i][0]:= 0;
                ControllerBalls[j][i][1]:= 0;
                end;
            for i:= 0 to pred(ControllerNumHats[j]) do
                ControllerHats[j][i]:= SDL_HAT_CENTERED;
            for i:= 0 to pred(ControllerNumButtons[j]) do
                ControllerButtons[j][i]:= 0;*)
            end;
        end;
    // enable event generation/controller updating
    SDL_JoystickEventState(1);
    end
else
    WriteLnToConsole('Not using any game controller');
end;

procedure ControllerAxisEvent(joy, axis: Byte; value: Integer);
var
    k: LongInt;
begin
    SDL_GetKeyState(@k);
    k:= k + joy * (ControllerNumAxes[joy]*2 + ControllerNumHats[joy]*4 + ControllerNumButtons[joy]*2);
    ProcessKey(k +  axis*2, value > 20000);
    ProcessKey(k + (axis*2)+1, value < -20000);
end;

procedure ControllerHatEvent(joy, hat, value: Byte);
var
    k: LongInt;
begin
    SDL_GetKeyState(@k);
    k:= k + joy * (ControllerNumAxes[joy]*2 + ControllerNumHats[joy]*4 + ControllerNumButtons[joy]*2);
    ProcessKey(k +  ControllerNumAxes[joy]*2 + hat*4 + 0, (value and SDL_HAT_UP)   <> 0);
    ProcessKey(k +  ControllerNumAxes[joy]*2 + hat*4 + 1, (value and SDL_HAT_RIGHT)<> 0);
    ProcessKey(k +  ControllerNumAxes[joy]*2 + hat*4 + 2, (value and SDL_HAT_DOWN) <> 0);
    ProcessKey(k +  ControllerNumAxes[joy]*2 + hat*4 + 3, (value and SDL_HAT_LEFT) <> 0);
end;

procedure ControllerButtonEvent(joy, button: Byte; pressed: Boolean);
var
    k: LongInt;
begin
    SDL_GetKeyState(@k);
    k:= k + joy * (ControllerNumAxes[joy]*2 + ControllerNumHats[joy]*4 + ControllerNumButtons[joy]*2);
    ProcessKey(k +  ControllerNumAxes[joy]*2 + ControllerNumHats[joy]*4 + button, pressed);
end;

procedure loadBinds(cmd, s: shortstring);
var i: LongInt;
    f: PFSFile;
    p, l: shortstring;
    b: byte;
begin
    if cOnlyStats then exit;

    AddFileLog('[BINDS] Loading binds from: ' + s);

    l:= '';
    if pfsExists(s) then
        begin
        f:= pfsOpenRead(s);
        while (not pfsEOF(f)) and (l <> '[Binds]') do
            pfsReadLn(f, l);

        while (not pfsEOF(f)) and (l <> '') do
            begin
            pfsReadLn(f, l);

            p:= '';
            i:= 1;
            while (i <= length(l)) and (l[i] <> '=') do
                begin
                if l[i] = '%' then
                    begin
                    l[i]:= '$';
                    val(copy(l, i, 3), b);
                    p:= p + char(b);
                    inc(i, 3)
                    end
                else
                    begin
                    p:= p + l[i];
                    inc(i)
                    end;
                end;

            if i < length(l) then
                begin
                l:= copy(l, i + 1, length(l) - i);
                if l <> 'default' then
                    begin
                    if (length(l) = 2) and (l[1] = '\') then
                        l:= l[1] + ''
                    else if (l[1] = '"') and (l[length(l)] = '"') then
                        l:= copy(l, 2, length(l) - 2);

                    p:= cmd + ' ' + l + ' ' + p;
                    ParseCommand(p, true)
                    end
                end
            end;

        pfsClose(f)
        end
        else
            AddFileLog('[BINDS] file not found');
end;


procedure addBind(var binds: TBinds; var id: shortstring);
var KeyName, Modifier, tmp: shortstring;
    i, b: LongInt;
begin
KeyName:= '';
Modifier:= '';

if(Pos('mod:', id) <> 0)then
    begin
    tmp:= '';
    SplitBySpace(id, tmp);
    Modifier:= id;
    id:= tmp;
    end;

SplitBySpace(id, KeyName);
if KeyName[1]='"' then
    Delete(KeyName, 1, 1);
if KeyName[byte(KeyName[0])]='"' then
    Delete(KeyName, byte(KeyName[0]), 1);
b:= KeyNameToCode(id, Modifier);
if b = 0 then
    OutError(errmsgUnknownVariable + ' "' + id + '"', false)
else
    begin
    // add bind: first check if this cmd is already bound, and remove old bind
    i:= cKbdMaxIndex;
    repeat
        dec(i)
    until (i < 0) or (binds[i] = KeyName);
    if (i >= 0) then
        binds[i]:= '';

    binds[b]:= KeyName;
    end
end;

// Bind that isn't a team bind, but overrides defaultbinds.
procedure chDefaultBind(var id: shortstring);
begin
    addBind(DefaultBinds, id)
end;

procedure initModule;
begin
    RegisterVariable('dbind', @chDefaultBind, true );
end;

procedure freeModule;
var j: LongInt;
begin
    // close gamepad controllers
    if ControllerEnabled > 0 then
        for j:= 0 to pred(ControllerNumControllers) do
            SDL_JoystickClose(Controller[j]);
end;

end.<|MERGE_RESOLUTION|>--- conflicted
+++ resolved
@@ -307,7 +307,6 @@
 var i, j, k, t: LongInt;
     s: string[15];
 begin
-<<<<<<< HEAD
     KeyNames[cKeyMaxIndex    ]:= 'mousel';
     KeyNames[cKeyMaxIndex - 1]:= 'mousem';
     KeyNames[cKeyMaxIndex - 2]:= 'mouser';
@@ -315,21 +314,6 @@
     KeyNames[cKeyMaxIndex - 4]:= 'wheeldown';
 
     for i:= 0 to cKeyMaxIndex - 5 do
-=======
-//TODO in sdl13 this overrides some values (A and B) change indices to some other values at the back perhaps?
-KeyNames[1]:= 'mousel';
-KeyNames[2]:= 'mousem';
-KeyNames[3]:= 'mouser';
-KeyNames[4]:= 'wheelup';
-KeyNames[5]:= 'wheeldown';
-
-for i:= 6 to cKeyMaxIndex do
-    begin
-    s:= shortstring(sdl_getkeyname(i));
-    //WriteLnToConsole('uInputHandler - ' + IntToStr(i) + ': ' + s + ' ' + IntToStr(cKeyMaxIndex));
-    if s = 'unknown key' then KeyNames[i]:= ''
-    else
->>>>>>> d69af000
         begin
         s:= shortstring(SDL_GetScancodeName(i));
 
