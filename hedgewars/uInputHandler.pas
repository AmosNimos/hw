--- conflicted
+++ resolved
@@ -511,17 +511,7 @@
 KeyName:= '';
 Modifier:= '';
 
-<<<<<<< HEAD
-if (not usingDBinds) then
-    begin
-    usingDBinds:= true;
-    FillChar(DefaultBinds, SizeOf(DefaultBinds), 0);
-    end;
-
-if (Pos('mod:', id) <> 0) then
-=======
 if(Pos('mod:', id) <> 0)then
->>>>>>> 6b953f19
     begin
     tmp:= '';
     SplitBySpace(id, tmp);
