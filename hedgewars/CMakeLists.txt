find_package(SDL)
find_package(SDL_image)
find_package(SDL_net)
find_package(SDL_ttf)
find_package(SDL_mixer)

include (CheckLibraryExists)


enable_language(Pascal)
configure_file(${CMAKE_CURRENT_SOURCE_DIR}/config.inc.in ${CMAKE_CURRENT_BINARY_DIR}/config.inc)
include_directories(${CMAKE_CURRENT_BINARY_DIR})


#set the sources with the correct order of dependencies so that cmake won't be confused
set(engine_sources
    SDLh.pas
    uSinTable.pas
    uFloat.pas
    uConsts.pas
    LuaPas.pas
    uTypes.pas
    uVariables.pas
    uUtils.pas
    uMisc.pas
    uConsole.pas
    uCommands.pas
    uDebug.pas
    uInputHandler.pas
    uTextures.pas
    uRenderUtils.pas
    uRender.pas
    uCaptions.pas
    uIO.pas
    uChat.pas
    uPhysFSLayer.pas
    uSound.pas
    ArgParsers.pas
    uRandom.pas
    uLocale.pas
    uStats.pas
    uCursor.pas
    uVideoRec.pas
    uAILandMarks.pas
    adler32.pas
    uLandTemplates.pas
    uLandTexture.pas
    uLandGraphics.pas
    uLandPainted.pas
    uLandOutline.pas
    uLandGenMaze.pas

    #this is where dependency tracking becomes hard
    uStore.pas
    uAmmos.pas
    uLandObjects.pas
    uLand.pas
    uGearsList.pas
    uCollisions.pas
    uAIMisc.pas
    uAIActions.pas
    uAIAmmoTests.pas
    uAI.pas
    uWorld.pas
    uVisualGearsList.pas
    uVisualGearsHandlers.pas
    uVisualGears.pas

    uGears.pas
    uGame.pas
    uCommandHandlers.pas
    uGearsRender.pas
    uGearsHedgehog.pas
    uGearsHandlers.pas
    uGearsHandlersRope.pas
    uGearsHandlersMess.pas
    uGearsUtils.pas
    uTeams.pas

    #these interact with everything, so compile last
    uScript.pas
    hwengine.pas

    #we also have uTouch.pas
    options.inc
    ${CMAKE_CURRENT_BINARY_DIR}/config.inc
    )


include(${CMAKE_MODULE_PATH}/utils.cmake)
#opengl 2
IF(${GL2})
    set(pascal_flags "-dGL2" ${pascal_flags})
    message(STATUS "Building using OpenGL 2")
ENDIF(${GL2})

if (${CMAKE_Pascal_COMPILER_VERSION} VERSION_LESS 2.2 OR # older versions are just ancient
    (${CMAKE_Pascal_COMPILER_VERSION} VERSION_LESS 2.6 AND APPLE)) # because of 64bit and opengl bindings
    message(FATAL_ERROR "Your FreePascal installation is too old (fpc ${CMAKE_Pascal_COMPILER_VERSION})!")
elseif(CMAKE_Pascal_COMPILER_VERSION VERSION_GREATER 2.4)
    #enable INLINE only with a recent version of fpc
    add_flag_prepend(CMAKE_Pascal_FLAGS_RELEASE -Si)
endif()


#DEPENDECIES AND EXECUTABLES SECTION
<<<<<<< HEAD
if(APPLE)
    if(CMAKE_OSX_ARCHITECTURES)
        #parse this system variable and adjust only the powerpc syntax to be compatible with -P
        string(REGEX MATCH "[pP][pP][cC]+" powerpc_build "${CMAKE_OSX_ARCHITECTURES}")
        string(REGEX MATCH "[iI]386+" i386_build "${CMAKE_OSX_ARCHITECTURES}")
        string(REGEX MATCH "[xX]86_64+" x86_64_build "${CMAKE_OSX_ARCHITECTURES}")
        if(x86_64_build)
            add_flag_prepend(CMAKE_Pascal_FLAGS -Px86_64)
        elseif(i386_build)
            add_flag_prepend(CMAKE_Pascal_FLAGS -Pi386)
        elseif(powerpc_build)
            add_flag_prepend(CMAKE_Pascal_FLAGS -Ppowerpc)
        else()
            message(FATAL_ERROR "Unknown architecture present in CMAKE_OSX_ARCHITECTURES (${CMAKE_OSX_ARCHITECTURES})")
        endif()
        list(LENGTH CMAKE_OSX_ARCHITECTURES num_of_archs)
        if(num_of_archs GREATER 1)
            message("*** Only one architecture in CMAKE_OSX_ARCHITECTURES is currently supported, picking the first one ***")
        endif()
    elseif(CMAKE_SIZEOF_VOID_P MATCHES "8")
        #if that variable is not set check if we are on x86_64 and if so force it, else use default
        add_flag_prepend(CMAKE_Pascal_FLAGS -Px86_64)
    endif()

    #on OSX we need to provide the SDL_main() function when building as executable
    if(NOT BUILD_ENGINE_LIBRARY)
        list(APPEND HW_LINK_LIBS SDLmain)
        add_flag_append(CMAKE_Pascal_FLAGS -Fl${LIBRARY_OUTPUT_PATH})
    endif()

    #when sysroot is set, make sure that fpc picks it
    if(CMAKE_OSX_SYSROOT)
        set(add_flag_append "-XD${CMAKE_OSX_SYSROOT}")
    endif(CMAKE_OSX_SYSROOT)
endif(APPLE)
=======
if(NOT ${BUILD_ENGINE_LIBRARY} AND APPLE)
    #on OSX we need to provide the SDL_main() function when building as executable
    add_subdirectory(sdlmain)
    list(APPEND HW_LINK_LIBS SDLmain)
    add_flag_append(CMAKE_Pascal_FLAGS -Fl${LIBRARY_OUTPUT_PATH})
endif()
>>>>>>> 3e24655f

if(FFMPEG_FOUND)
    add_subdirectory(avwrapper)
    list(APPEND HW_LINK_LIBS avwrapper)
    add_definitions(-dUSE_VIDEO_RECORDING)
    add_flag_append(CMAKE_Pascal_FLAGS -Fl${LIBRARY_OUTPUT_PATH})
    #only for SDL < 2, linking carried out by fpc
    find_package_or_disable_msg(GLUT NOVIDEOREC "Video recording will not be built")
endif()

find_package_or_disable_msg(PNG NOPNG "Screenshots will be saved in BMP")
if(PNG_FOUND)
    list(INSERT engine_sources 0 PNGh.pas)
    list(REMOVE_AT PNG_LIBRARIES 1) #removing the zlib library path
    get_filename_component(PNG_LIBRARY_DIR ${PNG_LIBRARIES} PATH)
    add_flag_append(CMAKE_Pascal_FLAGS -Fl${PNG_LIBRARY_DIR})
endif()

if(LUA_FOUND AND LUA_SYSTEM)
    get_filename_component(LUA_LIBRARY_DIR ${LUA_LIBRARY} PATH)
    get_filename_component(LUA_LIBRARY_NAME ${LUA_LIBRARY} NAME)
    #NAME_WE would strip the .1 (or .2) next to the ".so"
    string(REGEX REPLACE "${CMAKE_SHARED_LIBRARY_PREFIX}(.*)${CMAKE_SHARED_LIBRARY_SUFFIX}" "\\1" LUA_LIBRARY_NAME "${LUA_LIBRARY_NAME}")
    add_flag_append(CMAKE_Pascal_FLAGS "-Fl${LUA_LIBRARY_DIR} -XLAlua=${LUA_LIBRARY_NAME}")
else()
    add_definitions(-dLUA_INTERNAL)
    list(APPEND HW_LINK_LIBS lua)
    add_flag_append(CMAKE_Pascal_FLAGS "-XLAlua=${lua_output_name}")
endif()


if(NOT PHYSFS_FOUND)
    add_definitions(-dPHYSFS_INTERNAL)
    list(APPEND HW_LINK_LIBS physfs)
    #-XLA is a beta fpc flag that renames libraries before passing them to the linker
    #we also have to pass PHYSFS_INTERNAL to satisfy windows runtime requirements
    #(should be harmless on other platforms)
    add_flag_append(CMAKE_Pascal_FLAGS "-Fl${LIBRARY_OUTPUT_PATH} -XLAphysfs=${physfs_output_name}")
endif()
list(APPEND HW_LINK_LIBS physlayer)

#Mix_Init/Mix_Quit from SDL_mixer 1.2.10
check_library_exists(${SDLMIXER_LIBRARY} Mix_Init "" HAVE_MIXINIT)
if(HAVE_MIXINIT)
    add_definitions(-dSDL_MIXER_NEWER)
endif(HAVE_MIXINIT)

#IMG_Init/IMG_Quit from SDL_image 1.2.8
check_library_exists(${SDLIMAGE_LIBRARY} IMG_Init "" HAVE_IMGINIT)
if(HAVE_IMGINIT)
    add_definitions(-dSDL_IMAGE_NEWER)
endif(HAVE_IMGINIT)

#needs to be last
add_definitions(-dDEBUGFILE)

#SOURCE AND PROGRAMS SECTION
if(BUILD_ENGINE_LIBRARY)
    message("***Engine will be built as library (experimental)***")
    if(APPLE AND current_macosx_version VERSION_GREATER "10.5")
        # due to compiler/linker issues on Max OS X 10.6 -k-no_order_inits is needed to avoid linking fail
        add_flag_prepend(CMAKE_Pascal_FLAGS "-k-no_order_inits")
    endif()

    #workaround for missing <TARGET> support during object generation
    set(engine_output_name "${CMAKE_SHARED_LIBRARY_PREFIX}hwengine${CMAKE_SHARED_LIBRARY_SUFFIX}")
    set(destination_dir ${target_library_install_dir})
    add_flag_prepend(CMAKE_Pascal_FLAGS "-o${LIBRARY_OUTPUT_PATH}/${engine_output_name}")

    add_definitions(-dHWLIBRARY)
    add_library(hwengine SHARED ${engine_sources} hwLibrary.pas)
else()
    # no need to change name here because target has same name
    set(engine_output_name "hwengine${CMAKE_EXECUTABLE_SUFFIX}")
    set(destination_dir ${target_binary_install_dir})
    add_executable(hwengine ${engine_sources})
endif()

#even though not actually used, this will trigger relink if any lib changes
target_link_libraries(hwengine ${HW_LINK_LIBS})

install(PROGRAMS "${EXECUTABLE_OUTPUT_PATH}/${engine_output_name}" DESTINATION ${destination_dir})<|MERGE_RESOLUTION|>--- conflicted
+++ resolved
@@ -104,50 +104,12 @@
 
 
 #DEPENDECIES AND EXECUTABLES SECTION
-<<<<<<< HEAD
-if(APPLE)
-    if(CMAKE_OSX_ARCHITECTURES)
-        #parse this system variable and adjust only the powerpc syntax to be compatible with -P
-        string(REGEX MATCH "[pP][pP][cC]+" powerpc_build "${CMAKE_OSX_ARCHITECTURES}")
-        string(REGEX MATCH "[iI]386+" i386_build "${CMAKE_OSX_ARCHITECTURES}")
-        string(REGEX MATCH "[xX]86_64+" x86_64_build "${CMAKE_OSX_ARCHITECTURES}")
-        if(x86_64_build)
-            add_flag_prepend(CMAKE_Pascal_FLAGS -Px86_64)
-        elseif(i386_build)
-            add_flag_prepend(CMAKE_Pascal_FLAGS -Pi386)
-        elseif(powerpc_build)
-            add_flag_prepend(CMAKE_Pascal_FLAGS -Ppowerpc)
-        else()
-            message(FATAL_ERROR "Unknown architecture present in CMAKE_OSX_ARCHITECTURES (${CMAKE_OSX_ARCHITECTURES})")
-        endif()
-        list(LENGTH CMAKE_OSX_ARCHITECTURES num_of_archs)
-        if(num_of_archs GREATER 1)
-            message("*** Only one architecture in CMAKE_OSX_ARCHITECTURES is currently supported, picking the first one ***")
-        endif()
-    elseif(CMAKE_SIZEOF_VOID_P MATCHES "8")
-        #if that variable is not set check if we are on x86_64 and if so force it, else use default
-        add_flag_prepend(CMAKE_Pascal_FLAGS -Px86_64)
-    endif()
-
-    #on OSX we need to provide the SDL_main() function when building as executable
-    if(NOT BUILD_ENGINE_LIBRARY)
-        list(APPEND HW_LINK_LIBS SDLmain)
-        add_flag_append(CMAKE_Pascal_FLAGS -Fl${LIBRARY_OUTPUT_PATH})
-    endif()
-
-    #when sysroot is set, make sure that fpc picks it
-    if(CMAKE_OSX_SYSROOT)
-        set(add_flag_append "-XD${CMAKE_OSX_SYSROOT}")
-    endif(CMAKE_OSX_SYSROOT)
-endif(APPLE)
-=======
 if(NOT ${BUILD_ENGINE_LIBRARY} AND APPLE)
     #on OSX we need to provide the SDL_main() function when building as executable
     add_subdirectory(sdlmain)
     list(APPEND HW_LINK_LIBS SDLmain)
     add_flag_append(CMAKE_Pascal_FLAGS -Fl${LIBRARY_OUTPUT_PATH})
 endif()
->>>>>>> 3e24655f
 
 if(FFMPEG_FOUND)
     add_subdirectory(avwrapper)
