enable_language(Pascal)

<<<<<<< HEAD
find_package(SDL2 REQUIRED)
find_package(SDL2_image REQUIRED)
find_package(SDL2_net REQUIRED)
find_package(SDL2_ttf REQUIRED)
find_package(SDL2_mixer REQUIRED)
=======
include(CheckLibraryExists)
include(${CMAKE_MODULE_PATH}/utils.cmake)
>>>>>>> d69af000

include (CheckLibraryExists)

<<<<<<< HEAD
=======
enable_language(Pascal)
add_flag_append(CMAKE_Pascal_FLAGS "-Cs2000000")
add_flag_append(CMAKE_Pascal_FLAGS_DEBUG "-gv")
add_flag_append(CMAKE_Pascal_FLAGS_RELEASE "-Xs")
if(UNIX)
    include(TargetArch)
    target_architecture(CMAKE_TARGET_ARCHITECTURES)
    if(${CMAKE_Pascal_COMPILER_VERSION} VERSION_GREATER 2.7 OR ${CMAKE_TARGET_ARCHITECTURES} MATCHES "x86_64" OR ${CMAKE_TARGET_ARCHITECTURES} MATCHES "i386")
        add_flag_append(CMAKE_Pascal_FLAGS "-fPIC")
    endif()
endif(UNIX)

# convert list into pascal array
if(FONTS_DIRS)
  list(LENGTH FONTS_DIRS ndirs)
  set(FONTS_DIRS_ARRAY "array [0..${ndirs}] of PChar = (")
  foreach(fontdir ${FONTS_DIRS})
      set(FONTS_DIRS_ARRAY "${FONTS_DIRS_ARRAY}\n_P'${fontdir}',")
  endforeach(fontdir)
  set(FONTS_DIRS_ARRAY "${FONTS_DIRS_ARRAY}\nnil);\n")
else(FONTS_DIRS)
  set(FONTS_DIRS_ARRAY "array [0..1] of PChar = (nil, nil);")
endif(FONTS_DIRS)

>>>>>>> d69af000
configure_file(${CMAKE_CURRENT_SOURCE_DIR}/config.inc.in ${CMAKE_CURRENT_BINARY_DIR}/config.inc)
include_directories(${CMAKE_CURRENT_BINARY_DIR})


#set the sources with the correct order of dependencies so that cmake won't be confused
set(engine_sources
    SDLh.pas
    uSinTable.pas
    uFloat.pas
    uConsts.pas
    LuaPas.pas
    uTypes.pas
    uVariables.pas
    uUtils.pas
    uMisc.pas
    uConsole.pas
    uCommands.pas
    uDebug.pas
    uInputHandler.pas
    uTextures.pas
    uRenderUtils.pas
    uRender.pas
    uCaptions.pas
    uIO.pas
    uChat.pas
    uPhysFSLayer.pas
    uSound.pas
    ArgParsers.pas
    uRandom.pas
    uLocale.pas
    uStats.pas
    uCursor.pas
    uVideoRec.pas
    uAILandMarks.pas
    adler32.pas
    uLandTemplates.pas
    uLandTexture.pas
    uLandGraphics.pas
    uLandPainted.pas
    uLandOutline.pas
    uLandGenMaze.pas
    uLandGenPerlin.pas
    uLandGenTemplateBased.pas
    uLandUtils.pas

    #this is where dependency tracking becomes hard
    uStore.pas
    uAmmos.pas
    uLandObjects.pas
    uLand.pas
    uGearsList.pas
    uCollisions.pas
    uAIMisc.pas
    uAIActions.pas
    uAIAmmoTests.pas
    uAI.pas
    uWorld.pas
    uVisualGearsList.pas
    uVisualGearsHandlers.pas
    uVisualGears.pas

    uGears.pas
    uGame.pas
    uCommandHandlers.pas
    uGearsRender.pas
    uGearsHedgehog.pas
    uGearsHandlers.pas
    uGearsHandlersRope.pas
    uGearsHandlersMess.pas
    uGearsUtils.pas
    uTeams.pas

    #these interact with everything, so compile last
    uScript.pas
    )


if(${CMAKE_Pascal_COMPILER_VERSION} VERSION_LESS 2.2 OR # older versions are just ancient
   (${CMAKE_Pascal_COMPILER_VERSION} VERSION_LESS 2.6 AND APPLE)) # because of 64bit and opengl bindings
    message(FATAL_ERROR "Your FreePascal installation is too old (fpc ${CMAKE_Pascal_COMPILER_VERSION})!")
elseif(${CMAKE_Pascal_COMPILER_VERSION} VERSION_GREATER 2.4)
    #enable INLINE only with a recent version of fpc
    add_flag_prepend(CMAKE_Pascal_FLAGS_RELEASE -Si)
endif()

#generic folder where our libraries reside
add_flag_append(CMAKE_Pascal_FLAGS "-Fl${LIBRARY_OUTPUT_PATH}")

<<<<<<< HEAD
if(FFMPEG_FOUND)
    add_subdirectory(avwrapper)
    list(APPEND HW_LINK_LIBS avwrapper)
    add_definitions(-dUSE_VIDEO_RECORDING)
    add_flag_append(CMAKE_Pascal_FLAGS -Fl${LIBRARY_OUTPUT_PATH})
    
=======
#DEPENDECIES AND EXECUTABLES SECTION
if(APPLE AND (NOT BUILD_ENGINE_LIBRARY))
    #on OSX we need to provide the SDL_main() function when building as
    #executable and the entry point too
    add_subdirectory(sdlmain)
    list(APPEND HW_LINK_LIBS SDLmain)
    add_flag_append(CMAKE_Pascal_FLAGS "-k-lsdlmain")
    add_flag_append(CMAKE_Pascal_FLAGS "-XMSDL_main")
    #OpenGL deps
    add_flag_append(CMAKE_Pascal_FLAGS "-k-framework -kCocoa")
    add_flag_append(CMAKE_Pascal_FLAGS "-k-framework -kOpenGL")

    #set the correct library or framework style depending on the main SDL
    string(FIND "${SDL_LIBRARY}" "dylib" sdl_framework)
    if(${sdl_framework} GREATER -1)
        add_flag_append(CMAKE_Pascal_FLAGS "-k-lsdl -k-lsdl_image -k-lsdl_mixer -k-lsdl_ttf -k-lsdl_net")
    else()
        add_flag_append(CMAKE_Pascal_FLAGS "-k-framework -kSDL -k-framework -kSDL_image -k-framework -kSDL_mixer -k-framework -kSDL_net -k-framework -kSDL_net -k-framework -kSDL_ttf")
    endif()
endif()

if(LIBAV_FOUND)
    add_subdirectory(avwrapper)
    list(APPEND HW_LINK_LIBS avwrapper)
    add_definitions(-dUSE_VIDEO_RECORDING)
    #only for SDL < 2, linking carried out by fpc
    find_package_or_disable_msg(GLUT NOVIDEOREC "Video recording will not be built")
>>>>>>> d69af000
endif()

find_package_or_disable_msg(PNG NOPNG "Screenshots will be saved in BMP")
if(PNG_FOUND)
    list(INSERT engine_sources 0 PNGh.pas)
    list(REMOVE_AT PNG_LIBRARIES 1) #removing the zlib library path
    get_filename_component(PNG_LIBRARY_DIR ${PNG_LIBRARIES} PATH)
    add_flag_append(CMAKE_Pascal_FLAGS "-k-L${PNG_LIBRARY_DIR} -Fl${PNG_LIBRARY_DIR}")
    add_definitions(-dPNG_SCREENSHOTS)
endif()

if(LUA_SYSTEM)
    get_filename_component(LUA_LIBRARY_DIR ${LUA_LIBRARY} PATH)
    get_filename_component(LUA_LIBRARY_NAME ${LUA_LIBRARY} NAME)
    #NAME_WE would strip the .1 (or .2) next to the ".so"
    string(REGEX REPLACE "${CMAKE_SHARED_LIBRARY_PREFIX}(.*)${CMAKE_SHARED_LIBRARY_SUFFIX}" "\\1" LUA_LIBRARY_NAME "${LUA_LIBRARY_NAME}")
    add_flag_append(CMAKE_Pascal_FLAGS "-Fl${LUA_LIBRARY_DIR} -XLAlua=${LUA_LIBRARY_NAME}")
else()
    add_definitions(-dLUA_INTERNAL)
    list(APPEND HW_LINK_LIBS lua)
    add_flag_append(CMAKE_Pascal_FLAGS "-XLAlua=${lua_output_name}")
endif()

if(PHYSFS_SYSTEM)
    get_filename_component(PHYSFS_LIBRARY_DIR ${PHYSFS_LIBRARY} PATH)
    add_flag_append(CMAKE_Pascal_FLAGS "-Fl${PHYSFS_LIBRARY}")
else()
    add_definitions(-dPHYSFS_INTERNAL)
    list(APPEND HW_LINK_LIBS physfs)
    #-XLA is a beta fpc flag that renames libraries before passing them to the linker
    #we also have to pass PHYSFS_INTERNAL to satisfy windows runtime requirements
    #(should be harmless on other platforms)
    add_flag_append(CMAKE_Pascal_FLAGS "-XLAphysfs=${physfs_output_name}")
endif()
list(APPEND HW_LINK_LIBS physlayer)


#Mix_Init/Mix_Quit from SDL_mixer 1.2.10
<<<<<<< HEAD
=======
check_library_exists(${SDLMIXER_LIBRARY} Mix_Init "" HAVE_MIXINIT)
if(HAVE_MIXINIT)
    add_definitions(-dSDL_MIXER_NEWER)
endif(HAVE_MIXINIT)

#IMG_Init/IMG_Quit from SDL_image 1.2.8
check_library_exists(${SDLIMAGE_LIBRARY} IMG_Init "" HAVE_IMGINIT)
if(HAVE_IMGINIT)
    add_definitions(-dSDL_IMAGE_NEWER)
endif(HAVE_IMGINIT)

if(${SDL_VERSION} VERSION_GREATER 1.3)
    add_definitions(-dSDL2)
endif()
>>>>>>> d69af000

#opengl 2
IF(GL2)
    add_definitions(-dGL2)
ENDIF(GL2)

#needs to be last
add_definitions(-dDEBUGFILE)


# source files are with full path after this
set(sourcefiles_sofar "${CMAKE_CURRENT_SOURCE_DIR}/options.inc" "${CMAKE_CURRENT_BINARY_DIR}/config.inc")
foreach(loop_var ${engine_sources})
    list(APPEND sourcefiles_sofar "${CMAKE_CURRENT_SOURCE_DIR}/${loop_var}")
endforeach(loop_var)


#SOURCE AND PROGRAMS SECTION
if(BUILD_ENGINE_LIBRARY)
    message("***Engine will be built as library (experimental)***")
    if(APPLE)
        if (${current_macosx_version} VERSION_GREATER "10.5")
            # due to compiler/linker issues on Max OS X 10.6 -k-no_order_inits is needed to avoid linking fail
            add_flag_prepend(CMAKE_Pascal_FLAGS "-k-no_order_inits")
        endif()
    endif()

    #workaround for missing <TARGET> support during object generation
    set(engine_output_name "${CMAKE_SHARED_LIBRARY_PREFIX}hwengine${CMAKE_SHARED_LIBRARY_SUFFIX}")
    set(destination_dir ${target_library_install_dir})
    add_flag_prepend(CMAKE_Pascal_FLAGS "-o${LIBRARY_OUTPUT_PATH}/${engine_output_name}")

    add_definitions(-dHWLIBRARY)
    set_source_files_properties(hwLibrary.pas PROPERTIES OBJECT_DEPENDS "${sourcefiles_sofar};${CMAKE_CURRENT_SOURCE_DIR}/hwengine.pas")
    add_library(hwengine SHARED hwLibrary.pas)
else()
    # no need to change name here because target has same name
    set(engine_output_name "hwengine${CMAKE_EXECUTABLE_SUFFIX}")
    set(destination_dir ${target_binary_install_dir})
    set_source_files_properties(hwengine.pas PROPERTIES OBJECT_DEPENDS "${sourcefiles_sofar}")
    add_executable(hwengine hwengine.pas)
endif()

#even though not actually used, this will trigger relink if any lib changes
target_link_libraries(hwengine ${HW_LINK_LIBS})

install(PROGRAMS "${EXECUTABLE_OUTPUT_PATH}/${engine_output_name}" DESTINATION ${destination_dir})<|MERGE_RESOLUTION|>--- conflicted
+++ resolved
@@ -1,20 +1,15 @@
 enable_language(Pascal)
 
-<<<<<<< HEAD
 find_package(SDL2 REQUIRED)
 find_package(SDL2_image REQUIRED)
 find_package(SDL2_net REQUIRED)
 find_package(SDL2_ttf REQUIRED)
 find_package(SDL2_mixer REQUIRED)
-=======
+
 include(CheckLibraryExists)
 include(${CMAKE_MODULE_PATH}/utils.cmake)
->>>>>>> d69af000
-
-include (CheckLibraryExists)
-
-<<<<<<< HEAD
-=======
+
+
 enable_language(Pascal)
 add_flag_append(CMAKE_Pascal_FLAGS "-Cs2000000")
 add_flag_append(CMAKE_Pascal_FLAGS_DEBUG "-gv")
@@ -39,7 +34,6 @@
   set(FONTS_DIRS_ARRAY "array [0..1] of PChar = (nil, nil);")
 endif(FONTS_DIRS)
 
->>>>>>> d69af000
 configure_file(${CMAKE_CURRENT_SOURCE_DIR}/config.inc.in ${CMAKE_CURRENT_BINARY_DIR}/config.inc)
 include_directories(${CMAKE_CURRENT_BINARY_DIR})
 
@@ -128,14 +122,6 @@
 #generic folder where our libraries reside
 add_flag_append(CMAKE_Pascal_FLAGS "-Fl${LIBRARY_OUTPUT_PATH}")
 
-<<<<<<< HEAD
-if(FFMPEG_FOUND)
-    add_subdirectory(avwrapper)
-    list(APPEND HW_LINK_LIBS avwrapper)
-    add_definitions(-dUSE_VIDEO_RECORDING)
-    add_flag_append(CMAKE_Pascal_FLAGS -Fl${LIBRARY_OUTPUT_PATH})
-    
-=======
 #DEPENDECIES AND EXECUTABLES SECTION
 if(APPLE AND (NOT BUILD_ENGINE_LIBRARY))
     #on OSX we need to provide the SDL_main() function when building as
@@ -161,9 +147,6 @@
     add_subdirectory(avwrapper)
     list(APPEND HW_LINK_LIBS avwrapper)
     add_definitions(-dUSE_VIDEO_RECORDING)
-    #only for SDL < 2, linking carried out by fpc
-    find_package_or_disable_msg(GLUT NOVIDEOREC "Video recording will not be built")
->>>>>>> d69af000
 endif()
 
 find_package_or_disable_msg(PNG NOPNG "Screenshots will be saved in BMP")
@@ -202,23 +185,16 @@
 
 
 #Mix_Init/Mix_Quit from SDL_mixer 1.2.10
-<<<<<<< HEAD
-=======
-check_library_exists(${SDLMIXER_LIBRARY} Mix_Init "" HAVE_MIXINIT)
+check_library_exists(${SDL2MIXER_LIBRARY} Mix_Init "" HAVE_MIXINIT)
 if(HAVE_MIXINIT)
     add_definitions(-dSDL_MIXER_NEWER)
 endif(HAVE_MIXINIT)
 
 #IMG_Init/IMG_Quit from SDL_image 1.2.8
-check_library_exists(${SDLIMAGE_LIBRARY} IMG_Init "" HAVE_IMGINIT)
+check_library_exists(${SDL2IMAGE_LIBRARY} IMG_Init "" HAVE_IMGINIT)
 if(HAVE_IMGINIT)
     add_definitions(-dSDL_IMAGE_NEWER)
 endif(HAVE_IMGINIT)
-
-if(${SDL_VERSION} VERSION_GREATER 1.3)
-    add_definitions(-dSDL2)
-endif()
->>>>>>> d69af000
 
 #opengl 2
 IF(GL2)
