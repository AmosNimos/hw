find_package(SDL)
find_package(SDL_image)
find_package(SDL_net)
find_package(SDL_ttf)
find_package(SDL_mixer)

include (CheckLibraryExists)
#Mix_Init/Mix_Quit from SDL_mixer 1.2.10
check_library_exists(${SDLMIXER_LIBRARY} Mix_Init "" HAVE_MIXINIT)
#IMG_Init/IMG_Quit from SDL_image 1.2.8
check_library_exists(${SDLIMAGE_LIBRARY} IMG_Init "" HAVE_IMGINIT)

enable_language(Pascal)
configure_file(${CMAKE_CURRENT_SOURCE_DIR}/config.inc.in ${CMAKE_CURRENT_BINARY_DIR}/config.inc)
include_directories(${CMAKE_CURRENT_BINARY_DIR})


set(engine_sources
    SDLh.pas
    uSinTable.pas
    uFloat.pas
    uConsts.pas
    LuaPas.pas
    PNGh.pas
    uTypes.pas
    uUtils.pas
    uVariables.pas
    uMisc.pas
    uConsole.pas
    uDebug.pas
    uCommands.pas
    uInputHandler.pas
    uTextures.pas
    uRenderUtils.pas
    uRender.pas
    uCaptions.pas
    uLandTexture.pas
    uIO.pas
    uChat.pas
    uPhysFSLayer.pas
    uStore.pas
    uSound.pas
    uRandom.pas
    uLocale.pas
    uStats.pas
    uCursor.pas
    uVideoRec.pas
    uAILandMarks.pas
    adler32.pas
    uLandTemplates.pas
    uLandGraphics.pas
    uLandPainted.pas
    uLandOutline.pas
    uLandGenMaze.pas
    uLandObjects.pas
    uLand.pas
    uAmmos.pas

    uAIMisc.pas
    uAIActions.pas
    uAI.pas
    uWorld.pas
    uVisualGears.pas
    uTeams.pas

    uGearsList.pas
    uCollisions.pas
    uAIAmmoTests.pas
    uGears.pas
    uGame.pas
    uCommandHandlers.pas
    uGearsHandlers.pas
    uGearsHandlersRope.pas
    uGearsHedgehog.pas
    uGearsRender.pas
    uGearsUtils.pas
    uScript.pas
    hwengine.pas

    GSHandlers.inc
    VGSHandlers.inc
    ArgParsers.inc
    options.inc
    ${CMAKE_CURRENT_BINARY_DIR}/config.inc
    )

<<<<<<< HEAD
if(${BUILD_ENGINE_LIBRARY})
    message("*** Engine will be built as library (experimental) ***")
    list(APPEND pascal_flags "-dHWLIBRARY")

    # create position independent code, only required for x68_64 builds, similar to -fPIC
    if(CMAKE_SIZEOF_VOID_P MATCHES "8")
        list(APPEND pascal_flags "-Cg")
    endif(CMAKE_SIZEOF_VOID_P MATCHES "8")

    # due to compiler/linker issues on Max OS X 10.6 -k-no_order_inits is needed to avoid linking fail
    if(APPLE AND current_macosx_version VERSION_GREATER "10.5")
        list(APPEND pascal_flags "-k-no_order_inits")
    endif()
    set(destination_dir ${target_library_install_dir})
else(${BUILD_ENGINE_LIBRARY})
    set(destination_dir ${target_binary_install_dir})
endif(${BUILD_ENGINE_LIBRARY})

=======
>>>>>>> 4d4988cc

include(${CMAKE_MODULE_PATH}/utils.cmake)

if (${CMAKE_Pascal_COMPILER_VERSION} VERSION_LESS 2.2 OR # older versions are just ancient
    (${CMAKE_Pascal_COMPILER_VERSION} VERSION_LESS 2.6 AND APPLE)) # because of 64bit and opengl bindings
    message(FATAL_ERROR "Your FreePascal installation is too old (fpc ${CMAKE_Pascal_COMPILER_VERSION})!")
elseif(CMAKE_Pascal_COMPILER_VERSION VERSION_GREATER 2.4)
    #enable INLINE only with a recent version of fpc
    add_flag_prepend(CMAKE_Pascal_FLAGS_RELEASE -Si)
endif()


#DEPENDECIES AND EXECUTABLES SECTION
if(APPLE)
    if(CMAKE_OSX_ARCHITECTURES)
        #parse this system variable and adjust only the powerpc syntax to be compatible with -P
        string(REGEX MATCH "[pP][pP][cC]+" powerpc_build "${CMAKE_OSX_ARCHITECTURES}")
        string(REGEX MATCH "[iI]386+" i386_build "${CMAKE_OSX_ARCHITECTURES}")
        string(REGEX MATCH "[xX]86_64+" x86_64_build "${CMAKE_OSX_ARCHITECTURES}")
        if(x86_64_build)
            add_flag_prepend(CMAKE_Pascal_FLAGS -Px86_64)
        elseif(i386_build)
            add_flag_prepend(CMAKE_Pascal_FLAGS -Pi386)
        elseif(powerpc_build)
            add_flag_prepend(CMAKE_Pascal_FLAGS -Ppowerpc)
        else()
            message(FATAL_ERROR "Unknown architecture present in CMAKE_OSX_ARCHITECTURES (${CMAKE_OSX_ARCHITECTURES})")
        endif()
        list(LENGTH CMAKE_OSX_ARCHITECTURES num_of_archs)
        if(num_of_archs GREATER 1)
            message(${WARNING} "Only one architecture in CMAKE_OSX_ARCHITECTURES is currently supported, picking the first one")
        endif()
    elseif(CMAKE_SIZEOF_VOID_P MATCHES "8")
        #if that variable is not set check if we are on x86_64 and if so force it, else use default
        add_flag_prepend(CMAKE_Pascal_FLAGS -Px86_64)
    endif()

    #on OSX we need to provide the SDL_main() function when building as executable
    if(NOT BUILD_ENGINE_LIBRARY)
        add_subdirectory(sdlmain)
        list(APPEND HW_LINK_LIBS SDLmain)
        add_flag_append(CMAKE_Pascal_FLAGS -Fl${LIBRARY_OUTPUT_PATH})
    endif()

    #when sysroot is set, make sure that fpc picks it
    if(CMAKE_OSX_SYSROOT)
        set(add_flag_append "-XD${CMAKE_OSX_SYSROOT}")
    endif(CMAKE_OSX_SYSROOT)
endif(APPLE)

if(FFMPEG_FOUND)
    add_subdirectory(avwrapper)
    list(APPEND HW_LINK_LIBS avwrapper)
    add_definitions(-dUSE_VIDEO_RECORDING)
    add_flag_append(CMAKE_Pascal_FLAGS -Fl${LIBRARY_OUTPUT_PATH})
endif()

find_package_or_disable_msg(PNG NOPNG "Screenshots will be saved in BMP")
if(PNG_FOUND)
<<<<<<< HEAD
    list(REMOVE_AT PNG_LIBRARIES 1) #removing the zlib library path
    get_filename_component(PNG_LIBRARY_DIR ${PNG_LIBRARIES} PATH)
    list(APPEND pascal_flags "-dPNG_SCREENSHOTS" "-Fl${PNG_LIBRARY_DIR}" "-k-L${PNG_LIBRARY_DIR}")
endif()

if(LUA_FOUND AND LUA_SYSTEM)
    get_filename_component(LUA_LIBRARY_DIR ${LUA_LIBRARY} PATH)
    get_filename_component(LUA_LIBRARY_NAME ${LUA_LIBRARY} NAME)
    #NAME_WE would strip the .1 (or .2) next to the ".so"
    string(REGEX REPLACE "${CMAKE_SHARED_LIBRARY_PREFIX}(.*)${CMAKE_SHARED_LIBRARY_SUFFIX}" "\\1" LUA_LIBRARY_NAME "${LUA_LIBRARY_NAME}")
    list(APPEND pascal_flags )
    list(APPEND pascal_flags "-Fl${LUA_LIBRARY_DIR}"
                             "-k-L${LUA_LIBRARY_DIR}"
                             "-XLAlua=${LUA_LIBRARY_NAME}")
endif()

#this command is a workaround to some inlining issues present in older FreePascal versions and fixed in 2.6
if(FREEPASCAL_VERSION VERSION_LESS "2.6")
    #under some configurations CMAKE_BUILD_TOOL fails to pass on the jobserver, breaking parallel compilation
=======
    get_filename_component(PNG_LIB_DIR ${PNG_LIBRARY} PATH)
    add_definitions(-dPNG_SCREENSHOTS)
    add_flag_append(CMAKE_Pascal_FLAGS -Fl${PNG_LIB_DIR})
endif()

if(NOT LUA_FOUND)
    list(APPEND HW_LINK_LIBS lua)
    add_flag_append(CMAKE_Pascal_FLAGS -k${EXECUTABLE_OUTPUT_PATH}/lib${LUA_LIBRARY}.a)
    #linking with liblua.a requires system readline
>>>>>>> 4d4988cc
    if(UNIX)
        add_flag_append(CMAKE_Pascal_FLAGS -k-lreadline)
    endif(UNIX)
endif()

<<<<<<< HEAD

if(${FFMPEG_FOUND})
    list(APPEND pascal_flags "-dUSE_VIDEO_RECORDING")

    # TODO: this check is only for SDL < 2
    # fpc will take care of linking but we need to have this library installed
    find_package(GLUT REQUIRED)

    include_directories(${FFMPEG_INCLUDE_DIR})
    add_library(avwrapper avwrapper.c)
    #TODO: find good VERSION and SOVERSION values
    target_link_libraries(avwrapper ${FFMPEG_LIBRARIES})
    install(TARGETS avwrapper RUNTIME DESTINATION ${target_binary_install_dir}
                              LIBRARY DESTINATION ${target_library_install_dir}
                              ARCHIVE DESTINATION ${target_library_install_dir})
endif()


set(fpc_flags ${pascal_flags} ${hwengine_project})

if(NOT APPLE)
    #here is the command for standard executables or for shared library
    add_custom_command(OUTPUT "${EXECUTABLE_OUTPUT_PATH}/${engine_output_name}"
        COMMAND "${FREEPASCAL_EXECUTABLE}"
        ARGS ${fpc_flags} -o${engine_output_name}
        DEPENDS ${engine_sources}
        WORKING_DIRECTORY ${CMAKE_CURRENT_SOURCE_DIR}
        )
else()
    #these are the dependencies for building a universal binary on Mac OS X
    foreach (build_arch ${powerpc_build} ${i386_build} ${x86_64_build})
        list(APPEND lipo_args_list "${EXECUTABLE_OUTPUT_PATH}/hwengine.${build_arch}")
        add_custom_command(OUTPUT "${EXECUTABLE_OUTPUT_PATH}/hwengine.${build_arch}"
            COMMAND "${FREEPASCAL_EXECUTABLE}"
            ARGS ${fpc_flags} -ohwengine.${build_arch} -P${build_arch}
            DEPENDS ${engine_sources}
            WORKING_DIRECTORY ${CMAKE_CURRENT_SOURCE_DIR}
            )
        add_custom_target(hwengine.${build_arch} ALL DEPENDS "${EXECUTABLE_OUTPUT_PATH}/hwengine.${build_arch}")
        add_custom_command(TARGET hwengine.${build_arch} POST_BUILD
            COMMAND "install_name_tool"
            ARGS -id @executable_path/../Frameworks/${engine_output_name}
                ${EXECUTABLE_OUTPUT_PATH}/hwengine.${build_arch}
            )
    endforeach()

    add_custom_command(OUTPUT "${EXECUTABLE_OUTPUT_PATH}/${engine_output_name}"
        COMMAND "lipo"
        ARGS ${lipo_args_list} -create -output ${EXECUTABLE_OUTPUT_PATH}/${engine_output_name}
        DEPENDS ${lipo_args_list}
        )
=======
if(NOT PHYSFS_FOUND)
    add_definitions(-dPHYSFS_INTERNAL)
    list(APPEND HW_LINK_LIBS physfs)
    #-XLA is a beta fpc flag that renames libraries before passing them to the linker
    #we also have to pass PHYSFS_INTERNAL to satisfy windows runtime requirements
    #(should be harmless on other platforms)
    add_flag_append(CMAKE_Pascal_FLAGS "-XLAphysfs=${physfs_output_name}")
>>>>>>> 4d4988cc
endif()
list(APPEND HW_LINK_LIBS physlayer)

if(HAVE_MIXINIT)
    add_definitions(-dSDL_MIXER_NEWER)
endif(HAVE_MIXINIT)

if(HAVE_IMGINIT)
    add_definitions(-dSDL_IMAGE_NEWER)
endif(HAVE_IMGINIT)

add_definitions(-dDEBUGFILE)

#SOURCE AND PROGRAMS SECTION
if(BUILD_ENGINE_LIBRARY)
    message(${WARNING} "Engine will be built as library (experimental)")
    if(APPLE AND current_macosx_version VERSION_GREATER "10.5")
        # due to compiler/linker issues on Max OS X 10.6 -k-no_order_inits is needed to avoid linking fail
        add_flag_prepend(CMAKE_Pascal_FLAGS "-k-no_order_inits")
    endif()

    #workaround for missing <TARGET> support during object generation
    set(engine_output_name "${CMAKE_SHARED_LIBRARY_PREFIX}hwengine${CMAKE_SHARED_LIBRARY_SUFFIX}")
    set(destination_dir ${target_library_install_dir})
    add_flag_prepend(CMAKE_Pascal_FLAGS "-o${LIBRARY_OUTPUT_PATH}/${engine_output_name}")

    add_definitions(-dHWLIBRARY)
    add_library(hwengine SHARED ${engine_sources} hwLibrary.pas)
else()
    # no need to change name here because target has same name
    set(engine_output_name "hwengine${CMAKE_EXECUTABLE_SUFFIX}")
    set(destination_dir ${target_binary_install_dir})
    add_executable(hwengine ${engine_sources})
endif()

#even though not actually used, this will trigger relink if any lib changes
target_link_libraries(hwengine ${HW_LINK_LIBS})

install(PROGRAMS "${EXECUTABLE_OUTPUT_PATH}/${engine_output_name}" DESTINATION ${destination_dir})<|MERGE_RESOLUTION|>--- conflicted
+++ resolved
@@ -5,10 +5,7 @@
 find_package(SDL_mixer)
 
 include (CheckLibraryExists)
-#Mix_Init/Mix_Quit from SDL_mixer 1.2.10
-check_library_exists(${SDLMIXER_LIBRARY} Mix_Init "" HAVE_MIXINIT)
-#IMG_Init/IMG_Quit from SDL_image 1.2.8
-check_library_exists(${SDLIMAGE_LIBRARY} IMG_Init "" HAVE_IMGINIT)
+
 
 enable_language(Pascal)
 configure_file(${CMAKE_CURRENT_SOURCE_DIR}/config.inc.in ${CMAKE_CURRENT_BINARY_DIR}/config.inc)
@@ -84,27 +81,10 @@
     ${CMAKE_CURRENT_BINARY_DIR}/config.inc
     )
 
-<<<<<<< HEAD
 if(${BUILD_ENGINE_LIBRARY})
     message("*** Engine will be built as library (experimental) ***")
     list(APPEND pascal_flags "-dHWLIBRARY")
-
-    # create position independent code, only required for x68_64 builds, similar to -fPIC
-    if(CMAKE_SIZEOF_VOID_P MATCHES "8")
-        list(APPEND pascal_flags "-Cg")
-    endif(CMAKE_SIZEOF_VOID_P MATCHES "8")
-
-    # due to compiler/linker issues on Max OS X 10.6 -k-no_order_inits is needed to avoid linking fail
-    if(APPLE AND current_macosx_version VERSION_GREATER "10.5")
-        list(APPEND pascal_flags "-k-no_order_inits")
-    endif()
-    set(destination_dir ${target_library_install_dir})
-else(${BUILD_ENGINE_LIBRARY})
-    set(destination_dir ${target_binary_install_dir})
-endif(${BUILD_ENGINE_LIBRARY})
-
-=======
->>>>>>> 4d4988cc
+endif()
 
 include(${CMAKE_MODULE_PATH}/utils.cmake)
 
@@ -164,7 +144,6 @@
 
 find_package_or_disable_msg(PNG NOPNG "Screenshots will be saved in BMP")
 if(PNG_FOUND)
-<<<<<<< HEAD
     list(REMOVE_AT PNG_LIBRARIES 1) #removing the zlib library path
     get_filename_component(PNG_LIBRARY_DIR ${PNG_LIBRARIES} PATH)
     list(APPEND pascal_flags "-dPNG_SCREENSHOTS" "-Fl${PNG_LIBRARY_DIR}" "-k-L${PNG_LIBRARY_DIR}")
@@ -181,78 +160,7 @@
                              "-XLAlua=${LUA_LIBRARY_NAME}")
 endif()
 
-#this command is a workaround to some inlining issues present in older FreePascal versions and fixed in 2.6
-if(FREEPASCAL_VERSION VERSION_LESS "2.6")
-    #under some configurations CMAKE_BUILD_TOOL fails to pass on the jobserver, breaking parallel compilation
-=======
-    get_filename_component(PNG_LIB_DIR ${PNG_LIBRARY} PATH)
-    add_definitions(-dPNG_SCREENSHOTS)
-    add_flag_append(CMAKE_Pascal_FLAGS -Fl${PNG_LIB_DIR})
-endif()
-
-if(NOT LUA_FOUND)
-    list(APPEND HW_LINK_LIBS lua)
-    add_flag_append(CMAKE_Pascal_FLAGS -k${EXECUTABLE_OUTPUT_PATH}/lib${LUA_LIBRARY}.a)
-    #linking with liblua.a requires system readline
->>>>>>> 4d4988cc
-    if(UNIX)
-        add_flag_append(CMAKE_Pascal_FLAGS -k-lreadline)
-    endif(UNIX)
-endif()
-
-<<<<<<< HEAD
-
-if(${FFMPEG_FOUND})
-    list(APPEND pascal_flags "-dUSE_VIDEO_RECORDING")
-
-    # TODO: this check is only for SDL < 2
-    # fpc will take care of linking but we need to have this library installed
-    find_package(GLUT REQUIRED)
-
-    include_directories(${FFMPEG_INCLUDE_DIR})
-    add_library(avwrapper avwrapper.c)
-    #TODO: find good VERSION and SOVERSION values
-    target_link_libraries(avwrapper ${FFMPEG_LIBRARIES})
-    install(TARGETS avwrapper RUNTIME DESTINATION ${target_binary_install_dir}
-                              LIBRARY DESTINATION ${target_library_install_dir}
-                              ARCHIVE DESTINATION ${target_library_install_dir})
-endif()
-
-
-set(fpc_flags ${pascal_flags} ${hwengine_project})
-
-if(NOT APPLE)
-    #here is the command for standard executables or for shared library
-    add_custom_command(OUTPUT "${EXECUTABLE_OUTPUT_PATH}/${engine_output_name}"
-        COMMAND "${FREEPASCAL_EXECUTABLE}"
-        ARGS ${fpc_flags} -o${engine_output_name}
-        DEPENDS ${engine_sources}
-        WORKING_DIRECTORY ${CMAKE_CURRENT_SOURCE_DIR}
-        )
-else()
-    #these are the dependencies for building a universal binary on Mac OS X
-    foreach (build_arch ${powerpc_build} ${i386_build} ${x86_64_build})
-        list(APPEND lipo_args_list "${EXECUTABLE_OUTPUT_PATH}/hwengine.${build_arch}")
-        add_custom_command(OUTPUT "${EXECUTABLE_OUTPUT_PATH}/hwengine.${build_arch}"
-            COMMAND "${FREEPASCAL_EXECUTABLE}"
-            ARGS ${fpc_flags} -ohwengine.${build_arch} -P${build_arch}
-            DEPENDS ${engine_sources}
-            WORKING_DIRECTORY ${CMAKE_CURRENT_SOURCE_DIR}
-            )
-        add_custom_target(hwengine.${build_arch} ALL DEPENDS "${EXECUTABLE_OUTPUT_PATH}/hwengine.${build_arch}")
-        add_custom_command(TARGET hwengine.${build_arch} POST_BUILD
-            COMMAND "install_name_tool"
-            ARGS -id @executable_path/../Frameworks/${engine_output_name}
-                ${EXECUTABLE_OUTPUT_PATH}/hwengine.${build_arch}
-            )
-    endforeach()
-
-    add_custom_command(OUTPUT "${EXECUTABLE_OUTPUT_PATH}/${engine_output_name}"
-        COMMAND "lipo"
-        ARGS ${lipo_args_list} -create -output ${EXECUTABLE_OUTPUT_PATH}/${engine_output_name}
-        DEPENDS ${lipo_args_list}
-        )
-=======
+
 if(NOT PHYSFS_FOUND)
     add_definitions(-dPHYSFS_INTERNAL)
     list(APPEND HW_LINK_LIBS physfs)
@@ -260,18 +168,22 @@
     #we also have to pass PHYSFS_INTERNAL to satisfy windows runtime requirements
     #(should be harmless on other platforms)
     add_flag_append(CMAKE_Pascal_FLAGS "-XLAphysfs=${physfs_output_name}")
->>>>>>> 4d4988cc
 endif()
 list(APPEND HW_LINK_LIBS physlayer)
 
+#Mix_Init/Mix_Quit from SDL_mixer 1.2.10
+check_library_exists(${SDLMIXER_LIBRARY} Mix_Init "" HAVE_MIXINIT)
 if(HAVE_MIXINIT)
     add_definitions(-dSDL_MIXER_NEWER)
 endif(HAVE_MIXINIT)
 
+#IMG_Init/IMG_Quit from SDL_image 1.2.8
+check_library_exists(${SDLIMAGE_LIBRARY} IMG_Init "" HAVE_IMGINIT)
 if(HAVE_IMGINIT)
     add_definitions(-dSDL_IMAGE_NEWER)
 endif(HAVE_IMGINIT)
 
+#needs to be last
 add_definitions(-dDEBUGFILE)
 
 #SOURCE AND PROGRAMS SECTION
