find_package(SDL)
find_package(SDL_image)
find_package(SDL_net)
find_package(SDL_ttf)
find_package(SDL_mixer)

include(${CMAKE_SOURCE_DIR}/cmake_modules/FindSDL_Extras.cmake)

configure_file(${CMAKE_SOURCE_DIR}/hedgewars/config.inc.in ${CMAKE_CURRENT_BINARY_DIR}/config.inc)

#SOURCE AND PROGRAMS SECTION
<<<<<<< HEAD
set(hwengine_project ${CMAKE_SOURCE_DIR}/hedgewars/hwengine.pas)
set(engine_output_name "hwengine")
=======
if(${BUILD_ENGINE_LIBRARY})
    set(engine_output_name "${CMAKE_SHARED_LIBRARY_PREFIX}hwengine${CMAKE_SHARED_LIBRARY_SUFFIX}")
    set(hwengine_project ${hedgewars_SOURCE_DIR}/hedgewars/hwLibrary.pas)
else()
    set(engine_output_name "hwengine${CMAKE_EXECUTABLE_SUFFIX}")
    set(hwengine_project ${hedgewars_SOURCE_DIR}/hedgewars/hwengine.pas)
endif()

if (APPLE)
    set(required_fpc_version 2.6)
else()
    set(required_fpc_version 2.2)
endif()
>>>>>>> a8687089

set(engine_sources
    ${hwengine_project}
    LuaPas.pas
    PNGh.pas
    SDLh.pas
    uAI.pas
    uAIActions.pas
    uAILandMarks.pas
    uAIAmmoTests.pas
    uAIMisc.pas
    uAmmos.pas
    uCaptions.pas
    uChat.pas
    uCollisions.pas
    uCommands.pas
    uCommandHandlers.pas
    uConsole.pas
    uConsts.pas
    uCursor.pas
    uDebug.pas
    uFloat.pas
    uGame.pas
    uGears.pas
    uGearsHandlers.pas
    uGearsHandlersRope.pas
    uGearsHedgehog.pas
    uGearsList.pas
    uGearsRender.pas
    uGearsUtils.pas
    uIO.pas
    uInputHandler.pas
    uLand.pas
    uLandGenMaze.pas
    uLandGraphics.pas
    uLandObjects.pas
    uLandOutline.pas
    uLandPainted.pas
    uLandTemplates.pas
    uLandTexture.pas
    uLocale.pas
    uMatrix.pas
    uMisc.pas
    uPhysFSLayer.pas
    uRandom.pas
    uRender.pas
    uRenderUtils.pas
    uScript.pas
    uSinTable.pas
    uSound.pas
    uStats.pas
    uStore.pas
    uTeams.pas
    uTextures.pas
    uTouch.pas
    uTypes.pas
    uUtils.pas
    uVariables.pas
    uVideoRec.pas
    uVisualGears.pas
    uWorld.pas
    GSHandlers.inc
    VGSHandlers.inc
    ArgParsers.inc
    options.inc
    adler32.pas
    ${CMAKE_CURRENT_BINARY_DIR}/config.inc
    )

<<<<<<< HEAD
if(LIBENGINE)
    message(STATUS "Engine will be built as library (experimental)")
    set(hwengine_project ${CMAKE_SOURCE_DIR}/hedgewars/hwLibrary.pas)
=======
if(${BUILD_ENGINE_LIBRARY})
    message(WARNING "Engine will be built as library (experimental)")
>>>>>>> a8687089
    set(pascal_flags "-dHWLIBRARY" ${pascal_flags})

    # create position independent code, only required for x68_64 builds, similar to -fPIC
    if(CMAKE_SIZEOF_VOID_P MATCHES "8")
        set(pascal_flags "-Cg" ${pascal_flags})
    endif(CMAKE_SIZEOF_VOID_P MATCHES "8")

    # due to compiler/linker issues on Max OS X 10.6 -k-no_order_inits is needed to avoid linking fail
    if(APPLE AND current_macosx_version VERSION_GREATER "10.5")
        set(pascal_flags "-k-no_order_inits" ${pascal_flags})
    endif()
    set(destination_dir ${target_library_install_dir})
else(${BUILD_ENGINE_LIBRARY})
    set(destination_dir ${target_binary_install_dir})
endif(${BUILD_ENGINE_LIBRARY})

<<<<<<< HEAD
    if(APPLE)
        set(engine_output_name "libhwengine.dylib")
    endif (APPLE)
endif(LIBENGINE)


#PASCAL DETECTION SECTION
IF(FPC)
    set(fpc_executable ${FPC})
ELSE()
    find_program(fpc_executable fpc)
ENDIF()

message(STATUS "Check for working FPC compiler: ${fpc_executable}")
execute_process(COMMAND ${fpc_executable} -iV OUTPUT_VARIABLE fpc_output ERROR_VARIABLE fpc_error)
if(fpc_error)
    message(STATUS "Check for working FPC compiler: ${fpc_executable} -- broken")
else(fpc_error)
    message(STATUS "Check for working FPC compiler: ${fpc_executable} -- works")
endif(fpc_error)

string(REGEX MATCH "[0-9]+\\.[0-9]+\\.[0-9]+" fpc_version "${fpc_output}")
if(fpc_version)
    string(REGEX REPLACE "([0-9]+)\\.[0-9]+\\.[0-9]+" "\\1" fpc_vers_major "${fpc_version}")
    string(REGEX REPLACE "[0-9]+\\.([0-9]+)\\.[0-9]+" "\\1" fpc_vers_minor "${fpc_version}")
    string(REGEX REPLACE "[0-9]+\\.[0-9]+\\.([0-9]+)" "\\1" fpc_vers_patch "${fpc_version}")
    message(STATUS "Found Freepascal: ${fpc_executable} (version ${fpc_vers_major}.${fpc_vers_minor})")
    math(EXPR fpc_version "${fpc_vers_major}*10000 + ${fpc_vers_minor}*100 + ${fpc_vers_patch}")

    if(fpc_version LESS "020200")
        message(FATAL_ERROR "Minimum required version of FreePascal is 2.2.0")
    elseif(APPLE AND (fpc_version LESS "020600"))
        message(FATAL_ERROR "Minimum required version of FreePascal is 2.6.0 on Mac OS X")
    endif()
else()
    message(FATAL_ERROR "No FreePascal compiler found!")
endif()
=======
>>>>>>> a8687089

# Check Freepascal version
find_package(Freepascal)

if (FPC_VERSION VERSION_LESS required_fpc_version)
    message(FATAL_ERROR "Freepascal is too old, minimum version required is ${required_fpc_version}")
endif()


#DEPENDECIES AND EXECUTABLES SECTION
if(APPLE)
    string(REGEX MATCH "[pP][pP][cC]+" powerpc_build "${CMAKE_OSX_ARCHITECTURES}")
    string(REGEX MATCH "[iI]386+" i386_build "${CMAKE_OSX_ARCHITECTURES}")
    string(REGEX MATCH "[xX]86_64+" x86_64_build "${CMAKE_OSX_ARCHITECTURES}")

    if(powerpc_build)
        set(powerpc_build "powerpc")
    endif()

    #on OSX we need to provide the SDL_main() function when building as executable
<<<<<<< HEAD
    if(NOT LIBENGINE)
=======
    if(NOT ${BUILD_ENGINE_LIBRARY})
>>>>>>> a8687089
        #let's look for the installed sdlmain file; if it is not found, let's build our own
        find_package(SDL REQUIRED)
        #remove the ";-framework Cocoa" from the SDL_LIBRARY variable
        string(REGEX REPLACE "(.*);-.*" "\\1" sdl_library_only "${SDL_LIBRARY}")
        #find libsdmain.a
        find_file(SDLMAIN_LIB libSDLMain.a PATHS ${sdl_library_only}/Resources/)

        if(SDLMAIN_LIB MATCHES "SDLMAIN_LIB-NOTFOUND")
            include_directories(${SDL_INCLUDE_DIR})
            add_library (SDLmain STATIC sdlmain_osx/SDLMain.m)
            #add a dependency to the hwengine target
            set(engine_sources ${engine_sources} SDLmain)
            set(SDLMAIN_LIB "${LIBRARY_OUTPUT_PATH}/libSDLmain.a")
        endif()

        set(pascal_flags "-k${SDLMAIN_LIB}" ${pascal_flags})
    endif()
endif(APPLE)

if(NOT NOPNG)
    find_package(PNG)
    if(${PNG_FOUND})
        set(pascal_flags "-dPNG_SCREENSHOTS" ${pascal_flags})
        if(APPLE)  # fpc png unit doesn't pull the library (see bug 21833)
            set(pascal_flags "-k${PNG_LIBRARY}" ${pascal_flags})
        endif()
    else()
        message(WARNING "Screenshots will be in BMP format because libpng was not found")
    endif()
else()
    message(STATUS "Screenshots will be in BMP format per user request")
endif()


#this command is a workaround to some inlining issues present in older FreePascal versions and fixed in 2.6
if(FPC_VERSION VERSION_LESS "2.6")
    #under some configurations CMAKE_BUILD_TOOL fails to pass on the jobserver, breaking parallel compilation
    if(UNIX)
        set(SAFE_BUILD_TOOL $(MAKE))
    else()
        set(SAFE_BUILD_TOOL ${CMAKE_BUILD_TOOL})
    endif()
    add_custom_target(ENGINECLEAN COMMAND ${SAFE_BUILD_TOOL} "clean" "${PROJECT_BINARY_DIR}" "${CMAKE_SOURCE_DIR}/hedgewars")
endif()


if(NOT NOVIDEOREC)
    set(FFMPEG_FIND_QUIETLY true)
    find_package(FFMPEG)
    if(${FFMPEG_FOUND})
        # TODO: this check is only for SDL < 2
        # fpc will take care of linking but we need to have this library installed
        find_package(GLUT REQUIRED)

        #TODO: convert avwrapper to .pas unit so we can skip this step
        include_directories(${FFMPEG_INCLUDE_DIR})
        set(pascal_flags "-dUSE_VIDEO_RECORDING" ${pascal_flags})
        IF (WIN32)
            # there are some problems with linking our avwrapper as static lib, so link it as shared
            add_library(avwrapper SHARED videorec/avwrapper.c)
            target_link_libraries(avwrapper ${FFMPEG_LIBRARIES})
            install(PROGRAMS "${EXECUTABLE_OUTPUT_PATH}/${CMAKE_SHARED_LIBRARY_PREFIX}avwrapper${CMAKE_SHARED_LIBRARY_SUFFIX}" DESTINATION ${target_library_install_dir})
        ELSE()
            add_library(avwrapper STATIC videorec/avwrapper.c)
            set(pascal_flags "-k${FFMPEG_LIBAVCODEC}" "-k${FFMPEG_LIBAVFORMAT}" "-k${FFMPEG_LIBAVUTIL}" ${pascal_flags})
        ENDIF()
    else()
        message(WARNING "Could NOT find FFMPEG/LibAV, video recording will be disabled")
    endif()
else()
    message(STATUS "Video recording disabled by user")
endif()


set(fpc_flags ${NOEXECSTACK_FLAGS} ${pascal_flags} ${hwengine_project})

if(NOT APPLE)
    #here is the command for standard executables or for shared library
    add_custom_command(OUTPUT "${EXECUTABLE_OUTPUT_PATH}/${engine_output_name}"
        COMMAND "${FPC_EXECUTABLE}"
        ARGS ${fpc_flags} -o${engine_output_name}
        MAIN_DEPENDENCY ${hwengine_project}
        DEPENDS ${engine_sources}
        )
else()
    #these are the dependencies for building a universal binary on Mac OS X
    foreach (build_arch ${powerpc_build} ${i386_build} ${x86_64_build})
        set(lipo_args_list "${EXECUTABLE_OUTPUT_PATH}/hwengine.${build_arch}" ${lipo_args_list})
        add_custom_command(OUTPUT "${EXECUTABLE_OUTPUT_PATH}/hwengine.${build_arch}"
            COMMAND "${FPC_EXECUTABLE}"
            ARGS ${fpc_flags} -ohwengine.${build_arch} -P${build_arch}
            MAIN_DEPENDENCY ${hwengine_project}
            DEPENDS ${engine_sources}
            )
        add_custom_target(hwengine.${build_arch} ALL DEPENDS "${EXECUTABLE_OUTPUT_PATH}/hwengine.${build_arch}")
        add_custom_command(TARGET hwengine.${build_arch} POST_BUILD
            COMMAND "install_name_tool"
            ARGS -id @executable_path/../Frameworks/${engine_output_name}
                ${EXECUTABLE_OUTPUT_PATH}/hwengine.${build_arch}
            )
    endforeach()

    add_custom_command(OUTPUT "${EXECUTABLE_OUTPUT_PATH}/${engine_output_name}"
        COMMAND "lipo"
        ARGS ${lipo_args_list} -create -output ${EXECUTABLE_OUTPUT_PATH}/${engine_output_name}
        DEPENDS ${lipo_args_list}
        )
endif()


add_custom_target(${engine_output_name} ALL DEPENDS "${EXECUTABLE_OUTPUT_PATH}/${engine_output_name}")

#when system Lua is not found we need to compile it before engine
if(NOT LUA_FOUND)
    add_dependencies(${engine_output_name} lua)
endif()

# compile physfs before engine
add_dependencies(${engine_output_name} physfs)

#when ffmpeg/libav is found we need to compile it before engine
#TODO: convert avwrapper to .pas unit so we can skip this step
if(${FFMPEG_FOUND})
    add_dependencies(${engine_output_name} avwrapper)
endif()

#this command is a workaround to some inlining issues present in older FreePascal versions and fixed in 2.6
if((FPC_VERSION VERSION_LESS "2.6") AND (NOVIDEOREC OR NOT ${FFMPEG_FOUND}))
    add_dependencies(${engine_output_name} ENGINECLEAN)
endif()

install(PROGRAMS "${EXECUTABLE_OUTPUT_PATH}/${engine_output_name}" DESTINATION ${destination_dir})<|MERGE_RESOLUTION|>--- conflicted
+++ resolved
@@ -6,19 +6,15 @@
 
 include(${CMAKE_SOURCE_DIR}/cmake_modules/FindSDL_Extras.cmake)
 
-configure_file(${CMAKE_SOURCE_DIR}/hedgewars/config.inc.in ${CMAKE_CURRENT_BINARY_DIR}/config.inc)
+configure_file(${CMAKE_CURRENT_SOURCE_DIR}/config.inc.in ${CMAKE_CURRENT_BINARY_DIR}/config.inc)
 
 #SOURCE AND PROGRAMS SECTION
-<<<<<<< HEAD
-set(hwengine_project ${CMAKE_SOURCE_DIR}/hedgewars/hwengine.pas)
-set(engine_output_name "hwengine")
-=======
-if(${BUILD_ENGINE_LIBRARY})
+if(${LIBENGINE})
     set(engine_output_name "${CMAKE_SHARED_LIBRARY_PREFIX}hwengine${CMAKE_SHARED_LIBRARY_SUFFIX}")
-    set(hwengine_project ${hedgewars_SOURCE_DIR}/hedgewars/hwLibrary.pas)
+    set(hwengine_project ${CMAKE_CURRENT_SOURCE_DIR}/hwLibrary.pas)
 else()
     set(engine_output_name "hwengine${CMAKE_EXECUTABLE_SUFFIX}")
-    set(hwengine_project ${hedgewars_SOURCE_DIR}/hedgewars/hwengine.pas)
+    set(hwengine_project ${CMAKE_CURRENT_SOURCE_DIR}/hwengine.pas)
 endif()
 
 if (APPLE)
@@ -26,7 +22,6 @@
 else()
     set(required_fpc_version 2.2)
 endif()
->>>>>>> a8687089
 
 set(engine_sources
     ${hwengine_project}
@@ -96,14 +91,8 @@
     ${CMAKE_CURRENT_BINARY_DIR}/config.inc
     )
 
-<<<<<<< HEAD
-if(LIBENGINE)
-    message(STATUS "Engine will be built as library (experimental)")
-    set(hwengine_project ${CMAKE_SOURCE_DIR}/hedgewars/hwLibrary.pas)
-=======
-if(${BUILD_ENGINE_LIBRARY})
+if(${LIBENGINE})
     message(WARNING "Engine will be built as library (experimental)")
->>>>>>> a8687089
     set(pascal_flags "-dHWLIBRARY" ${pascal_flags})
 
     # create position independent code, only required for x68_64 builds, similar to -fPIC
@@ -116,50 +105,10 @@
         set(pascal_flags "-k-no_order_inits" ${pascal_flags})
     endif()
     set(destination_dir ${target_library_install_dir})
-else(${BUILD_ENGINE_LIBRARY})
+else(${LIBENGINE})
     set(destination_dir ${target_binary_install_dir})
-endif(${BUILD_ENGINE_LIBRARY})
-
-<<<<<<< HEAD
-    if(APPLE)
-        set(engine_output_name "libhwengine.dylib")
-    endif (APPLE)
-endif(LIBENGINE)
-
-
-#PASCAL DETECTION SECTION
-IF(FPC)
-    set(fpc_executable ${FPC})
-ELSE()
-    find_program(fpc_executable fpc)
-ENDIF()
-
-message(STATUS "Check for working FPC compiler: ${fpc_executable}")
-execute_process(COMMAND ${fpc_executable} -iV OUTPUT_VARIABLE fpc_output ERROR_VARIABLE fpc_error)
-if(fpc_error)
-    message(STATUS "Check for working FPC compiler: ${fpc_executable} -- broken")
-else(fpc_error)
-    message(STATUS "Check for working FPC compiler: ${fpc_executable} -- works")
-endif(fpc_error)
-
-string(REGEX MATCH "[0-9]+\\.[0-9]+\\.[0-9]+" fpc_version "${fpc_output}")
-if(fpc_version)
-    string(REGEX REPLACE "([0-9]+)\\.[0-9]+\\.[0-9]+" "\\1" fpc_vers_major "${fpc_version}")
-    string(REGEX REPLACE "[0-9]+\\.([0-9]+)\\.[0-9]+" "\\1" fpc_vers_minor "${fpc_version}")
-    string(REGEX REPLACE "[0-9]+\\.[0-9]+\\.([0-9]+)" "\\1" fpc_vers_patch "${fpc_version}")
-    message(STATUS "Found Freepascal: ${fpc_executable} (version ${fpc_vers_major}.${fpc_vers_minor})")
-    math(EXPR fpc_version "${fpc_vers_major}*10000 + ${fpc_vers_minor}*100 + ${fpc_vers_patch}")
-
-    if(fpc_version LESS "020200")
-        message(FATAL_ERROR "Minimum required version of FreePascal is 2.2.0")
-    elseif(APPLE AND (fpc_version LESS "020600"))
-        message(FATAL_ERROR "Minimum required version of FreePascal is 2.6.0 on Mac OS X")
-    endif()
-else()
-    message(FATAL_ERROR "No FreePascal compiler found!")
-endif()
-=======
->>>>>>> a8687089
+endif(${LIBENGINE})
+
 
 # Check Freepascal version
 find_package(Freepascal)
@@ -180,11 +129,7 @@
     endif()
 
     #on OSX we need to provide the SDL_main() function when building as executable
-<<<<<<< HEAD
-    if(NOT LIBENGINE)
-=======
-    if(NOT ${BUILD_ENGINE_LIBRARY})
->>>>>>> a8687089
+    if(NOT ${LIBENGINE})
         #let's look for the installed sdlmain file; if it is not found, let's build our own
         find_package(SDL REQUIRED)
         #remove the ";-framework Cocoa" from the SDL_LIBRARY variable
