find_package(SDL1or2)
find_package(SDL_image)
find_package(SDL_net)
find_package(SDL_ttf)
find_package(SDL_mixer)

include(CheckLibraryExists)
include(${CMAKE_MODULE_PATH}/utils.cmake)


enable_language(Pascal)
add_flag_append(CMAKE_Pascal_FLAGS "-Cs2000000")
add_flag_append(CMAKE_Pascal_FLAGS_DEBUG "-gv")
add_flag_append(CMAKE_Pascal_FLAGS_RELEASE "-Xs")
if(UNIX)
    include(TargetArch)
    target_architecture(CMAKE_TARGET_ARCHITECTURES)
    if(${CMAKE_Pascal_COMPILER_VERSION} VERSION_GREATER 2.7 OR ${CMAKE_TARGET_ARCHITECTURES} MATCHES "x86_64" OR ${CMAKE_TARGET_ARCHITECTURES} MATCHES "i386")
        add_flag_append(CMAKE_Pascal_FLAGS "-fPIC")
    endif()
endif(UNIX)

# convert list into pascal array
list(LENGTH FONTS_DIRS ndirs)
set(FONTS_DIRS_ARRAY "array [0..${ndirs}] of PChar = (")
foreach(fontdir ${FONTS_DIRS})
    set(FONTS_DIRS_ARRAY "${FONTS_DIRS_ARRAY}\n'${fontdir}',")
endforeach(fontdir)
set(FONTS_DIRS_ARRAY "${FONTS_DIRS_ARRAY}\nnil);\n")

configure_file(${CMAKE_CURRENT_SOURCE_DIR}/config.inc.in ${CMAKE_CURRENT_BINARY_DIR}/config.inc)
include_directories(${CMAKE_CURRENT_BINARY_DIR})


#set the sources with the correct order of dependencies so that cmake won't be confused
set(engine_sources
    SDLh.pas
    uSinTable.pas
    uFloat.pas
    uConsts.pas
    LuaPas.pas
    uTypes.pas
    uVariables.pas
    uUtils.pas
    uMisc.pas
    uConsole.pas
    uCommands.pas
    uDebug.pas
    uInputHandler.pas
    uTextures.pas
    uRenderUtils.pas
    uRender.pas
    uCaptions.pas
    uIO.pas
    uChat.pas
    uPhysFSLayer.pas
    uSound.pas
    ArgParsers.pas
    uRandom.pas
    uLocale.pas
    uStats.pas
    uCursor.pas
    uVideoRec.pas
    uAILandMarks.pas
    adler32.pas
    uLandTemplates.pas
    uLandTexture.pas
    uLandGraphics.pas
    uLandPainted.pas
    uLandOutline.pas
    uLandGenMaze.pas

    #this is where dependency tracking becomes hard
    uStore.pas
    uAmmos.pas
    uLandObjects.pas
    uLand.pas
    uGearsList.pas
    uCollisions.pas
    uAIMisc.pas
    uAIActions.pas
    uAIAmmoTests.pas
    uAI.pas
    uWorld.pas
    uVisualGearsList.pas
    uVisualGearsHandlers.pas
    uVisualGears.pas

    uGears.pas
    uGame.pas
    uCommandHandlers.pas
    uGearsRender.pas
    uGearsHedgehog.pas
    uGearsHandlers.pas
    uGearsHandlersRope.pas
    uGearsHandlersMess.pas
    uGearsUtils.pas
    uTeams.pas

    #these interact with everything, so compile last
    uScript.pas
    )


<<<<<<< HEAD
if(${CMAKE_Pascal_COMPILER_VERSION} VERSION_LESS 2.2 OR # older versions are just ancient
   (${CMAKE_Pascal_COMPILER_VERSION} VERSION_LESS 2.6 AND APPLE)) # because of 64bit and opengl bindings
=======
include(${CMAKE_MODULE_PATH}/utils.cmake)
#opengl 2
IF(${GL2})
    set(pascal_flags "-dGL2" ${pascal_flags})
    message(STATUS "Building using OpenGL 2")
ENDIF(${GL2})

if (${CMAKE_Pascal_COMPILER_VERSION} VERSION_LESS 2.2 OR # older versions are just ancient
    (${CMAKE_Pascal_COMPILER_VERSION} VERSION_LESS 2.6 AND APPLE)) # because of 64bit and opengl bindings
>>>>>>> c6115ce5
    message(FATAL_ERROR "Your FreePascal installation is too old (fpc ${CMAKE_Pascal_COMPILER_VERSION})!")
elseif(${CMAKE_Pascal_COMPILER_VERSION} VERSION_GREATER 2.4)
    #enable INLINE only with a recent version of fpc
    add_flag_prepend(CMAKE_Pascal_FLAGS_RELEASE -Si)
endif()

#generic folder where our libraries reside
add_flag_append(CMAKE_Pascal_FLAGS "-Fl${LIBRARY_OUTPUT_PATH}")

#DEPENDECIES AND EXECUTABLES SECTION
if(APPLE AND (NOT BUILD_ENGINE_LIBRARY))
    #on OSX we need to provide the SDL_main() function when building as executable
    add_subdirectory(sdlmain)
    list(APPEND HW_LINK_LIBS SDLmain)
endif()

if(LIBAV_FOUND)
    add_subdirectory(avwrapper)
    list(APPEND HW_LINK_LIBS avwrapper)
    add_definitions(-dUSE_VIDEO_RECORDING)
    #only for SDL < 2, linking carried out by fpc
    find_package_or_disable_msg(GLUT NOVIDEOREC "Video recording will not be built")
endif()

find_package_or_disable_msg(PNG NOPNG "Screenshots will be saved in BMP")
if(PNG_FOUND)
    list(INSERT engine_sources 0 PNGh.pas)
    list(REMOVE_AT PNG_LIBRARIES 1) #removing the zlib library path
    get_filename_component(PNG_LIBRARY_DIR ${PNG_LIBRARIES} PATH)
    add_flag_append(CMAKE_Pascal_FLAGS "-k-L${PNG_LIBRARY_DIR} -Fl${PNG_LIBRARY_DIR}")
    add_definitions(-dPNG_SCREENSHOTS)
endif()

if(LUA_SYSTEM)
    get_filename_component(LUA_LIBRARY_DIR ${LUA_LIBRARY} PATH)
    get_filename_component(LUA_LIBRARY_NAME ${LUA_LIBRARY} NAME)
    #NAME_WE would strip the .1 (or .2) next to the ".so"
    string(REGEX REPLACE "${CMAKE_SHARED_LIBRARY_PREFIX}(.*)${CMAKE_SHARED_LIBRARY_SUFFIX}" "\\1" LUA_LIBRARY_NAME "${LUA_LIBRARY_NAME}")
    add_flag_append(CMAKE_Pascal_FLAGS "-Fl${LUA_LIBRARY_DIR} -XLAlua=${LUA_LIBRARY_NAME}")
else()
    add_definitions(-dLUA_INTERNAL)
    list(APPEND HW_LINK_LIBS lua)
    add_flag_append(CMAKE_Pascal_FLAGS "-XLAlua=${lua_output_name}")
endif()

if(PHYSFS_SYSTEM)
    get_filename_component(PHYSFS_LIBRARY_DIR ${PHYSFS_LIBRARY} PATH)
    add_flag_append(CMAKE_Pascal_FLAGS "-Fl${PHYSFS_LIBRARY}")
else()
    add_definitions(-dPHYSFS_INTERNAL)
    list(APPEND HW_LINK_LIBS physfs)
    #-XLA is a beta fpc flag that renames libraries before passing them to the linker
    #we also have to pass PHYSFS_INTERNAL to satisfy windows runtime requirements
    #(should be harmless on other platforms)
    add_flag_append(CMAKE_Pascal_FLAGS "-XLAphysfs=${physfs_output_name}")
endif()
list(APPEND HW_LINK_LIBS physlayer)


#Mix_Init/Mix_Quit from SDL_mixer 1.2.10
check_library_exists(${SDLMIXER_LIBRARY} Mix_Init "" HAVE_MIXINIT)
if(HAVE_MIXINIT)
    add_definitions(-dSDL_MIXER_NEWER)
endif(HAVE_MIXINIT)

#IMG_Init/IMG_Quit from SDL_image 1.2.8
check_library_exists(${SDLIMAGE_LIBRARY} IMG_Init "" HAVE_IMGINIT)
if(HAVE_IMGINIT)
    add_definitions(-dSDL_IMAGE_NEWER)
endif(HAVE_IMGINIT)

if(${SDL_VERSION} VERSION_GREATER 1.3)
    add_definitions(-dSDL2)
endif()

#needs to be last
add_definitions(-dDEBUGFILE)


# source files are with full path after this
set(sourcefiles_sofar "${CMAKE_CURRENT_SOURCE_DIR}/options.inc" "${CMAKE_CURRENT_BINARY_DIR}/config.inc")
foreach(loop_var ${engine_sources})
    list(APPEND sourcefiles_sofar "${CMAKE_CURRENT_SOURCE_DIR}/${loop_var}")
endforeach(loop_var)


#SOURCE AND PROGRAMS SECTION
if(BUILD_ENGINE_LIBRARY)
    message("***Engine will be built as library (experimental)***")
    if(APPLE AND ${current_macosx_version} VERSION_GREATER "10.5")
        # due to compiler/linker issues on Max OS X 10.6 -k-no_order_inits is needed to avoid linking fail
        add_flag_prepend(CMAKE_Pascal_FLAGS "-k-no_order_inits")
    endif()

    #workaround for missing <TARGET> support during object generation
    set(engine_output_name "${CMAKE_SHARED_LIBRARY_PREFIX}hwengine${CMAKE_SHARED_LIBRARY_SUFFIX}")
    set(destination_dir ${target_library_install_dir})
    add_flag_prepend(CMAKE_Pascal_FLAGS "-o${LIBRARY_OUTPUT_PATH}/${engine_output_name}")

    add_definitions(-dHWLIBRARY)
    set_source_files_properties(hwLibrary.pas PROPERTIES OBJECT_DEPENDS "${sourcefiles_sofar}")
    set_source_files_properties(hwLibrary.pas PROPERTIES OBJECT_DEPENDS hwengine.pas)
    add_library(hwengine SHARED hwLibrary.pas)
else()
    # no need to change name here because target has same name
    set(engine_output_name "hwengine${CMAKE_EXECUTABLE_SUFFIX}")
    set(destination_dir ${target_binary_install_dir})
    set_source_files_properties(hwengine.pas PROPERTIES OBJECT_DEPENDS "${sourcefiles_sofar}")
    add_executable(hwengine hwengine.pas)
endif()

#even though not actually used, this will trigger relink if any lib changes
target_link_libraries(hwengine ${HW_LINK_LIBS})

install(PROGRAMS "${EXECUTABLE_OUTPUT_PATH}/${engine_output_name}" DESTINATION ${destination_dir})<|MERGE_RESOLUTION|>--- conflicted
+++ resolved
@@ -102,20 +102,8 @@
     )
 
 
-<<<<<<< HEAD
 if(${CMAKE_Pascal_COMPILER_VERSION} VERSION_LESS 2.2 OR # older versions are just ancient
    (${CMAKE_Pascal_COMPILER_VERSION} VERSION_LESS 2.6 AND APPLE)) # because of 64bit and opengl bindings
-=======
-include(${CMAKE_MODULE_PATH}/utils.cmake)
-#opengl 2
-IF(${GL2})
-    set(pascal_flags "-dGL2" ${pascal_flags})
-    message(STATUS "Building using OpenGL 2")
-ENDIF(${GL2})
-
-if (${CMAKE_Pascal_COMPILER_VERSION} VERSION_LESS 2.2 OR # older versions are just ancient
-    (${CMAKE_Pascal_COMPILER_VERSION} VERSION_LESS 2.6 AND APPLE)) # because of 64bit and opengl bindings
->>>>>>> c6115ce5
     message(FATAL_ERROR "Your FreePascal installation is too old (fpc ${CMAKE_Pascal_COMPILER_VERSION})!")
 elseif(${CMAKE_Pascal_COMPILER_VERSION} VERSION_GREATER 2.4)
     #enable INLINE only with a recent version of fpc
@@ -191,6 +179,11 @@
     add_definitions(-dSDL2)
 endif()
 
+#opengl 2
+IF(GL2)
+    add_definitions(-dGL2)
+ENDIF(GL2)
+
 #needs to be last
 add_definitions(-dDEBUGFILE)
 
