find_package(SDL)
find_package(SDL_image)
find_package(SDL_net)
find_package(SDL_ttf)
find_package(SDL_mixer)

include (CheckLibraryExists)
#Mix_Init/Mix_Quit from SDL_mixer 1.2.10
check_library_exists(${SDLMIXER_LIBRARY} Mix_Init "" HAVE_MIXINIT)
if(HAVE_MIXINIT)
    list(APPEND pascal_flags "-dSDL_MIXER_NEWER")
endif()
#IMG_Init/IMG_Quit from SDL_image 1.2.8
check_library_exists(${SDLIMAGE_LIBRARY} IMG_Init "" HAVE_IMGINIT)
if(HAVE_IMGINIT)
    list(APPEND pascal_flags "-dSDL_IMAGE_NEWER")
endif()


configure_file(${CMAKE_CURRENT_SOURCE_DIR}/config.inc.in ${CMAKE_CURRENT_BINARY_DIR}/config.inc)

#SOURCE AND PROGRAMS SECTION
if(${LIBENGINE})
    set(engine_output_name "${CMAKE_SHARED_LIBRARY_PREFIX}hwengine${CMAKE_SHARED_LIBRARY_SUFFIX}")
    set(hwengine_project hwLibrary.pas)
else()
    set(engine_output_name "hwengine${CMAKE_EXECUTABLE_SUFFIX}")
    set(hwengine_project hwengine.pas)
endif()

if (APPLE)
    set(required_fpc_version 2.6)
else()
    set(required_fpc_version 2.2)
endif()

set(engine_sources
    ${hwengine_project}
    LuaPas.pas
    PNGh.pas
    SDLh.pas
    uAI.pas
    uAIActions.pas
    uAILandMarks.pas
    uAIAmmoTests.pas
    uAIMisc.pas
    uAmmos.pas
    uCaptions.pas
    uChat.pas
    uCollisions.pas
    uCommands.pas
    uCommandHandlers.pas
    uConsole.pas
    uConsts.pas
    uCursor.pas
    uDebug.pas
    uFloat.pas
    uGame.pas
    uGears.pas
    uGearsHandlers.pas
    uGearsHandlersRope.pas
    uGearsHedgehog.pas
    uGearsList.pas
    uGearsRender.pas
    uGearsUtils.pas
    uIO.pas
    uInputHandler.pas
    uLand.pas
    uLandGenMaze.pas
    uLandGraphics.pas
    uLandObjects.pas
    uLandOutline.pas
    uLandPainted.pas
    uLandTemplates.pas
    uLandTexture.pas
    uLocale.pas
    uMatrix.pas
    uMisc.pas
    uPhysFSLayer.pas
    uRandom.pas
    uRender.pas
    uRenderUtils.pas
    uScript.pas
    uSinTable.pas
    uSound.pas
    uStats.pas
    uStore.pas
    uTeams.pas
    uTextures.pas
    uTouch.pas
    uTypes.pas
    uUtils.pas
    uVariables.pas
    uVideoRec.pas
    uVisualGears.pas
    uWorld.pas
    GSHandlers.inc
    VGSHandlers.inc
    ArgParsers.inc
    options.inc
    adler32.pas
    ${CMAKE_CURRENT_BINARY_DIR}/config.inc
    )

if(${LIBENGINE})
    message(${WARNING} "Engine will be built as library (experimental)")
    list(APPEND pascal_flags "-dHWLIBRARY")

    # create position independent code, only required for x68_64 builds, similar to -fPIC
    if(CMAKE_SIZEOF_VOID_P MATCHES "8")
        list(APPEND pascal_flags "-Cg")
    endif(CMAKE_SIZEOF_VOID_P MATCHES "8")

    # due to compiler/linker issues on Max OS X 10.6 -k-no_order_inits is needed to avoid linking fail
    if(APPLE AND current_macosx_version VERSION_GREATER "10.5")
        list(APPEND pascal_flags "-k-no_order_inits")
    endif()
    set(destination_dir ${target_library_install_dir})
else(${LIBENGINE})
    set(destination_dir ${target_binary_install_dir})
endif(${LIBENGINE})


include(${CMAKE_MODULE_PATH}/utils.cmake)
#opengl 2
IF(${GL2})
    set(pascal_flags "-dGL2" ${pascal_flags})
    message(STATUS "Building using OpenGL 2")
ENDIF(${GL2})

find_package_or_fail(FreePascal)

#when cmake-2.6 support is dropped, this ought to be inside FindFreePascal.cmake
if (FREEPASCAL_VERSION VERSION_LESS required_fpc_version)
    message(FATAL_ERROR "Freepascal ${FREEPASCAL_VERSION} is too old, minimum version required is ${required_fpc_version}")
endif()


#DEPENDECIES AND EXECUTABLES SECTION
if(APPLE)
    string(REGEX MATCH "[pP][pP][cC]+" powerpc_build "${CMAKE_OSX_ARCHITECTURES}")
    string(REGEX MATCH "[iI]386+" i386_build "${CMAKE_OSX_ARCHITECTURES}")
    string(REGEX MATCH "[xX]86_64+" x86_64_build "${CMAKE_OSX_ARCHITECTURES}")

    if(powerpc_build)
        set(powerpc_build "powerpc")
    endif()

    #on OSX we need to provide the SDL_main() function when building as executable
    if(NOT ${LIBENGINE})
        #let's look for the installed sdlmain file; if it is not found, let's build our own
        find_package(SDL REQUIRED)
        #remove the ";-framework Cocoa" from the SDL_LIBRARY variable
        string(REGEX REPLACE "(.*);-.*" "\\1" sdl_library_only "${SDL_LIBRARY}")
        #find libsdmain.a
        find_file(SDLMAIN_LIB libSDLMain.a PATHS ${sdl_library_only}/Resources/)

        if(SDLMAIN_LIB MATCHES "SDLMAIN_LIB-NOTFOUND")
            include_directories(${SDL_INCLUDE_DIR})
            add_library (SDLmain STATIC sdlmain_osx/SDLMain.m)
            #add a dependency to the hwengine target
            list(APPEND engine_sources SDLmain)
            set(SDLMAIN_LIB "${LIBRARY_OUTPUT_PATH}/libSDLmain.a")
        endif()

        list(APPEND pascal_flags "-k${SDLMAIN_LIB}")
    endif()

    #when you have multiple ld installation make sure you get the one bundled with the compiler
    get_filename_component(compiler_dir ${CMAKE_C_COMPILER} PATH)
    list(APPEND pascal_flags "-FD${compiler_dir}")
endif(APPLE)

find_package_or_disable_msg(PNG NOPNG "Screenshots will be saved in BMP")
if(PNG_FOUND)
    list(REMOVE_AT PNG_LIBRARIES 1) #removing the zlib library path
<<<<<<< HEAD
    get_filename_component(PNG_LIB_DIR ${PNG_LIBRARIES} PATH)
    list(APPEND pascal_flags "-dPNG_SCREENSHOTS" "-Fl${PNG_LIB_DIR}")
=======
    get_filename_component(PNG_LIBRARY_DIR ${PNG_LIBRARIES} PATH)
    list(APPEND pascal_flags "-dPNG_SCREENSHOTS" "-Fl${PNG_LIBRARY_DIR}")
>>>>>>> 92aed1ad
endif()


#this command is a workaround to some inlining issues present in older FreePascal versions and fixed in 2.6
if(FREEPASCAL_VERSION VERSION_LESS "2.6")
    #under some configurations CMAKE_BUILD_TOOL fails to pass on the jobserver, breaking parallel compilation
    if(UNIX)
        set(SAFE_BUILD_TOOL $(MAKE))
    else()
        set(SAFE_BUILD_TOOL ${CMAKE_BUILD_TOOL})
    endif()
    add_custom_target(ENGINECLEAN COMMAND ${SAFE_BUILD_TOOL} "clean" "${PROJECT_BINARY_DIR}" "${CMAKE_CURRENT_SOURCE_DIR}")
endif()


if(${FFMPEG_FOUND})
    # TODO: this check is only for SDL < 2
    # fpc will take care of linking but we need to have this library installed
    find_package(GLUT REQUIRED)

    #TODO: convert avwrapper to .pas unit so we can skip this step
    include_directories(${FFMPEG_INCLUDE_DIR})
    list(APPEND pascal_flags "-dUSE_VIDEO_RECORDING")
    if(WIN32)
        # there are some problems with linking our avwrapper as static lib, so link it as shared
        add_library(avwrapper SHARED videorec/avwrapper.c)
        target_link_libraries(avwrapper ${FFMPEG_LIBRARIES})
        install(PROGRAMS "${EXECUTABLE_OUTPUT_PATH}/${CMAKE_SHARED_LIBRARY_PREFIX}avwrapper${CMAKE_SHARED_LIBRARY_SUFFIX}" DESTINATION ${target_library_install_dir})
        list(APPEND pascal_flags "-dUSE_VIDEO_RECORDING")
    else()
        add_library(avwrapper STATIC videorec/avwrapper.c)
    endif()
endif()


set(fpc_flags ${pascal_flags} ${hwengine_project})

if(NOT APPLE)
    #here is the command for standard executables or for shared library
    add_custom_command(OUTPUT "${EXECUTABLE_OUTPUT_PATH}/${engine_output_name}"
        COMMAND "${FREEPASCAL_EXECUTABLE}"
        ARGS ${fpc_flags} -o${engine_output_name}
        DEPENDS ${engine_sources}
        WORKING_DIRECTORY ${CMAKE_CURRENT_SOURCE_DIR}
        )
else()
    #these are the dependencies for building a universal binary on Mac OS X
    foreach (build_arch ${powerpc_build} ${i386_build} ${x86_64_build})
        list(APPEND lipo_args_list "${EXECUTABLE_OUTPUT_PATH}/hwengine.${build_arch}")
        add_custom_command(OUTPUT "${EXECUTABLE_OUTPUT_PATH}/hwengine.${build_arch}"
            COMMAND "${FREEPASCAL_EXECUTABLE}"
            ARGS ${fpc_flags} -ohwengine.${build_arch} -P${build_arch}
            DEPENDS ${engine_sources}
            WORKING_DIRECTORY ${CMAKE_CURRENT_SOURCE_DIR}
            )
        add_custom_target(hwengine.${build_arch} ALL DEPENDS "${EXECUTABLE_OUTPUT_PATH}/hwengine.${build_arch}")
        add_custom_command(TARGET hwengine.${build_arch} POST_BUILD
            COMMAND "install_name_tool"
            ARGS -id @executable_path/../Frameworks/${engine_output_name}
                ${EXECUTABLE_OUTPUT_PATH}/hwengine.${build_arch}
            )
    endforeach()

    add_custom_command(OUTPUT "${EXECUTABLE_OUTPUT_PATH}/${engine_output_name}"
        COMMAND "lipo"
        ARGS ${lipo_args_list} -create -output ${EXECUTABLE_OUTPUT_PATH}/${engine_output_name}
        DEPENDS ${lipo_args_list}
        )
endif()


add_custom_target(hwengine ALL DEPENDS "${EXECUTABLE_OUTPUT_PATH}/${engine_output_name}")

#when system Lua is not found we need to compile it before engine
if(NOT LUA_FOUND)
    add_dependencies(hwengine lua)
endif()

# same for physfs
if(NOT PHYSFS_FOUND)
    add_dependencies(hwengine physfs)
endif()

add_dependencies(hwengine physlayer)

#when ffmpeg/libav is found we need to compile it before engine
#TODO: convert avwrapper to .pas unit so we can skip this step
if(${FFMPEG_FOUND})
    add_dependencies(hwengine avwrapper)
endif()

#this command is a workaround to some inlining issues present in older FreePascal versions and fixed in 2.6
if((FREEPASCAL_VERSION VERSION_LESS "2.6") AND (NOT ${FFMPEG_FOUND}))
    add_dependencies(hwengine ENGINECLEAN)
endif()

install(PROGRAMS "${EXECUTABLE_OUTPUT_PATH}/${engine_output_name}" DESTINATION ${destination_dir})<|MERGE_RESOLUTION|>--- conflicted
+++ resolved
@@ -174,13 +174,8 @@
 find_package_or_disable_msg(PNG NOPNG "Screenshots will be saved in BMP")
 if(PNG_FOUND)
     list(REMOVE_AT PNG_LIBRARIES 1) #removing the zlib library path
-<<<<<<< HEAD
-    get_filename_component(PNG_LIB_DIR ${PNG_LIBRARIES} PATH)
-    list(APPEND pascal_flags "-dPNG_SCREENSHOTS" "-Fl${PNG_LIB_DIR}")
-=======
     get_filename_component(PNG_LIBRARY_DIR ${PNG_LIBRARIES} PATH)
     list(APPEND pascal_flags "-dPNG_SCREENSHOTS" "-Fl${PNG_LIBRARY_DIR}")
->>>>>>> 92aed1ad
 endif()
 
 
