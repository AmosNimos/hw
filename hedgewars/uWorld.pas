(*
 * Hedgewars, a free turn based strategy game
 * Copyright (c) 2004-2010 Andrey Korotaev <unC0Rr@gmail.com>
 *
 * This program is free software; you can redistribute it and/or modify
 * it under the terms of the GNU General Public License as published by
 * the Free Software Foundation; version 2 of the License
 *
 * This program is distributed in the hope that it will be useful,
 * but WITHOUT ANY WARRANTY; without even the implied warranty of
 * MERCHANTABILITY or FITNESS FOR A PARTICULAR PURPOSE.  See the
 * GNU General Public License for more details.
 *
 * You should have received a copy of the GNU General Public License
 * along with this program; if not, write to the Free Software
 * Foundation, Inc., 59 Temple Place - Suite 330, Boston, MA 02111-1307, USA
 *)

{$INCLUDE "options.inc"}

unit uWorld;
interface
uses SDLh, uGears, uConsts, uFloat, uRandom;

<<<<<<< HEAD
=======

>>>>>>> 520469de
var FollowGear: PGear;
    WindBarWidth: LongInt;
    bShowAmmoMenu: boolean;
    bSelected: boolean;
    bShowFinger: boolean;
    Frames: Longword;
    AFRToggle: Boolean;
    WaterColor, DeepWaterColor: TSDL_Color;
    WorldDx: LongInt;
    WorldDy: LongInt;
    SkyOffset: LongInt;
    HorizontOffset: LongInt;
    bAFRRight: Boolean;
{$IFDEF COUNTTICKS}
    cntTicks: LongWord;
{$ENDIF}
    cOffsetY: LongInt;

procedure initModule;
procedure freeModule;

procedure InitWorld;
procedure DrawWorld(Lag: LongInt);
procedure AddCaption(s: shortstring; Color: Longword; Group: TCapGroup);
procedure ShowMission(caption, subcaption, text: ansistring; icon, time : LongInt);
procedure HideMission;
procedure ShakeCamera(amount: LongWord);
procedure MoveCamera;

implementation
uses    uStore, uMisc, uTeams, uIO, uKeys, uLocale, uSound, uAmmos, uVisualGears, uChat, uLandTexture, uLand, GLunit;

type TCaptionStr = record
                   Tex: PTexture;
                   EndTime: LongWord;
                   end;

var cWaveWidth, cWaveHeight: LongInt;
    Captions: array[TCapGroup] of TCaptionStr;
    AMSlotSize, AMxOffset, AMyOffset, AMWidth, AMxShift, SlotsNum: LongInt;
    tmpSurface: PSDL_Surface;
    fpsTexture: PTexture;
    timeTexture: PTexture;
    FPS: Longword;
    CountTicks: Longword;
    SoundTimerTicks: Longword;
    prevPoint: TPoint;
    amSel: TAmmoType = amNothing;
    missionTex: PTexture;
    missionTimer: LongInt;

procedure InitWorld;
var i, t: LongInt;
    cp: PClan;
    g: ansistring;

    // helper functions to create the goal/game mode string
    function AddGoal(s: ansistring; gf: longword; si: TGoalStrId; i: LongInt): ansistring;
    var t: ansistring;
    begin
        if (GameFlags and gf) <> 0 then
            begin
            t:= inttostr(i);
            s:= s + format(trgoal[si], t) + '|'
            end;
        AddGoal:= s;
    end;

    function AddGoal(s: ansistring; gf: longword; si: TGoalStrId): ansistring;
    begin
        if (GameFlags and gf) <> 0 then
            s:= s + trgoal[si] + '|';
        AddGoal:= s;
    end;
begin
missionTimer:= 0;

if (GameFlags and gfRandomOrder) <> 0 then  // shuffle them up a bit
   begin
   for i:= 0 to ClansCount * 4 do
      begin
      t:= GetRandom(ClansCount);
      if t <> 0 then
         begin
         cp:= ClansArray[0];
         ClansArray[0]:= ClansArray[t];
         ClansArray[t]:= cp;
         ClansArray[t]^.ClanIndex:= t;
         ClansArray[0]^.ClanIndex:= 0;
         if (LocalClan = t) then LocalClan:= 0
         else if (LocalClan = 0) then LocalClan:= t
         end;
      end;
   CurrentTeam:= ClansArray[0]^.Teams[0];
   end;

// if special game flags/settings are changed, add them to the game mode notice window and then show it
g:= ''; // no text/things to note yet

// check different game flags (goals/game modes first for now)
g:= AddGoal(g, gfKing, gidKing); // king?

// other important flags
g:= AddGoal(g, gfForts, gidForts); // forts?
g:= AddGoal(g, gfLowGravity, gidLowGravity); // low gravity?
g:= AddGoal(g, gfInvulnerable, gidInvulnerable); // invulnerability?
g:= AddGoal(g, gfVampiric, gidVampiric); // vampirism?
g:= AddGoal(g, gfKarma, gidKarma); // karma?
g:= AddGoal(g, gfPlaceHog, gidPlaceHog); // placement?
g:= AddGoal(g, gfArtillery, gidArtillery); // artillery?
g:= AddGoal(g, gfSolidLand, gidSolidLand); // solid land?
g:= AddGoal(g, gfSharedAmmo, gidSharedAmmo); // shared ammo?

// modified damage modificator?
if cDamagePercent <> 100 then
    g:= AddGoal(g, gfAny, gidDamageModifier, cDamagePercent);

// fade in
ScreenFade:= sfFromBlack;
ScreenFadeValue:= sfMax;
ScreenFadeSpeed:= 1;

// modified mine timers?
if cMinesTime <> 3000 then
    begin
    if cMinesTime = 0 then
        g:= AddGoal(g, gfMines, gidNoMineTimer)
    else if cMinesTime < 0 then
        g:= AddGoal(g, gfMines, gidRandomMineTimer)
    else
        g:= AddGoal(g, gfMines, gidMineTimer, cMinesTime div 1000);
    end;

// if the string has been set, show it for (default timeframe) seconds
if g <> '' then ShowMission(trgoal[gidCaption], trgoal[gidSubCaption], g, 1, 0);

cWaveWidth:= SpritesData[sprWater].Width;
//cWaveHeight:= SpritesData[sprWater].Height;
cWaveHeight:= 32;

cGearScrEdgesDist:= Min(cScreenWidth div 2 - 100, cScreenHeight div 2 - 50);
SDL_WarpMouse(cScreenWidth div 2, cScreenHeight div 2);
prevPoint.X:= 0;
prevPoint.Y:= cScreenHeight div 2;
WorldDx:=  - (LAND_WIDTH div 2) + cScreenWidth div 2;
WorldDy:=  - (LAND_HEIGHT - (playHeight div 2)) + (cScreenHeight div 2);
AMSlotSize:= 33;
{$IFDEF IPHONEOS}
AMxOffset:= 10;
AMyOffset:= 10 + 123;   // moved downwards
AMWidth:= (cMaxSlotAmmoIndex + 1) * AMSlotSize + AMxOffset;
{$ELSE}
AMxOffset:= 10;
AMyOffset:= 60;
AMWidth:= (cMaxSlotAmmoIndex + 2) * AMSlotSize + AMxOffset;
{$ENDIF}
AMxShift:= AMWidth;
SkyOffset:= 0;
HorizontOffset:= 0;
end;


procedure ShowAmmoMenu;
const MENUSPEED = 15;
const BORDERSIZE = 2;
var x, y, i, t, g: LongInt;
    Slot, Pos, STurns: LongInt;
    Ammo: PHHAmmo;
begin
if (TurnTimeLeft = 0) or (not CurrentTeam^.ExtDriven and (((CurAmmoGear = nil) or ((Ammoz[CurAmmoGear^.AmmoType].Ammo.Propz and ammoprop_AltAttack) = 0)) and hideAmmoMenu)) then
    bShowAmmoMenu:= false;
if bShowAmmoMenu then
   begin
   FollowGear:= nil;
   if AMxShift = AMWidth then prevPoint.X:= 0;
   if (cReducedQuality and rqSlowMenu) <> 0 then
       AMxShift:= 0
   else
       if AMxShift > MENUSPEED then
      	   dec(AMxShift, MENUSPEED)
       else
           AMxShift:= 0;
   end else
   begin
   if AMxShift = 0 then
      begin
      CursorPoint.X:= cScreenWidth shr 1;
      CursorPoint.Y:= cScreenHeight shr 1;
      prevPoint:= CursorPoint;
      SDL_WarpMouse(CursorPoint.X  + cScreenWidth div 2, cScreenHeight - CursorPoint.Y)
      end;
   if (cReducedQuality and rqSlowMenu) <> 0 then
       AMxShift:= AMWidth
   else
       if AMxShift < (AMWidth - MENUSPEED) then
           inc(AMxShift, MENUSPEED)
       else
           AMxShift:= AMWidth;
   end;
Ammo:= nil;
if (CurrentTeam <> nil) and (CurrentHedgehog <> nil) and (not CurrentTeam^.ExtDriven) and (CurrentHedgehog^.BotLevel = 0) then
   Ammo:= CurrentHedgehog^.Ammo
else if (LocalAmmo <> -1) then
   Ammo:= GetAmmoByNum(LocalAmmo);
Pos:= -1;
if Ammo = nil then
    begin
    bShowAmmoMenu:= false;
    exit
    end;
SlotsNum:= 0;
x:= (cScreenWidth shr 1) - AMWidth + AMxShift;

{$IFDEF IPHONEOS}
Slot:= cMaxSlotIndex;
x:= x - cOffsetY;
y:= AMyOffset;
dec(y, BORDERSIZE);
DrawSprite(sprAMCorners, x - BORDERSIZE, y, 0);
for i:= 0 to cMaxSlotAmmoIndex do
	DrawSprite(sprAMBorderHorizontal, x + i * AMSlotSize, y, 0);
DrawSprite(sprAMCorners, x + AMWidth - AMxOffset, y, 1);
inc(y, BORDERSIZE);

for i:= 0 to cMaxSlotIndex do
    if ((i = 0) and (Ammo^[i, 1].Count > 0)) or ((i <> 0) and (Ammo^[i, 0].Count > 0)) then
        begin
        if (cScreenHeight - CursorPoint.Y >= y) and (cScreenHeight - CursorPoint.Y <= y + AMSlotSize) then Slot:= i;
        inc(SlotsNum);
        DrawSprite(sprAMBorderVertical, x - BORDERSIZE, y, 0);
        t:= 0;
        g:= 0;
        while (t <= cMaxSlotAmmoIndex) and (Ammo^[i, t].Count > 0) do
            begin
            DrawSprite(sprAMSlot, x + g * AMSlotSize, y, 1);
            if (Ammo^[i, t].AmmoType <> amNothing) then
                begin
                STurns:= Ammoz[Ammo^[i, t].AmmoType].SkipTurns - CurrentTeam^.Clan^.TurnNumber;

                if STurns >= 0 then
                    begin
                    DrawSprite(sprAMAmmosBW, x + g * AMSlotSize, y + 1, LongInt(Ammo^[i, t].AmmoType)-1);
                    if STurns < 100 then DrawSprite(sprTurnsLeft, x + (g + 1) * AMSlotSize - 16, y + AMSlotSize - 16, STurns);
                    end else
                    DrawSprite(sprAMAmmos, x + g * AMSlotSize, y + 1, LongInt(Ammo^[i, t].AmmoType)-1);
                if (Slot = i)
                and (CursorPoint.X >= x + g * AMSlotSize)
                and (CursorPoint.X <= x + (g + 1) * AMSlotSize) then
                    begin
                    if (STurns < 0) then DrawSprite(sprAMSlot, x + g * AMSlotSize, y, 0);
                    Pos:= t;
                    end;
                inc(g)
                end;
                inc(t)
            end;
        for g:= g to cMaxSlotAmmoIndex do
            DrawSprite(sprAMSlot, x + g * AMSlotSize, y, 1);
        DrawSprite(sprAMBorderVertical, x + AMWidth - AMxOffset, y, 1);
        inc(y, AMSlotSize);
        end;

DrawSprite(sprAMCorners, x - BORDERSIZE, y, 2);
for i:= 0 to cMaxSlotAmmoIndex do
	DrawSprite(sprAMBorderHorizontal, x + i * AMSlotSize, y, 1);
DrawSprite(sprAMCorners, x + AMWidth - AMxOffset, y, 3);
{$ELSE}
Slot:= 0;
y:= cScreenHeight - AMyOffset;
DrawSprite(sprAMCorners, x - BORDERSIZE, y, 2);
for i:= 0 to cMaxSlotAmmoIndex + 1 do
	DrawSprite(sprAMBorderHorizontal, x + i * AMSlotSize, y, 1);
DrawSprite(sprAMCorners, x + AMWidth - AMxOffset, y, 3);
dec(y, AMSlotSize);
DrawSprite(sprAMBorderVertical, x - BORDERSIZE, y, 0);
for i:= 0 to cMaxSlotAmmoIndex do
	DrawSprite(sprAMSlot, x + i * AMSlotSize, y, 2);
DrawSprite(sprAMSlot, x + (cMaxSlotAmmoIndex + 1) * AMSlotSize, y, 1);
DrawSprite(sprAMBorderVertical, x + AMWidth - AMxOffset, y, 1);

for i:= cMaxSlotIndex downto 0 do
    if ((i = 0) and (Ammo^[i, 1].Count > 0)) or ((i <> 0) and (Ammo^[i, 0].Count > 0)) then
        begin
        if (cScreenHeight - CursorPoint.Y >= y - AMSlotSize) and (cScreenHeight - CursorPoint.Y <= y) then Slot:= i;
        dec(y, AMSlotSize);
        inc(SlotsNum);
        DrawSprite(sprAMBorderVertical, x - BORDERSIZE, y, 0);
        DrawSprite(sprAMSlot, x, y, 1);
        DrawSprite(sprAMSlotKeys, x, y + 1, i);
        t:= 0;
        g:= 1;
        while (t <= cMaxSlotAmmoIndex) and (Ammo^[i, t].Count > 0) do
            begin
            DrawSprite(sprAMSlot, x + g * AMSlotSize, y, 1);
            if (Ammo^[i, t].AmmoType <> amNothing) then
                begin
                STurns:= Ammoz[Ammo^[i, t].AmmoType].SkipTurns - CurrentTeam^.Clan^.TurnNumber;

                if STurns >= 0 then
                    begin
                    DrawSprite(sprAMAmmosBW, x + g * AMSlotSize, y + 1, LongInt(Ammo^[i, t].AmmoType)-1);
                    if STurns < 100 then DrawSprite(sprTurnsLeft, x + (g + 1) * AMSlotSize - 16, y + AMSlotSize - 16, STurns);
                    end else
                    DrawSprite(sprAMAmmos, x + g * AMSlotSize, y + 1, LongInt(Ammo^[i, t].AmmoType)-1);
                if (Slot = i)
                and (CursorPoint.X >= x + g * AMSlotSize)
                and (CursorPoint.X <= x + (g + 1) * AMSlotSize) then
                    begin
                    if (STurns < 0) then DrawSprite(sprAMSlot, x + g * AMSlotSize, y, 0);
                    Pos:= t;
                    end;
                inc(g)
                end;
                inc(t)
            end;
        for g:= g to cMaxSlotAmmoIndex + 1 do
            DrawSprite(sprAMSlot, x + g * AMSlotSize, y, 1);
        DrawSprite(sprAMBorderVertical, x + AMWidth - AMxOffset, y, 1);
        end;

dec(y, BORDERSIZE);
DrawSprite(sprAMCorners, x - BORDERSIZE, y, 0);
for i:= 0 to cMaxSlotAmmoIndex + 1 do
	DrawSprite(sprAMBorderHorizontal, x + i * AMSlotSize, y, 0);
DrawSprite(sprAMCorners, x + AMWidth - AMxOffset, y, 1);
{$ENDIF}

if (Pos >= 0) then
    begin
    if (Ammo^[Slot, Pos].Count > 0) and (Ammo^[Slot, Pos].AmmoType <> amNothing) then
        begin
        if (amSel <> Ammo^[Slot, Pos].AmmoType) or (WeaponTooltipTex = nil) then
            begin
            amSel:= Ammo^[Slot, Pos].AmmoType;
            RenderWeaponTooltip(amSel)
            end;

{$IFDEF IPHONEOS}
        DrawTexture(cScreenWidth div 2 - (AMWidth - 10) + AMxShift, AMyOffset - 25, Ammoz[Ammo^[Slot, Pos].AmmoType].NameTex);

        if Ammo^[Slot, Pos].Count < AMMO_INFINITE then
            DrawTexture(cScreenWidth div 2 + AMxOffset - 45, AMyOffset - 25, CountTexz[Ammo^[Slot, Pos].Count]);
{$ELSE}
        DrawTexture(cScreenWidth div 2 - (AMWidth - 10) + AMxShift, cScreenHeight - AMyOffset - 25, Ammoz[Ammo^[Slot, Pos].AmmoType].NameTex);
        if Ammo^[Slot, Pos].Count < AMMO_INFINITE then
            DrawTexture(cScreenWidth div 2 + AMxOffset - 45, cScreenHeight - AMyOffset - 25, CountTexz[Ammo^[Slot, Pos].Count]);
{$ENDIF}

        if bSelected and (Ammoz[Ammo^[Slot, Pos].AmmoType].SkipTurns - CurrentTeam^.Clan^.TurnNumber < 0) then
            begin
            bShowAmmoMenu:= false;
            SetWeapon(Ammo^[Slot, Pos].AmmoType);
            bSelected:= false;
            FreeWeaponTooltip;
            exit
            end;
       end
    end
else
    FreeWeaponTooltip;
if (WeaponTooltipTex <> nil) and (AMxShift = 0) then
{$IFDEF IPHONEOS}
    ShowWeaponTooltip(x - WeaponTooltipTex^.w - 3, AMyOffset - 1);
{$ELSE}
    ShowWeaponTooltip(x - WeaponTooltipTex^.w - 3, min(y + 1, cScreenHeight - WeaponTooltipTex^.h - 40));
{$ENDIF}

bSelected:= false;
if AMxShift = 0 then DrawSprite(sprArrow, CursorPoint.X, cScreenHeight - CursorPoint.Y, (RealTicks shr 6) mod 8)
end;

procedure DrawWater(Alpha: byte; OffsetY: LongInt);
var VertexBuffer: array [0..3] of TVertex2f;
    r: TSDL_Rect;
    lw, lh: GLfloat;
begin
    WaterColorArray[0].a := Alpha;
    WaterColorArray[1].a := Alpha;
    WaterColorArray[2].a := Alpha;
    WaterColorArray[3].a := Alpha;

    lw:= cScreenWidth / cScaleFactor;
    lh:= trunc(cScreenHeight / cScaleFactor) + cScreenHeight div 2 + 16;

    // Water
    r.y:= OffsetY + WorldDy + cWaterLine;
    if WorldDy < trunc(cScreenHeight / cScaleFactor) + cScreenHeight div 2 - cWaterLine then
    begin
        if r.y < 0 then
            r.y:= 0;

        glDisable(GL_TEXTURE_2D);
        VertexBuffer[0].X:= -lw;
        VertexBuffer[0].Y:= r.y;
        VertexBuffer[1].X:= lw;
        VertexBuffer[1].Y:= r.y;
        VertexBuffer[2].X:= lw;
        VertexBuffer[2].Y:= lh;
        VertexBuffer[3].X:= -lw;
        VertexBuffer[3].Y:= lh;

        glDisableClientState(GL_TEXTURE_COORD_ARRAY);
        glEnableClientState(GL_COLOR_ARRAY);
        glColorPointer(4, GL_UNSIGNED_BYTE, 0, @WaterColorArray[0]);

        glVertexPointer(2, GL_FLOAT, 0, @VertexBuffer[0]);

        glDrawArrays(GL_TRIANGLE_FAN, 0, Length(VertexBuffer));

        glDisableClientState(GL_COLOR_ARRAY);
        glEnableClientState(GL_TEXTURE_COORD_ARRAY);
        glColor4ub($FF, $FF, $FF, $FF); // must not be Tint() as color array seems to stay active and color reset is required
        glEnable(GL_TEXTURE_2D);
    end;
end;

procedure DrawWaves(Dir, dX, dY: LongInt; tnt: Byte);
var VertexBuffer, TextureBuffer: array [0..3] of TVertex2f;
    lw, waves, shift: GLfloat;
begin
lw:= cScreenWidth / cScaleFactor;
waves:= lw * 2 / cWaveWidth;

Tint(LongInt(tnt) * WaterColorArray[2].r div 255 + 255 - tnt,
     LongInt(tnt) * WaterColorArray[2].g div 255 + 255 - tnt,
     LongInt(tnt) * WaterColorArray[2].b div 255 + 255 - tnt,
     255
);

glBindTexture(GL_TEXTURE_2D, SpritesData[sprWater].Texture^.id);

VertexBuffer[0].X:= -lw;
VertexBuffer[0].Y:= cWaterLine + WorldDy + dY;
VertexBuffer[1].X:= lw;
VertexBuffer[1].Y:= VertexBuffer[0].Y;
VertexBuffer[2].X:= lw;
VertexBuffer[2].Y:= VertexBuffer[0].Y + SpritesData[sprWater].Height;
VertexBuffer[3].X:= -lw;
VertexBuffer[3].Y:= VertexBuffer[2].Y;

shift:= - lw / cWaveWidth;
TextureBuffer[0].X:= shift + (( - WorldDx + LongInt(RealTicks shr 6) * Dir + dX) mod cWaveWidth) / (cWaveWidth - 1);
TextureBuffer[0].Y:= 0;
TextureBuffer[1].X:= TextureBuffer[0].X + waves;
TextureBuffer[1].Y:= TextureBuffer[0].Y;
TextureBuffer[2].X:= TextureBuffer[1].X;
TextureBuffer[2].Y:= SpritesData[sprWater].Texture^.ry;
TextureBuffer[3].X:= TextureBuffer[0].X;
TextureBuffer[3].Y:= TextureBuffer[2].Y;


glVertexPointer(2, GL_FLOAT, 0, @VertexBuffer[0]);
glTexCoordPointer(2, GL_FLOAT, 0, @TextureBuffer[0]);
glDrawArrays(GL_TRIANGLE_FAN, 0, Length(VertexBuffer));

Tint($FF, $FF, $FF, $FF);

{for i:= -1 to cWaterSprCount do
    DrawSprite(sprWater,
        i * cWaveWidth + ((WorldDx + (RealTicks shr 6) * Dir + dX) mod cWaveWidth) - (cScreenWidth div 2),
        cWaterLine + WorldDy + dY,
        0)}
end;

procedure DrawRepeated(spr, sprL, sprR: TSprite; Shift, OffsetY: LongInt);
var i, w, h, lw, lh, rw, rh, sw: LongInt;
begin
    sw:= round(cScreenWidth / cScaleFactor);
    if (SpritesData[sprL].Texture = nil) or (SpritesData[sprR].Texture = nil) then
    begin
        w:= SpritesData[spr].Width * SpritesData[spr].Texture^.Scale;
        h:= SpritesData[spr].Height * SpritesData[spr].Texture^.Scale;
        i:= Shift mod w;
        if i > 0 then dec(i, w);
        dec(i, w * (sw div w + 1));
        repeat
            DrawTexture(i, WorldDy + LAND_HEIGHT + OffsetY - h, SpritesData[spr].Texture, SpritesData[spr].Texture^.Scale);
            inc(i, w)
        until i > sw
    end
    else
    begin
        w:= SpritesData[spr].Width * SpritesData[spr].Texture^.Scale;
        h:= SpritesData[spr].Height * SpritesData[spr].Texture^.Scale;
        lw:= SpritesData[sprL].Width * SpritesData[spr].Texture^.Scale;
        lh:= SpritesData[sprL].Height * SpritesData[spr].Texture^.Scale;
        rw:= SpritesData[sprR].Width * SpritesData[spr].Texture^.Scale;
        rh:= SpritesData[sprR].Height * SpritesData[spr].Texture^.Scale;
        dec(Shift, w div 2);
        DrawTexture(Shift, WorldDy + LAND_HEIGHT + OffsetY - h, SpritesData[spr].Texture, SpritesData[spr].Texture^.Scale);

        i:= Shift - lw;
        while i >= -sw - lw do
        begin
            DrawTexture(i, WorldDy + LAND_HEIGHT + OffsetY - lh, SpritesData[sprL].Texture, SpritesData[sprL].Texture^.Scale);
            dec(i, lw);
        end;

        i:= Shift + w;
        while i <= sw do
        begin
            DrawTexture(i, WorldDy + LAND_HEIGHT + OffsetY - rh, SpritesData[sprR].Texture, SpritesData[sprR].Texture^.Scale);
            inc(i, rw)
        end
    end
end;


procedure DrawWorld(Lag: LongInt);
var i, t: LongInt;
    r: TSDL_Rect;
    tdx, tdy: Double;
    grp: TCapGroup;
    s: string[15];
    highlight: Boolean;
    offset, offsetX, offsetY, ScreenBottom: LongInt;
    VertexBuffer: array [0..3] of TVertex2f;
begin
    if not isPaused then
    begin
        if ZoomValue < zoom then
        begin
            zoom:= zoom - 0.002 * Lag;
            if ZoomValue > zoom then
                zoom:= ZoomValue
        end
        else
        if ZoomValue > zoom then
        begin
            zoom:= zoom + 0.002 * Lag;
            if ZoomValue < zoom then
                zoom:= ZoomValue
            end
        end
    else
        ZoomValue:= zoom;

    // Sky
    glClear(GL_COLOR_BUFFER_BIT);
    //glPushMatrix;
    //glScalef(1.0, 1.0, 1.0);

    if not isPaused then
        MoveCamera;

<<<<<<< HEAD
    if cStereoMode = smNone then
        begin
        glClear(GL_COLOR_BUFFER_BIT);
        DrawWorldStereo(Lag, rmDefault)
        end
    else if (cStereoMode = smAFR) then
        begin
        AFRToggle:= not AFRToggle;
        glClear(GL_COLOR_BUFFER_BIT);
        if AFRToggle then
            DrawWorldStereo(Lag, rmLeftEye)
        else
            DrawWorldStereo(Lag, rmRightEye)
        end
    else if (cStereoMode = smHorizontal) or (cStereoMode = smVertical) then
        begin
        // create left fb
        glBindFramebufferEXT(GL_FRAMEBUFFER_EXT, framel);
        glClear(GL_COLOR_BUFFER_BIT or GL_DEPTH_BUFFER_BIT);
        DrawWorldStereo(Lag, rmLeftEye);

        // create right fb
        glBindFramebufferEXT(GL_FRAMEBUFFER_EXT, framer);
        glClear(GL_COLOR_BUFFER_BIT or GL_DEPTH_BUFFER_BIT);
        DrawWorldStereo(0, rmRightEye);

        // detatch drawing from fbs
        glBindFramebufferEXT(GL_FRAMEBUFFER_EXT, 0);
        glClear(GL_COLOR_BUFFER_BIT or GL_DEPTH_BUFFER_BIT);
        SetScale(cDefaultZoomLevel);

        // draw left frame
        glBindTexture(GL_TEXTURE_2D, texl);
        glBegin(GL_QUADS);
            if cStereoMode = smHorizontal then
                begin
                glTexCoord2f(0.0, 0.0);
                glVertex2d(cScreenWidth / -2, cScreenHeight);
                glTexCoord2f(1.0, 0.0);
                glVertex2d(0, cScreenHeight);
                glTexCoord2f(1.0, 1.0);
                glVertex2d(0, 0);
                glTexCoord2f(0.0, 1.0);
                glVertex2d(cScreenWidth / -2, 0);
                end
            else
                begin
                glTexCoord2f(0.0, 0.0);
                glVertex2d(cScreenWidth / -2, cScreenHeight / 2);
                glTexCoord2f(1.0, 0.0);
                glVertex2d(cScreenWidth / 2, cScreenHeight / 2);
                glTexCoord2f(1.0, 1.0);
                glVertex2d(cScreenWidth / 2, 0);
                glTexCoord2f(0.0, 1.0);
                glVertex2d(cScreenWidth / -2, 0);
                end;
        glEnd();

        // draw right frame
        glBindTexture(GL_TEXTURE_2D, texr);
        glBegin(GL_QUADS);
            if cStereoMode = smHorizontal then
                begin
                glTexCoord2f(0.0, 0.0);
                glVertex2d(0, cScreenHeight);
                glTexCoord2f(1.0, 0.0);
                glVertex2d(cScreenWidth / 2, cScreenHeight);
                glTexCoord2f(1.0, 1.0);
                glVertex2d(cScreenWidth / 2, 0);
                glTexCoord2f(0.0, 1.0);
                glVertex2d(0, 0);
                end
            else
                begin
                glTexCoord2f(0.0, 0.0);
                glVertex2d(cScreenWidth / -2, cScreenHeight);
                glTexCoord2f(1.0, 0.0);
                glVertex2d(cScreenWidth / 2, cScreenHeight);
                glTexCoord2f(1.0, 1.0);
                glVertex2d(cScreenWidth / 2, cScreenHeight / 2);
                glTexCoord2f(0.0, 1.0);
                glVertex2d(cScreenWidth / -2, cScreenHeight / 2);
                end;
        glEnd();
        SetScale(zoom);
        end
    else
        begin
        // clear scene
        glColorMask(GL_TRUE, GL_TRUE, GL_TRUE, GL_TRUE);
        glClear(GL_COLOR_BUFFER_BIT or GL_DEPTH_BUFFER_BIT);
        // draw left eye in red channel only
        if cStereoMode = smGreenRed then
            glColorMask(GL_FALSE, GL_TRUE, GL_FALSE, GL_TRUE)
        else if cStereoMode = smBlueRed then
            glColorMask(GL_FALSE, GL_FALSE, GL_TRUE, GL_TRUE)
        else if cStereoMode = smCyanRed then
            glColorMask(GL_FALSE, GL_TRUE, GL_TRUE, GL_TRUE)
        else
            glColorMask(GL_TRUE, GL_FALSE, GL_FALSE, GL_TRUE);
        DrawWorldStereo(Lag, rmLeftEye);
        // draw right eye in selected channel(s) only
        if cStereoMode = smRedGreen then
            glColorMask(GL_FALSE, GL_TRUE, GL_FALSE, GL_TRUE)
        else if cStereoMode = smRedBlue then
            glColorMask(GL_FALSE, GL_FALSE, GL_TRUE, GL_TRUE)
        else if cStereoMode = smRedCyan then
            glColorMask(GL_FALSE, GL_TRUE, GL_TRUE, GL_TRUE)
        else
            glColorMask(GL_TRUE, GL_FALSE, GL_FALSE, GL_TRUE);
        DrawWorldStereo(Lag, rmRightEye);
        end
end;

procedure ChangeDepth(rm: TRenderMode; d: GLfloat);
begin
    d:= d / 5;
    if rm = rmDefault then exit
    else if rm = rmLeftEye then d:= -d;
    stereoDepth:= stereoDepth + d;
    glMatrixMode(GL_PROJECTION);
    glTranslatef(d, 0, 0);
    glMatrixMode(GL_MODELVIEW)
end;
 
procedure ResetDepth(rm: TRenderMode);
begin
    if rm = rmDefault then exit;
    glMatrixMode(GL_PROJECTION);
    glTranslatef(-stereoDepth, 0, 0);
    glMatrixMode(GL_MODELVIEW);
    stereoDepth:= 0;
end;
 
procedure DrawWorldStereo(Lag: LongInt; RM: TRenderMode);
var i, t: LongInt;
    r: TSDL_Rect;
    tdx, tdy: Double;
    grp: TCapGroup;
    s: string[15];
    highlight: Boolean;
    offset, offsetX, offsetY, screenBottom: LongInt;
    scale: GLfloat;
    VertexBuffer: array [0..3] of TVertex2f;
begin
=======
>>>>>>> 520469de
    if (cReducedQuality and rqNoBackground) = 0 then
    begin
        // Offsets relative to camera - spare them to wimpier cpus, no bg or flakes for them anyway
        ScreenBottom:= (WorldDy - trunc(cScreenHeight/cScaleFactor) - (cScreenHeight div 2) + cWaterLine);
        offsetY:= 10 * min(0, -145 - ScreenBottom);
        SkyOffset:= offsetY div 35 + cWaveHeight;
        HorizontOffset:= SkyOffset;
        if ScreenBottom > SkyOffset then
            HorizontOffset:= HorizontOffset + ((ScreenBottom-SkyOffset) div 20);

        // background
        DrawRepeated(sprSky, sprSkyL, sprSkyR, (WorldDx + LAND_WIDTH div 2) * 3 div 8, SkyOffset);
        DrawRepeated(sprHorizont, sprHorizontL, sprHorizontR, (WorldDx + LAND_WIDTH div 2) * 3 div 5, HorizontOffset);
    end;

    DrawVisualGears(0);

    if (cReducedQuality and rq2DWater) = 0 then
    begin
        // Waves
        DrawWater(255, SkyOffset);
        DrawWaves( 1,  0 - WorldDx div 32, - cWaveHeight + offsetY div 35, 64);
        DrawWaves( -1,  25 + WorldDx div 25, - cWaveHeight + offsetY div 38, 48);
        DrawWaves( 1,  75 - WorldDx div 19, - cWaveHeight + offsetY div 45, 32);
        DrawWaves(-1, 100 + WorldDx div 14, - cWaveHeight + offsetY div 70, 24);
    end
    else
        DrawWaves(-1, 100, - (cWaveHeight + (cWaveHeight shr 1)), 0);

    DrawLand(WorldDx, WorldDy);

    DrawWater(255, 0);

// Attack bar
    if CurrentTeam <> nil then
        case AttackBar of
(*        1: begin
        r:= StuffPoz[sPowerBar];
        {$WARNINGS OFF}
        r.w:= (CurrentHedgehog^.Gear^.Power * 256) div cPowerDivisor;
        {$WARNINGS ON}
        DrawSpriteFromRect(r, cScreenWidth - 272, cScreenHeight - 48, 16, 0, Surface);
        end;*)
        2: with CurrentHedgehog^ do
                begin
                tdx:= hwSign(Gear^.dX) * Sin(Gear^.Angle * Pi / cMaxAngle);
                tdy:= - Cos(Gear^.Angle * Pi / cMaxAngle);
                for i:= (Gear^.Power * 24) div cPowerDivisor downto 0 do
                    DrawSprite(sprPower,
                            int64(hwRound(Gear^.X)) + GetLaunchX(CurAmmoType, hwSign(Gear^.dX), Gear^.Angle) + round(WorldDx + tdx * (24 + i * 2)) - 16,
                            int64(hwRound(Gear^.Y)) + GetLaunchY(CurAmmoType, Gear^.Angle) + round(WorldDy + tdy * (24 + i * 2)) - 16,
                            i)
                end
        end;

    DrawVisualGears(1);

    DrawGears;

    DrawVisualGears(2);

    DrawWater(cWaterOpacity, 0);

    // Waves
    DrawWaves( 1, 25 - WorldDx div 9, - cWaveHeight, 12);

    if (cReducedQuality and rq2DWater) = 0 then
    begin
        //DrawWater(cWaterOpacity, - offsetY div 40);
        DrawWaves(-1, 50 + WorldDx div 6, - cWaveHeight - offsetY div 40, 8);
        DrawWater(cWaterOpacity, - offsetY div 20);
        DrawWaves( 1, 75 - WorldDx div 4, - cWaveHeight - offsetY div 20, 2);
        DrawWater(cWaterOpacity, - offsetY div 10);
        DrawWaves( -1, 25 + WorldDx div 3, - cWaveHeight - offsetY div 10, 0);
    end
    else
        DrawWaves(-1, 50, - (cWaveHeight shr 1), 0);


{$WARNINGS OFF}
// Target
if (TargetPoint.X <> NoPointX) and (CurrentTeam <> nil) and (CurrentHedgehog <> nil) then
    begin
    with PHedgehog(CurrentHedgehog)^ do
        begin
        if (CurAmmoType = amBee) then
            DrawRotatedF(sprTargetBee, TargetPoint.X + WorldDx, TargetPoint.Y + WorldDy, 0, 0, (RealTicks shr 3) mod 360)
        else
            DrawRotatedF(sprTargetP, TargetPoint.X + WorldDx, TargetPoint.Y + WorldDy, 0, 0, (RealTicks shr 3) mod 360);
        end;
    end;
{$WARNINGS ON}

// this scale is used to keep the various widgets at the same dimension at all zoom levels
SetScale(cDefaultZoomLevel);


// Turn time
{$IFDEF IPHONEOS}
offsetX:= cScreenHeight - 13;
{$ELSE}
offsetX:= 48;
{$ENDIF}
offsetY:= cOffsetY;
if ((TurnTimeLeft <> 0) and (TurnTimeLeft < 1000000)) or (ReadyTimeLeft <> 0) then
    begin
    if ReadyTimeLeft <> 0 then
        i:= Succ(Pred(ReadyTimeLeft) div 1000)
    else
        i:= Succ(Pred(TurnTimeLeft) div 1000);
   
   if i>99 then t:= 112
      else if i>9 then t:= 96
                  else t:= 80;
   DrawSprite(sprFrame, -(cScreenWidth shr 1) + t + offsetY, cScreenHeight - offsetX, 1);
   while i > 0 do
         begin
         dec(t, 32);
         DrawSprite(sprBigDigit, -(cScreenWidth shr 1) + t + offsetY, cScreenHeight - offsetX, i mod 10);
         i:= i div 10
         end;
   DrawSprite(sprFrame, -(cScreenWidth shr 1) + t - 4 + offsetY, cScreenHeight - offsetX, 0);
   end;

{$IFNDEF IPHONEOS}
// Timetrial
if ((TrainingFlags and tfTimeTrial) <> 0) and (TimeTrialStartTime > 0) then
    begin
    if TimeTrialStopTime = 0 then i:= RealTicks - TimeTrialStartTime else i:= TimeTrialStopTime - TimeTrialStartTime;
    t:= 272;
    // right frame
    DrawSprite(sprFrame, -cScreenWidth div 2 + t, 8, 1);
    dec(t, 32);
    // 1 ms
    DrawSprite(sprBigDigit, -cScreenWidth div 2 + t, 8, i mod 10);
    dec(t, 32);
    i:= i div 10;
    // 10 ms
    DrawSprite(sprBigDigit, -cScreenWidth div 2 + t, 8, i mod 10);
    dec(t, 32);
    i:= i div 10;
    // 100 ms
    DrawSprite(sprBigDigit, -cScreenWidth div 2 + t, 8, i mod 10);
    dec(t, 16);
    // Point
    DrawSprite(sprBigDigit, -cScreenWidth div 2 + t, 8, 11);
    dec(t, 32);
    i:= i div 10;
    // 1 s
    DrawSprite(sprBigDigit, -cScreenWidth div 2 + t, 8, i mod 10);
    dec(t, 32);
    i:= i div 10;
    // 10s
    DrawSprite(sprBigDigit, -cScreenWidth div 2 + t, 8, i mod 6);
    dec(t, 16);
    // Point
    DrawSprite(sprBigDigit, -cScreenWidth div 2 + t, 8, 10);
    dec(t, 32);
    i:= i div 6;
    // 1 m
    DrawSprite(sprBigDigit, -cScreenWidth div 2 + t, 8, i mod 10);
    dec(t, 32);
    i:= i div 10;
    // 10 m
    DrawSprite(sprBigDigit, -cScreenWidth div 2 + t, 8, i mod 10);
    // left frame
    DrawSprite(sprFrame, -cScreenWidth div 2 + t - 4, 8, 0);
    end;
{$ENDIF}

// Captions
{$IFDEF IPHONEOS}
offset:= 40;
{$ELSE}
if ((TrainingFlags and tfTimeTrial) <> 0) and (TimeTrialStartTime > 0) then offset:= 48
else offset:= 8;
{$ENDIF}

    for grp:= Low(TCapGroup) to High(TCapGroup) do
        with Captions[grp] do
            if Tex <> nil then
            begin
                DrawCentered(0, offset, Tex);
                inc(offset, Tex^.h + 2);
                if EndTime <= RealTicks then
                begin
                    FreeTexture(Tex);
                    Tex:= nil;
                    EndTime:= 0
                end;
            end;

// Teams Healths
for t:= 0 to Pred(TeamsCount) do
   with TeamsArray[t]^ do
      begin
      highlight:= bShowFinger and (CurrentTeam = TeamsArray[t]) and ((RealTicks mod 1000) < 500);

      if highlight then
         Tint(Clan^.Color);

      // draw name
      DrawTexture(-NameTagTex^.w - 16, cScreenHeight + DrawHealthY, NameTagTex);

      // draw flag
      DrawTexture(-14, cScreenHeight + DrawHealthY, FlagTex);

      // draw health bar
      r.x:= 0;
      r.y:= 0;
      r.w:= 2 + TeamHealthBarWidth;
      r.h:= HealthTex^.h;
      DrawFromRect(14, cScreenHeight + DrawHealthY, @r, HealthTex);

      // draw health bar's right border
      inc(r.x, cTeamHealthWidth + 2);
      r.w:= 3;
      DrawFromRect(TeamHealthBarWidth + 16, cScreenHeight + DrawHealthY, @r, HealthTex);

      // draw ai kill counter for gfAISurvival
      if (GameFlags and gfAISurvival) <> 0 then begin
          DrawTexture(TeamHealthBarWidth + 22, cScreenHeight + DrawHealthY,
              AIKillsTex);
      end;

      // if highlighted, draw flag and other contents again to keep their colors
      // this approach should be faster than drawing all borders one by one tinted or not
      if highlight then
         begin
         Tint($FF, $FF, $FF, $FF);

         // draw name
         r.x:= 2;
         r.y:= 2;
         r.w:= NameTagTex^.w - 4;
         r.h:= NameTagTex^.h - 4;
         DrawFromRect(-NameTagTex^.w - 14, cScreenHeight + DrawHealthY + 2, @r, NameTagTex);
         // draw flag
         r.w:= 22;
         r.h:= 15;
         DrawFromRect(-12, cScreenHeight + DrawHealthY + 2, @r, FlagTex);
         // draw health bar
         r.w:= TeamHealthBarWidth + 1;
         r.h:= HealthTex^.h - 4;
         DrawFromRect(16, cScreenHeight + DrawHealthY + 2, @r, HealthTex);
         end;
      end;

// Lag alert
if isInLag then DrawSprite(sprLag, 32 - (cScreenWidth shr 1), 32, (RealTicks shr 7) mod 12);

// Wind bar
{$IFDEF IPHONEOS}
    offsetX:= cScreenHeight - 13;
    offsetY:= (cScreenWidth shr 1) + 74;
{$ELSE}
    offsetX:= 30;
    offsetY:= 180;
{$ENDIF}
    DrawSprite(sprWindBar, (cScreenWidth shr 1) - offsetY, cScreenHeight - offsetX, 0);
    if WindBarWidth > 0 then
    begin
        {$WARNINGS OFF}
        r.x:= 8 - (RealTicks shr 6) mod 8;
        {$WARNINGS ON}
        r.y:= 0;
        r.w:= WindBarWidth;
        r.h:= 13;
        DrawSpriteFromRect(sprWindR, r, (cScreenWidth shr 1) - offsetY + 77, cScreenHeight - offsetX + 2, 13, 0);
    end
    else
        if WindBarWidth < 0 then
        begin
            {$WARNINGS OFF}
            r.x:= (Longword(WindBarWidth) + RealTicks shr 6) mod 8;
            {$WARNINGS ON}
            r.y:= 0;
            r.w:= - WindBarWidth;
            r.h:= 13;
            DrawSpriteFromRect(sprWindL, r, (cScreenWidth shr 1) - offsetY + 74 + WindBarWidth, cScreenHeight - offsetX + 2, 13, 0);
        end;

// AmmoMenu
if (AMxShift < AMWidth) or bShowAmmoMenu then ShowAmmoMenu;

// Cursor
if isCursorVisible and bShowAmmoMenu then
   DrawSprite(sprArrow, CursorPoint.X, cScreenHeight - CursorPoint.Y, (RealTicks shr 6) mod 8);

DrawChat;

if fastUntilLag then DrawCentered(0, (cScreenHeight shr 1), SyncTexture);
if isPaused then DrawCentered(0, (cScreenHeight shr 1), PauseTexture);
if not isFirstFrame and (missionTimer <> 0) or isPaused or fastUntilLag or (GameState = gsConfirm) then
    begin
    if (ReadyTimeLeft = 0) and (missionTimer > 0) then dec(missionTimer, Lag);
    if missionTimer < 0 then missionTimer:= 0; // avoid subtracting below 0
    if missionTex <> nil then
        DrawCentered(0, min((cScreenHeight shr 1) + 100, cScreenHeight - 48 - missionTex^.h), missionTex);
    end;

// fps
{$IFDEF IPHONEOS}
offsetX:= 8;
{$ELSE}
offsetX:= 10;
{$ENDIF}
offsetY:= cOffsetY;
inc(Frames);

<<<<<<< HEAD
// don't increment fps when drawing the right frame
if (RM = rmDefault) or (RM = rmRightEye) then
begin
    inc(Frames);

    if cShowFPS or (GameType = gmtDemo) then
        inc(CountTicks, Lag);
    if (GameType = gmtDemo) and (CountTicks >= 1000) then
    begin
        i:=GameTicks div 1000;
        t:= i mod 60;
        s:= inttostr(t);
        if t < 10 then s:= '0' + s;
        i:= i div 60;
        t:= i mod 60;
        s:= inttostr(t) + ':' + s;
        if t < 10 then s:= '0' + s;
        s:= inttostr(i div 60) + ':' + s;
   
        if timeTexture <> nil then
            FreeTexture(timeTexture);
        timeTexture:= nil;
    
        tmpSurface:= TTF_RenderUTF8_Blended(Fontz[fnt16].Handle, Str2PChar(s), cWhiteColorChannels);
        tmpSurface:= doSurfaceConversion(tmpSurface);
        timeTexture:= Surface2Tex(tmpSurface, false);
        SDL_FreeSurface(tmpSurface)
    end;

    if timeTexture <> nil then
        DrawTexture((cScreenWidth shr 1) - 20 - timeTexture^.w - offsetY, offsetX + timeTexture^.h+5, timeTexture);
=======
if cShowFPS or (GameType = gmtDemo) then inc(CountTicks, Lag);
if (GameType = gmtDemo) and (CountTicks >= 1000) then
   begin
   i:=GameTicks div 1000;
   t:= i mod 60;
   s:= inttostr(t);
   if t < 10 then s:= '0' + s;
   i:= i div 60;
   t:= i mod 60;
   s:= inttostr(t) + ':' + s;
   if t < 10 then s:= '0' + s;
   s:= inttostr(i div 60) + ':' + s;

   if timeTexture <> nil then
        FreeTexture(timeTexture);
    timeTexture:= nil;

   tmpSurface:= TTF_RenderUTF8_Blended(Fontz[fnt16].Handle, Str2PChar(s), cWhiteColorChannels);
   tmpSurface:= doSurfaceConversion(tmpSurface);
   timeTexture:= Surface2Tex(tmpSurface, false);
   SDL_FreeSurface(tmpSurface)
   end;
>>>>>>> 520469de

if timeTexture <> nil then
   DrawTexture((cScreenWidth shr 1) - 20 - timeTexture^.w - offsetY, offsetX + timeTexture^.h+5, timeTexture);

if cShowFPS then
   begin
   if CountTicks >= 1000 then
      begin
      FPS:= Frames;
      Frames:= 0;
      CountTicks:= 0;
      s:= inttostr(FPS) + ' fps';
      if fpsTexture <> nil then
        FreeTexture(fpsTexture);
    fpsTexture:= nil;
      tmpSurface:= TTF_RenderUTF8_Blended(Fontz[fnt16].Handle, Str2PChar(s), cWhiteColorChannels);
      tmpSurface:= doSurfaceConversion(tmpSurface);
      fpsTexture:= Surface2Tex(tmpSurface, false);
      SDL_FreeSurface(tmpSurface)
      end;
   if fpsTexture <> nil then
      DrawTexture((cScreenWidth shr 1) - 60 - offsetY, offsetX, fpsTexture);
   end;

if CountTicks >= 1000 then CountTicks:= 0;

// lag warning (?)
inc(SoundTimerTicks, Lag);
if SoundTimerTicks >= 50 then
   begin
   SoundTimerTicks:= 0;
   if cVolumeDelta <> 0 then
      begin
      str(ChangeVolume(cVolumeDelta), s);
      AddCaption(Format(trmsg[sidVolume], s), cWhiteColor, capgrpVolume)
      end
   end;

if GameState = gsConfirm then
    DrawCentered(0, (cScreenHeight shr 1), ConfirmTexture);

if ScreenFade <> sfNone then
    begin
    if not isFirstFrame then
        case ScreenFade of
            sfToBlack, sfToWhite:     if ScreenFadeValue + Lag * ScreenFadeSpeed < sfMax then
                                          inc(ScreenFadeValue, Lag * ScreenFadeSpeed)
                                      else
                                          ScreenFadeValue:= sfMax;
            sfFromBlack, sfFromWhite: if ScreenFadeValue - Lag * ScreenFadeSpeed > 0 then
                                          dec(ScreenFadeValue, Lag * ScreenFadeSpeed)
                                      else
                                          ScreenFadeValue:= 0;
            end;
    if ScreenFade <> sfNone then
        begin
        case ScreenFade of
            sfToBlack, sfFromBlack: Tint(0, 0, 0, ScreenFadeValue * 255 div 1000);
            sfToWhite, sfFromWhite: Tint($FF, $FF, $FF, ScreenFadeValue * 255 div 1000);
            end;

        VertexBuffer[0].X:= -cScreenWidth;
        VertexBuffer[0].Y:= cScreenHeight;
        VertexBuffer[1].X:= -cScreenWidth;
        VertexBuffer[1].Y:= 0;
        VertexBuffer[2].X:= cScreenWidth;
        VertexBuffer[2].Y:= 0;
        VertexBuffer[3].X:= cScreenWidth;
        VertexBuffer[3].Y:= cScreenHeight;

        glDisable(GL_TEXTURE_2D);

        glVertexPointer(2, GL_FLOAT, 0, @VertexBuffer[0]);
        glDrawArrays(GL_TRIANGLE_FAN, 0, Length(VertexBuffer));

        glEnable(GL_TEXTURE_2D);
        Tint($FF, $FF, $FF, $FF);
        if not isFirstFrame and ((ScreenFadeValue = 0) or (ScreenFadeValue = sfMax)) then ScreenFade:= sfNone
        end
    end;

SetScale(zoom);

// Cursor
if isCursorVisible then
   begin
   if not bShowAmmoMenu then
     begin
     with CurrentHedgehog^ do
       if (Gear <> nil) and ((Gear^.State and gstHHChooseTarget) <> 0) then
         begin
         i:= GetAmmoEntry(CurrentHedgehog^)^.Pos;
         with Ammoz[CurAmmoType] do
           if PosCount > 1 then
             DrawSprite(PosSprite, CursorPoint.X - (SpritesData[PosSprite].Width shr 1), cScreenHeight - CursorPoint.Y - (SpritesData[PosSprite].Height shr 1),i);
         end;
     DrawSprite(sprArrow, CursorPoint.X, cScreenHeight - CursorPoint.Y, (RealTicks shr 6) mod 8)
     end
   end;
isFirstFrame:= false
end;

procedure AddCaption(s: shortstring; Color: Longword; Group: TCapGroup);
begin
//if Group in [capgrpGameState] then WriteLnToConsole(s);
    if Captions[Group].Tex <> nil then
        FreeTexture(Captions[Group].Tex);
    Captions[Group].Tex:= nil;

    Captions[Group].Tex:= RenderStringTex(s, Color, fntBig);

    case Group of
        capgrpGameState: Captions[Group].EndTime:= RealTicks + 2200
    else
        Captions[Group].EndTime:= RealTicks + 1400 + LongWord(Captions[Group].Tex^.w) * 3;
    end;
end;

procedure MoveCamera;
var EdgesDist,  wdy: LongInt;
    PrevSentPointTime: LongWord = 0;
begin
{$IFNDEF IPHONEOS}
if (not (CurrentTeam^.ExtDriven and isCursorVisible and not bShowAmmoMenu)) and cHasFocus then
begin
    SDL_GetMouseState(@CursorPoint.X, @CursorPoint.Y);
    CursorPoint.X:= CursorPoint.X - (cScreenWidth shr 1);
    CursorPoint.Y:= cScreenHeight - CursorPoint.Y;
end;
{$ENDIF}

if (not PlacingHogs) and (FollowGear <> nil) and (not isCursorVisible) and (not fastUntilLag) then
    if abs(CursorPoint.X - prevPoint.X) + abs(CursorPoint.Y - prevpoint.Y) > 4 then
    begin
        FollowGear:= nil;
        prevPoint:= CursorPoint;
        exit
    end
    else
    begin
        CursorPoint.X:= (prevPoint.X * 7 + hwRound(FollowGear^.X) + hwSign(FollowGear^.dX) * 100 + WorldDx) div 8;
        CursorPoint.Y:= (prevPoint.Y * 7 + cScreenHeight - (hwRound(FollowGear^.Y) + WorldDy)) div 8;
    end;

wdy:= trunc(cScreenHeight / cScaleFactor) + cScreenHeight div 2 - cWaterLine - cVisibleWater;
if WorldDy < wdy then WorldDy:= wdy;

if ((CursorPoint.X = prevPoint.X) and (CursorPoint.Y = prevpoint.Y)) then exit;

if AMxShift < AMWidth then
begin
{$IFDEF IPHONEOS}
    if CursorPoint.X < cScreenWidth div 2 + AMxShift - AMWidth then CursorPoint.X:= cScreenWidth div 2 + AMxShift - AMWidth;
    if CursorPoint.X > cScreenWidth div 2 + AMxShift - AMxOffset then CursorPoint.X:= cScreenWidth div 2 + AMxShift - AMxOffset;
    if CursorPoint.Y < cScreenHeight - AMyOffset - SlotsNum * AMSlotSize then CursorPoint.Y:= cScreenHeight - AMyOffset - SlotsNum * AMSlotSize;
    if CursorPoint.Y > cScreenHeight - AMyOffset then CursorPoint.Y:= cScreenHeight - AMyOffset;
{$ELSE}
    if CursorPoint.X < cScreenWidth div 2 + AMxShift - AMWidth + AMSlotSize then CursorPoint.X:= cScreenWidth div 2 + AMxShift - AMWidth + AMSlotSize;
    if CursorPoint.X > cScreenWidth div 2 + AMxShift - AMxOffset then CursorPoint.X:= cScreenWidth div 2 + AMxShift - AMxOffset;
    if CursorPoint.Y > AMyOffset + (SlotsNum + 1) * AMSlotSize then CursorPoint.Y:= AMyOffset + (SlotsNum + 1) * AMSlotSize;
    if CursorPoint.Y < AMyOffset + AMSlotSize then CursorPoint.Y:= AMyOffset + AMSlotSize;
{$ENDIF}
    prevPoint:= CursorPoint;
    if cHasFocus then SDL_WarpMouse(CursorPoint.X + cScreenWidth div 2, cScreenHeight - CursorPoint.Y);
    exit
end;

if isCursorVisible then
begin
    if (not CurrentTeam^.ExtDriven) and (GameTicks >= PrevSentPointTime + cSendCursorPosTime) then
    begin
        SendIPCXY('P', CursorPoint.X - WorldDx, cScreenHeight - CursorPoint.Y - WorldDy);
        PrevSentPointTime:= GameTicks
    end;
    EdgesDist:= cCursorEdgesDist
end
else
    EdgesDist:= cGearScrEdgesDist;

// this generates the border around the screen that moves the camera when cursor is near it
if isCursorVisible or (FollowGear <> nil) then
begin
    if CursorPoint.X < - cScreenWidth div 2 + EdgesDist then
    begin
        WorldDx:= WorldDx - CursorPoint.X - cScreenWidth div 2 + EdgesDist;
        CursorPoint.X:= - cScreenWidth div 2 + EdgesDist
    end
    else
        if CursorPoint.X > cScreenWidth div 2 - EdgesDist then
        begin
            WorldDx:= WorldDx - CursorPoint.X + cScreenWidth div 2 - EdgesDist;
            CursorPoint.X:= cScreenWidth div 2 - EdgesDist
        end;
    if CursorPoint.Y < EdgesDist then
    begin
        WorldDy:= WorldDy + CursorPoint.Y - EdgesDist;
        CursorPoint.Y:= EdgesDist
    end
    else
        if CursorPoint.Y > cScreenHeight - EdgesDist then
        begin
           WorldDy:= WorldDy + CursorPoint.Y - cScreenHeight + EdgesDist;
           CursorPoint.Y:= cScreenHeight - EdgesDist
        end;
end
else
    if cHasFocus then
    begin
        WorldDx:= WorldDx - CursorPoint.X + prevPoint.X;
        WorldDy:= WorldDy + CursorPoint.Y - prevPoint.Y;
        CursorPoint.X:= 0;
        CursorPoint.Y:= cScreenHeight div 2;
    end;

// this moves the camera according to CursorPoint X and Y
prevPoint:= CursorPoint;
if cHasFocus then SDL_WarpMouse(CursorPoint.X + (cScreenWidth shr 1), cScreenHeight - CursorPoint.Y);
if WorldDy > LAND_HEIGHT + 1024 then WorldDy:= LAND_HEIGHT + 1024;
if WorldDy < wdy then WorldDy:= wdy;
if WorldDx < - LAND_WIDTH - 1024 then WorldDx:= - LAND_WIDTH - 1024;
if WorldDx > 1024 then WorldDx:= 1024;
end;

procedure ShowMission(caption, subcaption, text: ansistring; icon, time : LongInt);
var r: TSDL_Rect;
begin
r.w:= 32;
r.h:= 32;

if time = 0 then time:= 5000;
missionTimer:= time;
if missionTex <> nil then
    FreeTexture(missionTex);
missionTex:= nil;

if icon > -1 then
    begin
    r.x:= 0;
    r.y:= icon * 32;
    missionTex:= RenderHelpWindow(caption, subcaption, text, '', 0, MissionIcons, @r)
    end
else
    begin
    r.x:= ((-icon - 1) shr 5) * 32;
    r.y:= ((-icon - 1) mod 32) * 32;
    missionTex:= RenderHelpWindow(caption, subcaption, text, '', 0, SpritesData[sprAMAmmos].Surface, @r)
    end;
end;

procedure HideMission;
begin
    missionTimer:= 0;
    if missionTex <> nil then FreeTexture(missionTex);
end;

procedure ShakeCamera(amount: LongWord);
begin
    amount:= max(1, amount);
    WorldDx:= WorldDx - amount + LongInt(getRandom(1 + amount * 2));
    WorldDy:= WorldDy - amount + LongInt(getRandom(1 + amount * 2));
end;

procedure initModule;
begin
    fpsTexture:= nil;
    FollowGear:= nil;
    WindBarWidth:= 0;
    bShowAmmoMenu:= false;
    bSelected:= false;
    bShowFinger:= false;
    Frames:= 0;
    WorldDx:= -512;
    WorldDy:= -256;

    FPS:= 0;
    CountTicks:= 0;
    SoundTimerTicks:= 0;
    prevPoint.X:= 0;
    prevPoint.Y:= 0;
    missionTimer:= 0;
    missionTex:= nil;
    cOffsetY:= 0;

    FillChar(Captions, sizeof(Captions), 0)
end;

procedure freeModule;
begin
end;

end.<|MERGE_RESOLUTION|>--- conflicted
+++ resolved
@@ -22,10 +22,6 @@
 interface
 uses SDLh, uGears, uConsts, uFloat, uRandom;
 
-<<<<<<< HEAD
-=======
-
->>>>>>> 520469de
 var FollowGear: PGear;
     WindBarWidth: LongInt;
     bShowAmmoMenu: boolean;
@@ -49,6 +45,7 @@
 
 procedure InitWorld;
 procedure DrawWorld(Lag: LongInt);
+procedure DrawWorldStereo(Lag: LongInt; RM: TRenderMode);
 procedure AddCaption(s: shortstring; Color: Longword; Group: TCapGroup);
 procedure ShowMission(caption, subcaption, text: ansistring; icon, time : LongInt);
 procedure HideMission;
@@ -76,6 +73,11 @@
     amSel: TAmmoType = amNothing;
     missionTex: PTexture;
     missionTimer: LongInt;
+    stereoDepth: GLfloat = 0;
+
+const cStereo_Sky     = 0.0750;
+      cStereo_Horizon = 0.0250;
+      cStereo_Water   = 0.0125;
 
 procedure InitWorld;
 var i, t: LongInt;
@@ -535,14 +537,6 @@
 
 
 procedure DrawWorld(Lag: LongInt);
-var i, t: LongInt;
-    r: TSDL_Rect;
-    tdx, tdy: Double;
-    grp: TCapGroup;
-    s: string[15];
-    highlight: Boolean;
-    offset, offsetX, offsetY, ScreenBottom: LongInt;
-    VertexBuffer: array [0..3] of TVertex2f;
 begin
     if not isPaused then
     begin
@@ -571,7 +565,6 @@
     if not isPaused then
         MoveCamera;
 
-<<<<<<< HEAD
     if cStereoMode = smNone then
         begin
         glClear(GL_COLOR_BUFFER_BIT);
@@ -714,11 +707,8 @@
     s: string[15];
     highlight: Boolean;
     offset, offsetX, offsetY, screenBottom: LongInt;
-    scale: GLfloat;
     VertexBuffer: array [0..3] of TVertex2f;
 begin
-=======
->>>>>>> 520469de
     if (cReducedQuality and rqNoBackground) = 0 then
     begin
         // Offsets relative to camera - spare them to wimpier cpus, no bg or flakes for them anyway
@@ -730,7 +720,9 @@
             HorizontOffset:= HorizontOffset + ((ScreenBottom-SkyOffset) div 20);
 
         // background
+        ChangeDepth(RM, cStereo_Sky);
         DrawRepeated(sprSky, sprSkyL, sprSkyR, (WorldDx + LAND_WIDTH div 2) * 3 div 8, SkyOffset);
+        ChangeDepth(RM, -cStereo_Horizon);
         DrawRepeated(sprHorizont, sprHorizontL, sprHorizontR, (WorldDx + LAND_WIDTH div 2) * 3 div 5, HorizontOffset);
     end;
 
@@ -739,11 +731,16 @@
     if (cReducedQuality and rq2DWater) = 0 then
     begin
         // Waves
-        DrawWater(255, SkyOffset);
+        DrawWater(255, SkyOffset); 
+        ChangeDepth(RM, -cStereo_Water);
         DrawWaves( 1,  0 - WorldDx div 32, - cWaveHeight + offsetY div 35, 64);
+        ChangeDepth(RM, -cStereo_Water);
         DrawWaves( -1,  25 + WorldDx div 25, - cWaveHeight + offsetY div 38, 48);
+        ChangeDepth(RM, -cStereo_Water);
         DrawWaves( 1,  75 - WorldDx div 19, - cWaveHeight + offsetY div 45, 32);
+        ChangeDepth(RM, -cStereo_Water);
         DrawWaves(-1, 100 + WorldDx div 14, - cWaveHeight + offsetY div 70, 24);
+        ResetDepth(RM);
     end
     else
         DrawWaves(-1, 100, - (cWaveHeight + (cWaveHeight shr 1)), 0);
@@ -783,16 +780,21 @@
     DrawWater(cWaterOpacity, 0);
 
     // Waves
+    ChangeDepth(RM, cStereo_Water);
     DrawWaves( 1, 25 - WorldDx div 9, - cWaveHeight, 12);
 
     if (cReducedQuality and rq2DWater) = 0 then
     begin
         //DrawWater(cWaterOpacity, - offsetY div 40);
+        ChangeDepth(RM, cStereo_Water);
         DrawWaves(-1, 50 + WorldDx div 6, - cWaveHeight - offsetY div 40, 8);
         DrawWater(cWaterOpacity, - offsetY div 20);
+        ChangeDepth(RM, cStereo_Water);
         DrawWaves( 1, 75 - WorldDx div 4, - cWaveHeight - offsetY div 20, 2);
         DrawWater(cWaterOpacity, - offsetY div 10);
+        ChangeDepth(RM, cStereo_Water);
         DrawWaves( -1, 25 + WorldDx div 3, - cWaveHeight - offsetY div 10, 0);
+        ResetDepth(RM);
     end
     else
         DrawWaves(-1, 50, - (cWaveHeight shr 1), 0);
@@ -1027,10 +1029,6 @@
 offsetX:= 10;
 {$ENDIF}
 offsetY:= cOffsetY;
-inc(Frames);
-
-<<<<<<< HEAD
-// don't increment fps when drawing the right frame
 if (RM = rmDefault) or (RM = rmRightEye) then
 begin
     inc(Frames);
@@ -1061,58 +1059,33 @@
 
     if timeTexture <> nil then
         DrawTexture((cScreenWidth shr 1) - 20 - timeTexture^.w - offsetY, offsetX + timeTexture^.h+5, timeTexture);
-=======
-if cShowFPS or (GameType = gmtDemo) then inc(CountTicks, Lag);
-if (GameType = gmtDemo) and (CountTicks >= 1000) then
-   begin
-   i:=GameTicks div 1000;
-   t:= i mod 60;
-   s:= inttostr(t);
-   if t < 10 then s:= '0' + s;
-   i:= i div 60;
-   t:= i mod 60;
-   s:= inttostr(t) + ':' + s;
-   if t < 10 then s:= '0' + s;
-   s:= inttostr(i div 60) + ':' + s;
-
-   if timeTexture <> nil then
-        FreeTexture(timeTexture);
-    timeTexture:= nil;
-
-   tmpSurface:= TTF_RenderUTF8_Blended(Fontz[fnt16].Handle, Str2PChar(s), cWhiteColorChannels);
-   tmpSurface:= doSurfaceConversion(tmpSurface);
-   timeTexture:= Surface2Tex(tmpSurface, false);
-   SDL_FreeSurface(tmpSurface)
-   end;
->>>>>>> 520469de
-
-if timeTexture <> nil then
-   DrawTexture((cScreenWidth shr 1) - 20 - timeTexture^.w - offsetY, offsetX + timeTexture^.h+5, timeTexture);
-
-if cShowFPS then
-   begin
-   if CountTicks >= 1000 then
-      begin
-      FPS:= Frames;
-      Frames:= 0;
-      CountTicks:= 0;
-      s:= inttostr(FPS) + ' fps';
-      if fpsTexture <> nil then
-        FreeTexture(fpsTexture);
-    fpsTexture:= nil;
-      tmpSurface:= TTF_RenderUTF8_Blended(Fontz[fnt16].Handle, Str2PChar(s), cWhiteColorChannels);
-      tmpSurface:= doSurfaceConversion(tmpSurface);
-      fpsTexture:= Surface2Tex(tmpSurface, false);
-      SDL_FreeSurface(tmpSurface)
-      end;
-   if fpsTexture <> nil then
-      DrawTexture((cScreenWidth shr 1) - 60 - offsetY, offsetX, fpsTexture);
-   end;
-
-if CountTicks >= 1000 then CountTicks:= 0;
-
-// lag warning (?)
-inc(SoundTimerTicks, Lag);
+
+    if cShowFPS then
+    begin
+        if CountTicks >= 1000 then
+        begin
+            FPS:= Frames;
+            Frames:= 0;
+            CountTicks:= 0;
+            s:= inttostr(FPS) + ' fps';
+            if fpsTexture <> nil then
+                FreeTexture(fpsTexture);
+            fpsTexture:= nil;
+            tmpSurface:= TTF_RenderUTF8_Blended(Fontz[fnt16].Handle, Str2PChar(s), cWhiteColorChannels);
+            tmpSurface:= doSurfaceConversion(tmpSurface);
+            fpsTexture:= Surface2Tex(tmpSurface, false);
+            SDL_FreeSurface(tmpSurface)
+        end;
+        if fpsTexture <> nil then
+            DrawTexture((cScreenWidth shr 1) - 60 - offsetY, offsetX, fpsTexture);
+    end;
+
+    if CountTicks >= 1000 then CountTicks:= 0;
+
+    // lag warning (?)
+    inc(SoundTimerTicks, Lag);
+end;
+
 if SoundTimerTicks >= 50 then
    begin
    SoundTimerTicks:= 0;
