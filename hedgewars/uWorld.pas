--- conflicted
+++ resolved
@@ -657,13 +657,8 @@
 
 DrawTexture(AmmoRect.x + AMShiftX, AmmoRect.y + AMShiftY, AmmoMenuTex);
 
-<<<<<<< HEAD
 if ((AMState = AMHiding) or (AMState = AMShowingUp)) and ((AMAnimType and AMTypeMaskAlpha) <> 0 )then
-    Tint($FF, $ff, $ff, $ff);
-=======
-if ((AMState = AMHiding) or (AMState = AMShowingUp)) and ((AMAnimType and AMTypeMaskAlpha) <> 0 )then 
     untint;
->>>>>>> a95b4934
 
 Pos:= -1;
 Slot:= -1;
