--- conflicted
+++ resolved
@@ -1771,12 +1771,8 @@
         DrawSprite(sprArrow, TargetCursorPoint.X, cScreenHeight - TargetCursorPoint.Y, (RealTicks shr 6) mod 8)
         end
     end;
-<<<<<<< HEAD
 
 isFirstFrame:= false
-=======
-isFirstFrame:= false;
->>>>>>> 3e24655f
 end;
 
 var PrevSentPointTime: LongWord = 0;
