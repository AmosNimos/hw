(*
 * Hedgewars, a free turn based strategy game
 * Copyright (c) 2004-2012 Andrey Korotaev <unC0Rr@gmail.com>
 *
 * This program is free software; you can redistribute it and/or modify
 * it under the terms of the GNU General Public License as published by
 * the Free Software Foundation; version 2 of the License
 *
 * This program is distributed in the hope that it will be useful,
 * but WITHOUT ANY WARRANTY; without even the implied warranty of
 * MERCHANTABILITY or FITNESS FOR A PARTICULAR PURPOSE.  See the
 * GNU General Public License for more details.
 *
 * You should have received a copy of the GNU General Public License
 * along with this program; if not, write to the Free Software
 * Foundation, Inc., 59 Temple Place - Suite 330, Boston, MA 02111-1307, USA
 *)

{$INCLUDE "options.inc"}
{$IF GLunit = GL}{$DEFINE GLunit:=GL,GLext}{$ENDIF}

unit uWorld;
interface
uses SDLh, uGears, uConsts, uFloat, uRandom, uTypes, uRenderUtils;

procedure initModule;
procedure freeModule;

procedure InitWorld;
procedure ResetWorldTex;

procedure DrawWorld(Lag: LongInt);
procedure DrawWorldStereo(Lag: LongInt; RM: TRenderMode);
procedure ShowMission(caption, subcaption, text: ansistring; icon, time : LongInt);
procedure HideMission;
procedure ShakeCamera(amount: LongInt);
procedure InitCameraBorders;
procedure InitTouchInterface;
procedure SetUtilityWidgetState(ammoType: TAmmoType);
procedure animateWidget(widget: POnScreenWidget; fade, showWidget: boolean);
procedure MoveCamera;
procedure onFocusStateChanged;

implementation
uses
    uStore
    , uMisc
    , uIO
    , uLocale
    , uSound
    , uAmmos
    , uVisualGears
    , uChat
    , uLandTexture
    , GLunit
    , uVariables
    , uUtils
    , uTextures
    , uRender
    , uCaptions
    , uCursor
    , uCommands
{$IFDEF USE_VIDEO_RECORDING}    
    , uVideoRec
{$ENDIF}    
{$IFDEF GL2}
    , uMatrix
{$ENDIF}
    ;

var cWaveWidth, cWaveHeight: LongInt;
    AMShiftTargetX, AMShiftTargetY, AMShiftX, AMShiftY, SlotsNum: LongInt;
    AMAnimStartTime, AMState : LongInt;
    AMAnimState: Single;
    tmpSurface: PSDL_Surface;
    fpsTexture: PTexture;
    timeTexture: PTexture;
    FPS: Longword;
    CountTicks: Longword;
    SoundTimerTicks: Longword;
    prevPoint: TPoint;
    amSel: TAmmoType = amNothing;
    missionTex: PTexture;
    missionTimer: LongInt;
    stereoDepth: GLfloat;
    isFirstFrame: boolean;
    AMAnimType: LongInt;
    recTexture: PTexture;
    AmmoMenuTex     : PTexture;
    HorizontOffset: LongInt;
    cOffsetY: LongInt;
    AFRToggle: Boolean;

const cStereo_Sky           = 0.0500;
      cStereo_Horizon       = 0.0250;
      cStereo_MidDistance   = 0.0175;
      cStereo_Water_distant = 0.0125;
      cStereo_Land          = 0.0075;
      cStereo_Water_near    = 0.0025;
      cStereo_Outside       = -0.0400;

      AMAnimDuration = 200;
      AMHidden    = 0;//AMState values
      AMShowingUp = 1;
      AMShowing   = 2;
      AMHiding    = 3;

      AMTypeMaskX     = $00000001;
      AMTypeMaskY     = $00000002;
      AMTypeMaskAlpha = $00000004;
      AMTypeMaskSlide = $00000008;

{$IFDEF MOBILE}
      AMSlotSize = 48;
      AMTITLE    = 30;
{$ELSE}
      AMSlotSize = 32;
{$ENDIF}
      AMSlotPadding = (AMSlotSize - 32) shr 1;

      cSendCursorPosTime = 50;
      cCursorEdgesDist   = 100;

// helper functions to create the goal/game mode string
function AddGoal(s: ansistring; gf: longword; si: TGoalStrId; i: LongInt): ansistring;
var t: ansistring;
begin
    if (GameFlags and gf) <> 0 then
        begin
        t:= inttostr(i);
        s:= s + FormatA(trgoal[si], t) + '|'
        end;
    AddGoal:= s;
end;

function AddGoal(s: ansistring; gf: longword; si: TGoalStrId): ansistring;
begin
    if (GameFlags and gf) <> 0 then
        s:= s + trgoal[si] + '|';
    AddGoal:= s;
end;

procedure InitWorld;
var i, t: LongInt;
    cp: PClan;
    g: ansistring;
begin
missionTimer:= 0;

if (GameFlags and gfRandomOrder) <> 0 then  // shuffle them up a bit
    begin
    for i:= 0 to ClansCount * 4 do
        begin
        t:= GetRandom(ClansCount);
        if t <> 0 then
            begin
            cp:= ClansArray[0];
            ClansArray[0]:= ClansArray[t];
            ClansArray[t]:= cp;
            ClansArray[t]^.ClanIndex:= t;
            ClansArray[0]^.ClanIndex:= 0;
            if (LocalClan = t) then
                LocalClan:= 0
            else if (LocalClan = 0) then
                LocalClan:= t
            end;
        end;
    CurrentTeam:= ClansArray[0]^.Teams[0];
    end;

// if special game flags/settings are changed, add them to the game mode notice window and then show it
g:= ''; // no text/things to note yet

// add custom goals from lua script if there are any
if LuaGoals <> '' then
    g:= LuaGoals + '|';

// check different game flags (goals/game modes first for now)
g:= AddGoal(g, gfKing, gidKing); // king?
g:= AddGoal(g, gfTagTeam, gidTagTeam); // tag team mode?

// other important flags
g:= AddGoal(g, gfForts, gidForts); // forts?
g:= AddGoal(g, gfLowGravity, gidLowGravity); // low gravity?
g:= AddGoal(g, gfInvulnerable, gidInvulnerable); // invulnerability?
g:= AddGoal(g, gfVampiric, gidVampiric); // vampirism?
g:= AddGoal(g, gfKarma, gidKarma); // karma?
g:= AddGoal(g, gfPlaceHog, gidPlaceHog); // placement?
g:= AddGoal(g, gfArtillery, gidArtillery); // artillery?
g:= AddGoal(g, gfSolidLand, gidSolidLand); // solid land?
g:= AddGoal(g, gfSharedAmmo, gidSharedAmmo); // shared ammo?
g:= AddGoal(g, gfResetHealth, gidResetHealth);
g:= AddGoal(g, gfAISurvival, gidAISurvival);
g:= AddGoal(g, gfInfAttack, gidInfAttack);
g:= AddGoal(g, gfResetWeps, gidResetWeps);
g:= AddGoal(g, gfPerHogAmmo, gidPerHogAmmo);

// modified damage modificator?
if cDamagePercent <> 100 then
    g:= AddGoal(g, gfAny, gidDamageModifier, cDamagePercent);

// fade in
ScreenFade:= sfFromBlack;
ScreenFadeValue:= sfMax;
ScreenFadeSpeed:= 1;

// modified mine timers?
if cMinesTime <> 3000 then
    begin
    if cMinesTime = 0 then
        g:= AddGoal(g, gfAny, gidNoMineTimer)
    else if cMinesTime < 0 then
        g:= AddGoal(g, gfAny, gidRandomMineTimer)
    else
        g:= AddGoal(g, gfAny, gidMineTimer, cMinesTime div 1000);
    end;

// if the string has been set, show it for (default timeframe) seconds
if g <> '' then
    ShowMission(trgoal[gidCaption], trgoal[gidSubCaption], g, 1, 0);

cWaveWidth:= SpritesData[sprWater].Width;
//cWaveHeight:= SpritesData[sprWater].Height;
cWaveHeight:= 32;

InitCameraBorders();
uCursor.init();
prevPoint.X:= 0;
prevPoint.Y:= cScreenHeight div 2;
WorldDx:=  -(LAND_WIDTH div 2) + cScreenWidth div 2;
WorldDy:=  -(LAND_HEIGHT - (playHeight div 2)) + (cScreenHeight div 2);

//aligns it to the bottom of the screen, minus the border
SkyOffset:= 0;
HorizontOffset:= 0;

InitTouchInterface();
AMAnimType:= AMTypeMaskX or AMTypeMaskAlpha;
end;

procedure InitCameraBorders;
begin
cGearScrEdgesDist:= min(2 * cScreenHeight div 5, 2 * cScreenWidth div 5);
end;

procedure InitTouchInterface;
begin
{$IFDEF USE_TOUCH_INTERFACE}

//positioning of the buttons
buttonScale:= mobileRecord.getScreenDPI()/cDefaultZoomLevel;


with JumpWidget do
    begin
    show:= true;
    sprite:= sprJumpWidget;
    frame.w:= Round(spritesData[sprite].Texture^.w * buttonScale);
    frame.h:= Round(spritesData[sprite].Texture^.h * buttonScale);
    frame.x:= (cScreenWidth shr 1) - Round(frame.w * 1.2);
    frame.y:= cScreenHeight - frame.h * 2;
    active.x:= frame.x;
    active.y:= frame.y;
    active.w:= frame.w;
    active.h:= frame.h;
    end;

with AMWidget do
    begin
    show:= true;
    sprite:= sprAMWidget;
    frame.w:= Round(spritesData[sprite].Texture^.w * buttonScale);
    frame.h:= Round(spritesData[sprite].Texture^.h * buttonScale);
    frame.x:= (cScreenWidth shr 1) - frame.w * 2;
    frame.y:= cScreenHeight - Round(frame.h * 1.2);
    active.x:= frame.x;
    active.y:= frame.y;
    active.w:= frame.w;
    active.h:= frame.h;
    end;

with arrowLeft do
    begin
    show:= true;
    sprite:= sprArrowLeft;
    frame.w:= Round(spritesData[sprite].Texture^.w * buttonScale);
    frame.h:= Round(spritesData[sprite].Texture^.h * buttonScale);
    frame.x:= -(cScreenWidth shr 1) + Round(frame.w * 0.25);
    frame.y:= cScreenHeight - Round(frame.h * 1.5);
    active.x:= frame.x;
    active.y:= frame.y;
    active.w:= frame.w;
    active.h:= frame.h;
    end;

with arrowRight do
    begin
    show:= true;
    sprite:= sprArrowRight;
    frame.w:= Round(spritesData[sprite].Texture^.w * buttonScale);
    frame.h:= Round(spritesData[sprite].Texture^.h * buttonScale);
    frame.x:= -(cScreenWidth shr 1) + Round(frame.w * 1.5);
    frame.y:= cScreenHeight - Round(frame.h * 1.5);
    active.x:= frame.x;
    active.y:= frame.y;
    active.w:= frame.w;
    active.h:= frame.h;
    end;

with firebutton do
    begin
    show:= true;
    sprite:= sprFireButton;
    frame.w:= Round(spritesData[sprite].Texture^.w * buttonScale);
    frame.h:= Round(spritesData[sprite].Texture^.h * buttonScale);
    frame.x:= arrowRight.frame.x + arrowRight.frame.w;
    frame.y:= arrowRight.frame.y + (arrowRight.frame.w shr 1) - (frame.w shr 1);
    active.x:= frame.x;
    active.y:= frame.y;
    active.w:= frame.w;
    active.h:= frame.h;
    end;

with arrowUp do
    begin
    show:= false;
    sprite:= sprArrowUp;
    frame.w:= Round(spritesData[sprite].Texture^.w * buttonScale);
    frame.h:= Round(spritesData[sprite].Texture^.h * buttonScale);
    frame.x:= (cScreenWidth shr 1) - frame.w * 2;
    frame.y:= jumpWidget.frame.y - Round(frame.h * 1.25);
    active.x:= frame.x;
    active.y:= frame.y;
    active.w:= frame.w;
    active.h:= frame.h;
    with moveAnim do
         begin
         target.x:= frame.x;
         target.y:= frame.y;
         source.x:= frame.x - Round(frame.w * 0.75);
         source.y:= frame.y;
         end;
    end;

with arrowDown do
    begin
    show:= false;
    sprite:= sprArrowDown;
    frame.w:= Round(spritesData[sprite].Texture^.w * buttonScale);
    frame.h:= Round(spritesData[sprite].Texture^.h * buttonScale);
    frame.x:= (cScreenWidth shr 1) - frame.w * 2;
    frame.y:= jumpWidget.frame.y - Round(frame.h * 1.25);
    active.x:= frame.x;
    active.y:= frame.y;
    active.w:= frame.w;
    active.h:= frame.h;
    with moveAnim do
        begin
        target.x:= frame.x;
        target.y:= frame.y;
        source.x:= frame.x + Round(frame.w * 0.75);
        source.y:= frame.y;
        end;
    end;

with pauseButton do
    begin
    show:= true;
    sprite:= sprPauseButton;
    frame.w:= Round(spritesData[sprPauseButton].Texture^.w * buttonScale);
    frame.h:= Round(spritesData[sprPauseButton].Texture^.h * buttonScale);
    frame.x:= cScreenWidth div 2 - frame.w;
    frame.y:= 0;
    active.x:= frame.x;
    active.y:= frame.y;
    active.w:= frame.w;
    active.h:= frame.h;
    end;

with utilityWidget do
    begin
    show:= false;
    sprite:= sprTimerButton;
    frame.w:= Round(spritesData[sprite].Texture^.w * buttonScale);
    frame.h:= Round(spritesData[sprite].Texture^.h * buttonScale);
    frame.x:= arrowLeft.frame.x;
    frame.y:= arrowLeft.frame.y - Round(frame.h * 1.25);
    active.x:= frame.x;
    active.y:= frame.y;
    active.w:= frame.w;
    active.h:= frame.h;
    with moveAnim do
        begin
        target.x:= frame.x;
        target.y:= frame.y;
        source.x:= frame.x;
        source.y:= frame.y;
        end;
    end;
{$ENDIF}
end;

// for uStore texture resetting
procedure ResetWorldTex;
begin
    FreeTexture(fpsTexture);
    fpsTexture:= nil;
    FreeTexture(timeTexture);
    timeTexture:= nil;
    FreeTexture(missionTex);
    missionTex:= nil;
    FreeTexture(recTexture);
    recTexture:= nil;
end;

function GetAmmoMenuTexture(Ammo: PHHAmmo): PTexture;
const BORDERSIZE = 2;
var x, y, i, t, SlotsNumY, SlotsNumX, AMFrame: LongInt;
    STurns: LongInt;
    amSurface: PSDL_Surface;
    AMRect: TSDL_Rect;
{$IFDEF USE_AM_NUMCOLUMN}tmpsurf: PSDL_Surface;{$ENDIF}
begin
    SlotsNum:= 0;
    for i:= 0 to cMaxSlotIndex do
        if((i = 0) and (Ammo^[i,1].Count > 0)) or ((i <> 0) and (Ammo^[i,0].Count > 0)) then
            inc(SlotsNum);
{$IFDEF USE_LANDSCAPE_AMMOMENU}
    SlotsNumX:= SlotsNum;
    SlotsNumY:= cMaxSlotAmmoIndex + 2;
    {$IFDEF USE_AM_NUMCOLUMN}
    inc(SlotsNumY);
    {$ENDIF}
{$ELSE}
    SlotsNumX:= cMaxSlotAmmoIndex + 1;
    SlotsNumY:= SlotsNum + 1;
    {$IFDEF USE_AM_NUMCOLUMN}
    inc(SlotsNumX);
    {$ENDIF}
{$ENDIF}


    AmmoRect.w:= (BORDERSIZE*2) + (SlotsNumX * AMSlotSize) + (SlotsNumX-1);
    AmmoRect.h:= (BORDERSIZE*2) + (SlotsNumY * AMSlotSize) + (SlotsNumY-1);
    amSurface := SDL_CreateRGBSurface(SDL_SWSURFACE, AmmoRect.w, AmmoRect.h, 32, RMask, GMask, BMask, AMask);
    
    AMRect.x:= BORDERSIZE;
    AMRect.y:= BORDERSIZE;
    AMRect.w:= AmmoRect.w - (BORDERSIZE*2);
    AMRect.h:= AmmoRect.h - (BORDERSIZE*2);

    SDL_FillRect(amSurface, @AMRect, SDL_MapRGB(amSurface^.format, 0,0,0));
    
    x:= AMRect.x;
    y:= AMRect.y;
    for i:= 0 to cMaxSlotIndex do
        if ((i = 0) and (Ammo^[i, 1].Count > 0)) or ((i <> 0) and (Ammo^[i, 0].Count > 0)) then
            begin
{$IFDEF USE_LANDSCAPE_AMMOMENU}
            y:= AMRect.y;
{$ELSE}
            x:= AMRect.x;
{$ENDIF}
{$IFDEF USE_AM_NUMCOLUMN}
            tmpsurf:= TTF_RenderUTF8_Blended(Fontz[fnt16].Handle, Str2PChar('F' + IntToStr(i+1)), cWhiteColorChannels);
            copyToXY(tmpsurf, amSurface,
                     x + AMSlotPadding + (AMSlotSize shr 1) - (tmpsurf^.w shr 1),
                     y + AMSlotPadding + (AMSlotSize shr 1) - (tmpsurf^.h shr 1));

            SDL_FreeSurface(tmpsurf);
    {$IFDEF USE_LANDSCAPE_AMMOMENU}
            y:= AMRect.y + AMSlotSize + 1;
    {$ELSE}
            x:= AMRect.x + AMSlotSize + 1;
    {$ENDIF}
{$ENDIF}


            for t:=0 to cMaxSlotAmmoIndex do
                begin
                if (Ammo^[i, t].Count > 0)  and (Ammo^[i, t].AmmoType <> amNothing) then
                    begin
                    STurns:= Ammoz[Ammo^[i, t].AmmoType].SkipTurns - CurrentTeam^.Clan^.TurnNumber;
                    AMFrame:= LongInt(Ammo^[i,t].AmmoType) - 1;
                    if STurns >= 0 then //weapon not usable yet, draw grayed out with turns remaining
                        begin
                        DrawSpriteFrame2Surf(sprAMAmmosBW, amSurface, x + AMSlotPadding, 
                                                                 y + AMSlotPadding, AMFrame);
                        if STurns < 100 then
                            DrawSpriteFrame2Surf(sprTurnsLeft, amSurface, 
                                x + AMSlotSize-16, 
                                y + AMSlotSize + 1 - 16, STurns);
                        end
                    else //draw colored version
                        begin
                        DrawSpriteFrame2Surf(sprAMAmmos, amSurface, x + AMSlotPadding, 
                                                               y + AMSlotPadding, AMFrame);
                        end;
{$IFDEF USE_LANDSCAPE_AMMOMENU}
	    inc(y, AMSlotSize + 1); //the plus one is for the border
{$ELSE}
	    inc(x, AMSlotSize + 1);
{$ENDIF}
	    end;
	end;
{$IFDEF USE_LANDSCAPE_AMMOMENU}
    inc(x, AMSlotSize + 1);
{$ELSE}
    inc(y, AMSlotSize + 1);
{$ENDIF}
    end;

for i:= 1 to SlotsNumX -1 do
DrawLine2Surf(amSurface, i * (AMSlotSize+1)+1, BORDERSIZE, i * (AMSlotSize+1)+1, AMRect.h + BORDERSIZE - AMSlotSize - 2,160,160,160);            
for i:= 1 to SlotsNumY -1 do
DrawLine2Surf(amSurface, BORDERSIZE, i * (AMSlotSize+1)+1, AMRect.w + BORDERSIZE, i * (AMSlotSize+1)+1,160,160,160);

//draw outer border
DrawSpriteFrame2Surf(sprAMCorners, amSurface, 0                    , 0                    , 0);
DrawSpriteFrame2Surf(sprAMCorners, amSurface, AMRect.w + BORDERSIZE, AMRect.y             , 1);
DrawSpriteFrame2Surf(sprAMCorners, amSurface, AMRect.x             , AMRect.h + BORDERSIZE, 2);
DrawSpriteFrame2Surf(sprAMCorners, amSurface, AMRect.w + BORDERSIZE, AMRect.h + BORDERSIZE, 3);

for i:=0 to BORDERSIZE-1 do
begin
DrawLine2Surf(amSurface, BORDERSIZE, i, AMRect.w + BORDERSIZE, i,160,160,160);//top
DrawLine2Surf(amSurface, BORDERSIZE, AMRect.h+BORDERSIZE+i, AMRect.w + BORDERSIZE, AMRect.h+BORDERSIZE+i,160,160,160);//bottom
DrawLine2Surf(amSurface, i, BORDERSIZE, i, AMRect.h + BORDERSIZE,160,160,160);//left
DrawLine2Surf(amSurface, AMRect.w+BORDERSIZE+i, BORDERSIZE, AMRect.w + BORDERSIZE+i, AMRect.h + BORDERSIZE, 160,160,160);//right
end;

GetAmmoMenuTexture:= Surface2Tex(amSurface, false);
if amSurface <> nil then SDL_FreeSurface(amSurface);
end;

procedure ShowAmmoMenu;
const BORDERSIZE = 2;
var Slot, Pos: LongInt;
    Ammo: PHHAmmo;
    c,i,g,t,STurns: LongInt;
begin
if TurnTimeLeft = 0 then bShowAmmoMenu:= false;

// give the assigned ammo to hedgehog
Ammo:= nil;
if (CurrentTeam <> nil) and (CurrentHedgehog <> nil)
and (not CurrentTeam^.ExtDriven) and (CurrentHedgehog^.BotLevel = 0) then
    Ammo:= CurrentHedgehog^.Ammo
else if (LocalAmmo <> -1) then
    Ammo:= GetAmmoByNum(LocalAmmo);
Pos:= -1;
if Ammo = nil then
    begin
    bShowAmmoMenu:= false;
    AMState:= AMHidden;
    exit
    end;

//Init the menu 
if(AmmoMenuInvalidated) then 
    begin
    AmmoMenuInvalidated:= false;
    FreeTexture(AmmoMenuTex);
    AmmoMenuTex:= GetAmmoMenuTexture(Ammo);

{$IFDEF USE_LANDSCAPE_AMMOMENU}
    if isPhone() then
        begin
        AmmoRect.x:= -(AmmoRect.w shr 1);
        AmmoRect.y:= (cScreenHeight shr 1) - (AmmoRect.h shr 1);
        end
    else
        begin
        AmmoRect.x:= -(AmmoRect.w shr 1);
        AmmoRect.y:= cScreenHeight - (AmmoRect.h + AMSlotSize);
        end;
{$ELSE}
        AmmoRect.x:= (cScreenWidth shr 1) - AmmoRect.w - AMSlotSize;
        AmmoRect.y:= cScreenHeight - (AmmoRect.h + AMSlotSize);
{$ENDIF}
    if AMState <> AMShowing then
        begin
        AMShiftTargetX:= (cScreenWidth shr 1) - AmmoRect.x;
        AMShiftTargetY:= cScreenHeight        - AmmoRect.y;

        if (AMAnimType and AMTypeMaskX) <> 0 then AMShiftTargetX:= (cScreenWidth shr 1) - AmmoRect.x
        else AMShiftTargetX:= 0;
        if (AMAnimType and AMTypeMaskY) <> 0 then AMShiftTargetY:= cScreenHeight        - AmmoRect.y
        else AMShiftTargetY:= 0;

        AMShiftX:= AMShiftTargetX;
        AMShiftY:= AMShiftTargetY
        end
end;

AMAnimState:= (RealTicks - AMAnimStartTime) / AMAnimDuration;

if AMState = AMShowing then
    begin
    FollowGear:=nil;
    end;

if AMState = AMShowingUp then // show ammo menu
    begin
    if (cReducedQuality and rqSlowMenu) <> 0 then
        begin
        AMShiftX:= 0;
        AMShiftY:= 0;
        AMState:= AMShowing;
        end
    else
        if AMAnimState < 1 then
            begin
            AMShiftX:= Round(AMShiftTargetX * (1 - AMAnimState));
            AMShiftY:= Round(AMShiftTargetY * (1 - AMAnimState));
            if (AMAnimType and AMTypeMaskAlpha) <> 0 then 
                Tint($FF, $ff, $ff, Round($ff * AMAnimState));
            end
        else
            begin
            AMShiftX:= 0;
            AMShiftY:= 0;
            CursorPoint.X:= AmmoRect.x + AmmoRect.w;
            CursorPoint.Y:= AmmoRect.y;
            AMState:= AMShowing;
            end;
    end;
if AMState = AMHiding then // hide ammo menu
    begin
    if (cReducedQuality and rqSlowMenu) <> 0 then
        begin
        AMShiftX:= AMShiftTargetX;
        AMShiftY:= AMShiftTargetY;
        AMState:= AMHidden;
        end
    else
        if AMAnimState < 1 then
            begin
            AMShiftX:= Round(AMShiftTargetX * AMAnimState);
            AMShiftY:= Round(AMShiftTargetY * AMAnimState);
            if (AMAnimType and AMTypeMaskAlpha) <> 0 then 
                Tint($FF, $ff, $ff, Round($ff * (1-AMAnimState)));
            end
         else 
            begin
            AMShiftX:= AMShiftTargetX;
            AMShiftY:= AMShiftTargetY;
            prevPoint:= CursorPoint;
            AMState:= AMHidden;
            end;
    end;
    
DrawTexture(AmmoRect.x + AMShiftX, AmmoRect.y + AMShiftY, AmmoMenuTex);

if ((AMState = AMHiding) or (AMState = AMShowingUp)) and ((AMAnimType and AMTypeMaskAlpha) <> 0 )then 
    Tint($FF, $ff, $ff, $ff);

Pos:= -1;
Slot:= -1;
{$IFDEF USE_LANDSCAPE_AMMOMENU}
c:= -1;
    for i:= 0 to cMaxSlotIndex do
        if ((i = 0) and (Ammo^[i, 1].Count > 0)) or ((i <> 0) and (Ammo^[i, 0].Count > 0)) then
            begin
            inc(c);
    {$IFDEF USE_AM_NUMCOLUMN}
            g:= 1;
    {$ELSE}
            g:= 0;
    {$ENDIF}
            for t:=0 to cMaxSlotAmmoIndex do
                if (Ammo^[i, t].Count > 0) and (Ammo^[i, t].AmmoType <> amNothing) then
                    begin
                    if (CursorPoint.Y <= (cScreenHeight - AmmoRect.y) - ( g    * (AMSlotSize+1))) and
                       (CursorPoint.Y >  (cScreenHeight - AmmoRect.y) - ((g+1) * (AMSlotSize+1))) and
                       (CursorPoint.X >  AmmoRect.x                   + ( c    * (AMSlotSize+1))) and 
                       (CursorPoint.X <= AmmoRect.x                   + ((c+1) * (AMSlotSize+1))) then
                        begin
                        Slot:= i;
                        Pos:= t;
                        STurns:= Ammoz[Ammo^[i, t].AmmoType].SkipTurns - CurrentTeam^.Clan^.TurnNumber;
                        if (STurns < 0) and (AMShiftX = 0) and (AMShiftY = 0) then
                            DrawSprite(sprAMSlot, 
                                       AmmoRect.x + BORDERSIZE + (c * (AMSlotSize+1)) + AMSlotPadding, 
                                       AmmoRect.y + BORDERSIZE + (g  * (AMSlotSize+1)) + AMSlotPadding -1, 0);
                        end;
                        inc(g);
                   end;
            end;
{$ELSE}
c:= -1;
    for i:= 0 to cMaxSlotIndex do
        if ((i = 0) and (Ammo^[i, 1].Count > 0)) or ((i <> 0) and (Ammo^[i, 0].Count > 0)) then
            begin
            inc(c);
    {$IFDEF USE_AM_NUMCOLUMN}
            g:= 1;
    {$ELSE}
            g:= 0;
    {$ENDIF}
            for t:=0 to cMaxSlotAmmoIndex do
                if (Ammo^[i, t].Count > 0) and (Ammo^[i, t].AmmoType <> amNothing) then
                    begin
                    if (CursorPoint.Y <= (cScreenHeight - AmmoRect.y) - ( c    * (AMSlotSize+1))) and
                       (CursorPoint.Y >  (cScreenHeight - AmmoRect.y) - ((c+1) * (AMSlotSize+1))) and
                       (CursorPoint.X >  AmmoRect.x                   + ( g    * (AMSlotSize+1))) and 
                       (CursorPoint.X <= AmmoRect.x                   + ((g+1) * (AMSlotSize+1))) then
                        begin
                        Slot:= i;
                        Pos:= t;
                        STurns:= Ammoz[Ammo^[i, t].AmmoType].SkipTurns - CurrentTeam^.Clan^.TurnNumber;
                        if (STurns < 0) and (AMShiftX = 0) and (AMShiftY = 0) then
                            DrawSprite(sprAMSlot, 
                                       AmmoRect.x + BORDERSIZE + (g * (AMSlotSize+1)) + AMSlotPadding, 
                                       AmmoRect.y + BORDERSIZE + (c  * (AMSlotSize+1)) + AMSlotPadding -1, 0);
                        end;
                        inc(g);
                   end;
            end;
{$ENDIF}
    if (Pos >= 0) and (Pos <= cMaxSlotAmmoIndex) and (Slot >= 0) and (Slot <= cMaxSlotIndex)then
        begin
        if (AMShiftX = 0) and (AMShiftY = 0) then
        if (Ammo^[Slot, Pos].Count > 0) and (Ammo^[Slot, Pos].AmmoType <> amNothing) then
            begin
            if (amSel <> Ammo^[Slot, Pos].AmmoType) or (WeaponTooltipTex = nil) then
                begin
                amSel:= Ammo^[Slot, Pos].AmmoType;
                RenderWeaponTooltip(amSel)
                end;

            DrawTexture(AmmoRect.x + (AMSlotSize shr 1),
                        AmmoRect.y + AmmoRect.h - BORDERSIZE - (AMSlotSize shr 1) - (Ammoz[Ammo^[Slot, Pos].AmmoType].NameTex^.h shr 1),
                        Ammoz[Ammo^[Slot, Pos].AmmoType].NameTex);
            if Ammo^[Slot, Pos].Count < AMMO_INFINITE then
                DrawTexture(AmmoRect.x + AmmoRect.w - 20 - (CountTexz[Ammo^[Slot, Pos].Count]^.w),
                            AmmoRect.y + AmmoRect.h - BORDERSIZE - (AMslotSize shr 1) - (CountTexz[Ammo^[Slot, Pos].Count]^.w shr 1),
                            CountTexz[Ammo^[Slot, Pos].Count]);

            if bSelected and (Ammoz[Ammo^[Slot, Pos].AmmoType].SkipTurns - CurrentTeam^.Clan^.TurnNumber < 0) then
                begin
                bShowAmmoMenu:= false;
                SetWeapon(Ammo^[Slot, Pos].AmmoType);
                bSelected:= false;
                FreeWeaponTooltip;
{$IFDEF USE_TOUCH_INTERFACE}//show the aiming buttons + animation
                if (Ammo^[Slot, Pos].Propz and ammoprop_NeedUpDown) <> 0 then
                    begin
                    if (not arrowUp.show) then
                        begin
                        animateWidget(@arrowUp, true, true);
                        animateWidget(@arrowDown, true, true);
                        end;
                    end
                else
                    if arrowUp.show then
                        begin
                        animateWidget(@arrowUp, true, false);
                        animateWidget(@arrowDown, true, false);
                        end;
                SetUtilityWidgetState(Ammo^[Slot, Pos].AmmoType);
{$ENDIF}
                exit
                end;
            end
        end
    else
        FreeWeaponTooltip;

    if (WeaponTooltipTex <> nil) and (AMShiftX = 0) and (AMShiftY = 0) then
{$IFDEF USE_LANDSCAPE_AMMOMENU}
        if (not isPhone()) then
            ShowWeaponTooltip(-WeaponTooltipTex^.w div 2, AmmoRect.y - WeaponTooltipTex^.h - AMSlotSize);
{$ELSE}
        ShowWeaponTooltip(AmmoRect.x - WeaponTooltipTex^.w - 3, Min(AmmoRect.y + 1, cScreenHeight - WeaponTooltipTex^.h - 40));
{$ENDIF}

    bSelected:= false;
{$IFNDEF USE_TOUCH_INTERFACE}
   if (AMShiftX = 0) and (AMShiftY = 0) then
        DrawSprite(sprArrow, CursorPoint.X, cScreenHeight - CursorPoint.Y, (RealTicks shr 6) mod 8);
{$ENDIF}
end;

procedure DrawWater(Alpha: byte; OffsetY: LongInt);
var VertexBuffer : array [0..3] of TVertex2f;
    r		 : TSDL_Rect;
    lw, lh	 : GLfloat;
begin
if SuddenDeathDmg then
    begin
    SDWaterColorArray[0].a := Alpha;
    SDWaterColorArray[1].a := Alpha;
    SDWaterColorArray[2].a := Alpha;
    SDWaterColorArray[3].a := Alpha
    end
else
    begin
    WaterColorArray[0].a := Alpha;
    WaterColorArray[1].a := Alpha;
    WaterColorArray[2].a := Alpha;
    WaterColorArray[3].a := Alpha
    end;

lw:= cScreenWidth / cScaleFactor;
lh:= trunc(cScreenHeight / cScaleFactor) + cScreenHeight div 2 + 16;

    // Water
r.y:= OffsetY + WorldDy + cWaterLine;
if WorldDy < trunc(cScreenHeight / cScaleFactor) + cScreenHeight div 2 - cWaterLine then
    begin
        if r.y < 0 then
            r.y:= 0;
 
        glDisable(GL_TEXTURE_2D);
        VertexBuffer[0].X:= -lw;
        VertexBuffer[0].Y:= r.y;
        VertexBuffer[1].X:= lw;
        VertexBuffer[1].Y:= r.y;
        VertexBuffer[2].X:= lw;
        VertexBuffer[2].Y:= lh;
        VertexBuffer[3].X:= -lw;
        VertexBuffer[3].Y:= lh;

{$IFNDEF GL2}
        glDisableClientState(GL_TEXTURE_COORD_ARRAY);
        glEnableClientState(GL_COLOR_ARRAY);
        if SuddenDeathDmg then
            glColorPointer(4, GL_UNSIGNED_BYTE, 0, @SDWaterColorArray[0])
        else
            glColorPointer(4, GL_UNSIGNED_BYTE, 0, @WaterColorArray[0]);

        glVertexPointer(2, GL_FLOAT, 0, @VertexBuffer[0]);

        glDrawArrays(GL_TRIANGLE_FAN, 0, Length(VertexBuffer));

        glDisableClientState(GL_COLOR_ARRAY);
        glEnableClientState(GL_TEXTURE_COORD_ARRAY);

{$ELSE}
        UpdateModelviewProjection;

        BeginWater;
        if SuddenDeathDmg then
            SetColorPointer(@SDWaterColorArray[0], 4)
        else
            SetColorPointer(@WaterColorArray[0], 4);

        SetVertexPointer(@VertexBuffer[0], 4);

        glDrawArrays(GL_TRIANGLE_FAN, 0, 4);

        EndWater;
{$ENDIF}

        {$IFNDEF GL2}
        glColor4ub($FF, $FF, $FF, $FF); // must not be Tint() as color array seems to stay active and color reset is required
        {$ENDIF}
        {$IFNDEF WEBGL}
        glEnable(GL_TEXTURE_2D);
        {$ENDIF}
    end;
end;

procedure DrawWaves(Dir, dX, dY: LongInt; tnt: Byte);
var VertexBuffer, TextureBuffer: array [0..3] of TVertex2f;
    lw, waves, shift: GLfloat;
    sprite: TSprite;
begin
if SuddenDeathDmg then
    sprite:= sprSDWater
else
    sprite:= sprWater;

cWaveWidth:= SpritesData[sprite].Width;

lw:= cScreenWidth / cScaleFactor;
waves:= lw * 2 / cWaveWidth;

if SuddenDeathDmg then
    Tint(LongInt(tnt) * SDWaterColorArray[2].r div 255 + 255 - tnt,
         LongInt(tnt) * SDWaterColorArray[2].g div 255 + 255 - tnt,
         LongInt(tnt) * SDWaterColorArray[2].b div 255 + 255 - tnt,
         255
    )
else
    Tint(LongInt(tnt) * WaterColorArray[2].r div 255 + 255 - tnt,
         LongInt(tnt) * WaterColorArray[2].g div 255 + 255 - tnt,
         LongInt(tnt) * WaterColorArray[2].b div 255 + 255 - tnt,
         255
    );

glBindTexture(GL_TEXTURE_2D, SpritesData[sprite].Texture^.id);

VertexBuffer[0].X:= -lw;
VertexBuffer[0].Y:= cWaterLine + WorldDy + dY;
VertexBuffer[1].X:= lw;
VertexBuffer[1].Y:= VertexBuffer[0].Y;
VertexBuffer[2].X:= lw;
VertexBuffer[2].Y:= VertexBuffer[0].Y + SpritesData[sprite].Height;
VertexBuffer[3].X:= -lw;
VertexBuffer[3].Y:= VertexBuffer[2].Y;

shift:= - lw / cWaveWidth;
TextureBuffer[0].X:= shift + (( - WorldDx + LongInt(RealTicks shr 6) * Dir + dX) mod cWaveWidth) / (cWaveWidth - 1);
TextureBuffer[0].Y:= 0;
TextureBuffer[1].X:= TextureBuffer[0].X + waves;
TextureBuffer[1].Y:= TextureBuffer[0].Y;
TextureBuffer[2].X:= TextureBuffer[1].X;
TextureBuffer[2].Y:= SpritesData[sprite].Texture^.ry;
TextureBuffer[3].X:= TextureBuffer[0].X;
TextureBuffer[3].Y:= TextureBuffer[2].Y;


SetVertexPointer(@VertexBuffer[0], Length(VertexBuffer));
SetTexCoordPointer(@TextureBuffer[0], Length(VertexBuffer));

{$IFDEF GL2}
UpdateModelviewProjection;
{$ENDIF}

glDrawArrays(GL_TRIANGLE_FAN, 0, Length(VertexBuffer));

Tint($FF, $FF, $FF, $FF);

{for i:= -1 to cWaterSprCount do
    DrawSprite(sprWater,
        i * cWaveWidth + ((WorldDx + (RealTicks shr 6) * Dir + dX) mod cWaveWidth) - (cScreenWidth div 2),
        cWaterLine + WorldDy + dY,
        0)}
end;

procedure DrawRepeated(spr, sprL, sprR: TSprite; Shift, OffsetY: LongInt);
var i, w, h, lw, lh, rw, rh, sw: LongInt;
begin
sw:= round(cScreenWidth / cScaleFactor);
if (SpritesData[sprL].Texture = nil) and (SpritesData[spr].Texture <> nil) then
    begin
    w:= SpritesData[spr].Width * SpritesData[spr].Texture^.Scale;
    h:= SpritesData[spr].Height * SpritesData[spr].Texture^.Scale;
    i:= Shift mod w;
    if i > 0 then
        dec(i, w);
    dec(i, w * (sw div w + 1));
    repeat
    DrawTexture(i, WorldDy + LAND_HEIGHT + OffsetY - h, SpritesData[spr].Texture, SpritesData[spr].Texture^.Scale);
    inc(i, w)
    until i > sw
    end
else if SpritesData[spr].Texture <> nil then
    begin
    w:= SpritesData[spr].Width * SpritesData[spr].Texture^.Scale;
    h:= SpritesData[spr].Height * SpritesData[spr].Texture^.Scale;
    lw:= SpritesData[sprL].Width * SpritesData[spr].Texture^.Scale;
    lh:= SpritesData[sprL].Height * SpritesData[spr].Texture^.Scale;
    if SpritesData[sprR].Texture <> nil then
        begin
        rw:= SpritesData[sprR].Width * SpritesData[spr].Texture^.Scale;
        rh:= SpritesData[sprR].Height * SpritesData[spr].Texture^.Scale
        end;
    dec(Shift, w div 2);
    DrawTexture(Shift, WorldDy + LAND_HEIGHT + OffsetY - h, SpritesData[spr].Texture, SpritesData[spr].Texture^.Scale);

    i:= Shift - lw;
    while i >= -sw - lw do
        begin
        DrawTexture(i, WorldDy + LAND_HEIGHT + OffsetY - lh, SpritesData[sprL].Texture, SpritesData[sprL].Texture^.Scale);
        dec(i, lw);
        end;

    i:= Shift + w;
    if SpritesData[sprR].Texture <> nil then
        while i <= sw do
            begin
            DrawTexture(i, WorldDy + LAND_HEIGHT + OffsetY - rh, SpritesData[sprR].Texture, SpritesData[sprR].Texture^.Scale);
            inc(i, rw)
            end
    else
        while i <= sw do
            begin
            DrawTexture(i, WorldDy + LAND_HEIGHT + OffsetY - lh, SpritesData[sprL].Texture, SpritesData[sprL].Texture^.Scale);
            inc(i, lw)
            end
    end
end;


procedure DrawWorld(Lag: LongInt);
begin
    if ZoomValue < zoom then
    begin
        zoom:= zoom - 0.002 * Lag;
        if ZoomValue > zoom then
            zoom:= ZoomValue
    end
    else
        if ZoomValue > zoom then
        begin
        zoom:= zoom + 0.002 * Lag;
        if ZoomValue < zoom then
            zoom:= ZoomValue
        end
    else
        ZoomValue:= zoom;

    // Sky
    glClear(GL_COLOR_BUFFER_BIT);
    //glPushMatrix;
    //glScalef(1.0, 1.0, 1.0);

    if (not isPaused) and (GameType <> gmtRecord) then
        MoveCamera;

    if cStereoMode = smNone then
        begin
        glClear(GL_COLOR_BUFFER_BIT);
        DrawWorldStereo(Lag, rmDefault)
        end
{$IFDEF USE_S3D_RENDERING}
    else if (cStereoMode = smAFR) then
        begin
        AFRToggle:= (not AFRToggle);
        glClear(GL_COLOR_BUFFER_BIT);
        if AFRToggle then
            DrawWorldStereo(Lag, rmLeftEye)
        else
            DrawWorldStereo(Lag, rmRightEye)
        end
    else if (cStereoMode = smHorizontal) or (cStereoMode = smVertical) then
        begin
        // create left fb
        glBindFramebufferEXT(GL_FRAMEBUFFER_EXT, framel);
        glClear(GL_COLOR_BUFFER_BIT or GL_DEPTH_BUFFER_BIT);
        DrawWorldStereo(Lag, rmLeftEye);

        // create right fb
        glBindFramebufferEXT(GL_FRAMEBUFFER_EXT, framer);
        glClear(GL_COLOR_BUFFER_BIT or GL_DEPTH_BUFFER_BIT);
        DrawWorldStereo(0, rmRightEye);

        // detatch drawing from fbs
        glBindFramebufferEXT(GL_FRAMEBUFFER_EXT, defaultFrame);
        glClear(GL_COLOR_BUFFER_BIT or GL_DEPTH_BUFFER_BIT);
        SetScale(cDefaultZoomLevel);

        // draw left frame
        glBindTexture(GL_TEXTURE_2D, texl);
        glBegin(GL_QUADS);
            if cStereoMode = smHorizontal then
                begin
                glTexCoord2f(0.0, 0.0);
                glVertex2d(cScreenWidth / -2, cScreenHeight);
                glTexCoord2f(1.0, 0.0);
                glVertex2d(0, cScreenHeight);
                glTexCoord2f(1.0, 1.0);
                glVertex2d(0, 0);
                glTexCoord2f(0.0, 1.0);
                glVertex2d(cScreenWidth / -2, 0);
                end
            else
                begin
                glTexCoord2f(0.0, 0.0);
                glVertex2d(cScreenWidth / -2, cScreenHeight / 2);
                glTexCoord2f(1.0, 0.0);
                glVertex2d(cScreenWidth / 2, cScreenHeight / 2);
                glTexCoord2f(1.0, 1.0);
                glVertex2d(cScreenWidth / 2, 0);
                glTexCoord2f(0.0, 1.0);
                glVertex2d(cScreenWidth / -2, 0);
                end;
        glEnd();

        // draw right frame
        glBindTexture(GL_TEXTURE_2D, texr);
        glBegin(GL_QUADS);
            if cStereoMode = smHorizontal then
                begin
                glTexCoord2f(0.0, 0.0);
                glVertex2d(0, cScreenHeight);
                glTexCoord2f(1.0, 0.0);
                glVertex2d(cScreenWidth / 2, cScreenHeight);
                glTexCoord2f(1.0, 1.0);
                glVertex2d(cScreenWidth / 2, 0);
                glTexCoord2f(0.0, 1.0);
                glVertex2d(0, 0);
                end
            else
                begin
                glTexCoord2f(0.0, 0.0);
                glVertex2d(cScreenWidth / -2, cScreenHeight);
                glTexCoord2f(1.0, 0.0);
                glVertex2d(cScreenWidth / 2, cScreenHeight);
                glTexCoord2f(1.0, 1.0);
                glVertex2d(cScreenWidth / 2, cScreenHeight / 2);
                glTexCoord2f(0.0, 1.0);
                glVertex2d(cScreenWidth / -2, cScreenHeight / 2);
                end;
        glEnd();
        SetScale(zoom);
        end
    else
        begin
        // clear scene
        glColorMask(GL_TRUE, GL_TRUE, GL_TRUE, GL_TRUE);
        glClear(GL_COLOR_BUFFER_BIT or GL_DEPTH_BUFFER_BIT);
        // draw left eye in red channel only
        if cStereoMode = smGreenRed then
            glColorMask(GL_FALSE, GL_TRUE, GL_FALSE, GL_TRUE)
        else if cStereoMode = smBlueRed then
            glColorMask(GL_FALSE, GL_FALSE, GL_TRUE, GL_TRUE)
        else if cStereoMode = smCyanRed then
            glColorMask(GL_FALSE, GL_TRUE, GL_TRUE, GL_TRUE)
        else
            glColorMask(GL_TRUE, GL_FALSE, GL_FALSE, GL_TRUE);
        DrawWorldStereo(Lag, rmLeftEye);
        // draw right eye in selected channel(s) only
        if cStereoMode = smRedGreen then
            glColorMask(GL_FALSE, GL_TRUE, GL_FALSE, GL_TRUE)
        else if cStereoMode = smRedBlue then
            glColorMask(GL_FALSE, GL_FALSE, GL_TRUE, GL_TRUE)
        else if cStereoMode = smRedCyan then
            glColorMask(GL_FALSE, GL_TRUE, GL_TRUE, GL_TRUE)
        else
            glColorMask(GL_TRUE, GL_FALSE, GL_FALSE, GL_TRUE);
        DrawWorldStereo(Lag, rmRightEye);
        end
{$ENDIF}
end;

procedure ChangeDepth(rm: TRenderMode; d: GLfloat);
begin
{$IFNDEF USE_S3D_RENDERING}
    rm:= rm; d:= d; // avoid hint
    exit;
{$ELSE}
    d:= d / 5;
    if rm = rmDefault then
        exit
    else if rm = rmLeftEye then
        d:= -d;
    stereoDepth:= stereoDepth + d;

    {$IFDEF GL2}
    hglMatrixMode(MATRIX_PROJECTION);
    hglTranslatef(d, 0, 0);
    hglMatrixMode(MATRIX_MODELVIEW);
    {$ELSE}
    glMatrixMode(GL_PROJECTION);
    glTranslatef(d, 0, 0);
    glMatrixMode(GL_MODELVIEW);
    {$ENDIF}
{$ENDIF}
end;
 
procedure ResetDepth(rm: TRenderMode);
begin
<<<<<<< HEAD
{$IFNDEF S3D_DISABLED}
=======
{$IFNDEF USE_S3D_RENDERING}
    rm:= rm; // avoid hint
    exit;
{$ELSE}
>>>>>>> a8687089
    if rm = rmDefault then
        exit;
    {$IFDEF GL2}
    hglMatrixMode(MATRIX_PROJECTION);
    hglTranslatef(-stereoDepth, 0, 0);
    hglMatrixMode(MATRIX_MODELVIEW);    
    {$ELSE}
    glMatrixMode(GL_PROJECTION);
    glTranslatef(-stereoDepth, 0, 0);
    glMatrixMode(GL_MODELVIEW);
    {$ENDIF}
    cStereoDepth:= 0;
{$ENDIF}
end;
 
procedure DrawWorldStereo(Lag: LongInt; RM: TRenderMode);
var i, t, h: LongInt;
    r: TSDL_Rect;
    tdx, tdy: Double;
    s: shortstring;
    highlight: Boolean;
    smallScreenOffset, offsetX, offsetY, screenBottom: LongInt;
    VertexBuffer: array [0..3] of TVertex2f;
begin
if (cReducedQuality and rqNoBackground) = 0 then
    begin
        // Offsets relative to camera - spare them to wimpier cpus, no bg or flakes for them anyway
        ScreenBottom:= (WorldDy - trunc(cScreenHeight/cScaleFactor) - (cScreenHeight div 2) + cWaterLine);
        offsetY:= 10 * Min(0, -145 - ScreenBottom);
        SkyOffset:= offsetY div 35 + cWaveHeight;
        HorizontOffset:= SkyOffset;
        if ScreenBottom > SkyOffset then
            HorizontOffset:= HorizontOffset + ((ScreenBottom-SkyOffset) div 20);

        // background
        ChangeDepth(RM, cStereo_Sky);
        if SuddenDeathDmg then
            Tint(SDTint, SDTint, SDTint, $FF);
        DrawRepeated(sprSky, sprSkyL, sprSkyR, (WorldDx + LAND_WIDTH div 2) * 3 div 8, SkyOffset);
        ChangeDepth(RM, -cStereo_Horizon);
        DrawRepeated(sprHorizont, sprHorizontL, sprHorizontR, (WorldDx + LAND_WIDTH div 2) * 3 div 5, HorizontOffset);
        if SuddenDeathDmg then
            Tint($FF, $FF, $FF, $FF);
    end;

DrawVisualGears(0);
ChangeDepth(RM, -cStereo_MidDistance);
DrawVisualGears(4);

if (cReducedQuality and rq2DWater) = 0 then
    begin
        // Waves
        DrawWater(255, SkyOffset); 
        ChangeDepth(RM, -cStereo_Water_distant);
        DrawWaves( 1,  0 - WorldDx div 32, - cWaveHeight + offsetY div 35, 64);
        ChangeDepth(RM, -cStereo_Water_distant);
        DrawWaves( -1,  25 + WorldDx div 25, - cWaveHeight + offsetY div 38, 48);
        ChangeDepth(RM, -cStereo_Water_distant);
        DrawWaves( 1,  75 - WorldDx div 19, - cWaveHeight + offsetY div 45, 32);
        ChangeDepth(RM, -cStereo_Water_distant);
        DrawWaves(-1, 100 + WorldDx div 14, - cWaveHeight + offsetY div 70, 24);
    end
else
        DrawWaves(-1, 100, - (cWaveHeight + (cWaveHeight shr 1)), 0);

    changeDepth(RM, cStereo_Land);
    DrawVisualGears(5);
    DrawLand(WorldDx, WorldDy);

    DrawWater(255, 0);

(*
// Attack bar
    if CurrentTeam <> nil then
        case AttackBar of
        //1: begin
        //r:= StuffPoz[sPowerBar];
        //{$WARNINGS OFF}
        //r.w:= (CurrentHedgehog^.Gear^.Power * 256) div cPowerDivisor;
        //{$WARNINGS ON}
        //DrawSpriteFromRect(r, cScreenWidth - 272, cScreenHeight - 48, 16, 0, Surface);
        //end;
        2: with CurrentHedgehog^ do
                begin
                tdx:= hwSign(Gear^.dX) * Sin(Gear^.Angle * Pi / cMaxAngle);
                tdy:= - Cos(Gear^.Angle * Pi / cMaxAngle);
                for i:= (Gear^.Power * 24) div cPowerDivisor downto 0 do
                    DrawSprite(sprPower,
                            hwRound(Gear^.X) + GetLaunchX(CurAmmoType, hwSign(Gear^.dX), Gear^.Angle) + LongInt(round(WorldDx + tdx * (24 + i * 2))) - 16,
                            hwRound(Gear^.Y) + GetLaunchY(CurAmmoType, Gear^.Angle) + LongInt(round(WorldDy + tdy * (24 + i * 2))) - 16,
                            i)
                end
        end;
*)

DrawVisualGears(1);
DrawGears;
DrawVisualGears(6);

if SuddenDeathDmg then
    DrawWater(SDWaterOpacity, 0)
else
    DrawWater(WaterOpacity, 0);

    // Waves
ChangeDepth(RM, cStereo_Water_near);
DrawWaves( 1, 25 - WorldDx div 9, - cWaveHeight, 12);

if (cReducedQuality and rq2DWater) = 0 then
    begin
    //DrawWater(WaterOpacity, - offsetY div 40);
    ChangeDepth(RM, cStereo_Water_near);
    DrawWaves(-1, 50 + WorldDx div 6, - cWaveHeight - offsetY div 40, 8);
    if SuddenDeathDmg then
        DrawWater(SDWaterOpacity, - offsetY div 20)
    else
        DrawWater(WaterOpacity, - offsetY div 20);
    ChangeDepth(RM, cStereo_Water_near);
    DrawWaves( 1, 75 - WorldDx div 4, - cWaveHeight - offsetY div 20, 2);
        if SuddenDeathDmg then
            DrawWater(SDWaterOpacity, - offsetY div 10)
        else
            DrawWater(WaterOpacity, - offsetY div 10);
        ChangeDepth(RM, cStereo_Water_near);
        DrawWaves( -1, 25 + WorldDx div 3, - cWaveHeight - offsetY div 10, 0);
        end
    else
        DrawWaves(-1, 50, - (cWaveHeight shr 1), 0);

// everything after this ChangeDepth will be drawn outside the screen
// note: negative parallax gears should last very little for a smooth stereo effect
    ChangeDepth(RM, cStereo_Outside);
    DrawVisualGears(2);

// everything after this ResetDepth will be drawn at screen level (depth = 0)
// note: everything that needs to be readable should be on this level
    ResetDepth(RM);
    DrawVisualGears(3);

{$WARNINGS OFF}
// Target
if (TargetPoint.X <> NoPointX) and (CurrentTeam <> nil) and (CurrentHedgehog <> nil) then
    begin
    with PHedgehog(CurrentHedgehog)^ do
        begin
        if CurAmmoType = amBee then
            DrawSpriteRotatedF(sprTargetBee, TargetPoint.X + WorldDx, TargetPoint.Y + WorldDy, 0, 0, (RealTicks shr 3) mod 360)
        else
            DrawSpriteRotatedF(sprTargetP, TargetPoint.X + WorldDx, TargetPoint.Y + WorldDy, 0, 0, (RealTicks shr 3) mod 360)
        end
    end;
{$WARNINGS ON}

// this scale is used to keep the various widgets at the same dimension at all zoom levels
SetScale(cDefaultZoomLevel);

// Turn time
{$IFDEF USE_TOUCH_INTERFACE}
offsetX:= cScreenHeight - 13;
{$ELSE}
offsetX:= 48;
{$ENDIF}
offsetY:= cOffsetY;
if ((TurnTimeLeft <> 0) and (TurnTimeLeft < 1000000)) or (ReadyTimeLeft <> 0) then
    begin
    if ReadyTimeLeft <> 0 then
        i:= Succ(Pred(ReadyTimeLeft) div 1000)
    else
        i:= Succ(Pred(TurnTimeLeft) div 1000);
   
    if i>99 then
        t:= 112
    else if i>9 then
        t:= 96
    else
        t:= 80;
    DrawSprite(sprFrame, -(cScreenWidth shr 1) + t + offsetY, cScreenHeight - offsetX, 1);
    while i > 0 do
        begin
        dec(t, 32);
        DrawSprite(sprBigDigit, -(cScreenWidth shr 1) + t + offsetY, cScreenHeight - offsetX, i mod 10);
        i:= i div 10
        end;
    DrawSprite(sprFrame, -(cScreenWidth shr 1) + t - 4 + offsetY, cScreenHeight - offsetX, 0);
    end;

// Captions
DrawCaptions;

{$IFDEF USE_TOUCH_INTERFACE}
// Draw buttons Related to the Touch interface
DrawScreenWidget(@arrowLeft);
DrawScreenWidget(@arrowRight);
DrawScreenWidget(@arrowUp);
DrawScreenWidget(@arrowDown);

DrawScreenWidget(@fireButton);
DrawScreenWidget(@jumpWidget);
DrawScreenWidget(@AMWidget);
DrawScreenWidget(@pauseButton);
DrawScreenWidget(@utilityWidget);
{$ENDIF}

// Teams Healths
if TeamsCount * 20 > Longword(cScreenHeight) div 7 then  // take up less screen on small displays
    begin
    SetScale(1.5);
    smallScreenOffset:= cScreenHeight div 6;
    if TeamsCount * 20 > Longword(cScreenHeight) div 5 then
        Tint($FF,$FF,$FF,$80);
    end
else smallScreenOffset:= 0;
for t:= 0 to Pred(TeamsCount) do
    with TeamsArray[t]^ do
      if TeamHealth > 0 then
        begin
        h:= 0;
        highlight:= bShowFinger and (CurrentTeam = TeamsArray[t]) and ((RealTicks mod 1000) < 500);

        if highlight then
            Tint(Clan^.Color shl 8 or $FF);

         // draw name
        DrawTexture(-NameTagTex^.w - 16, cScreenHeight + DrawHealthY + smallScreenOffset, NameTagTex);

        // draw flag
        DrawTexture(-14, cScreenHeight + DrawHealthY + smallScreenOffset, FlagTex);

        // draw health bar
        r.x:= 0;
        r.y:= 0;
        r.w:= 2 + TeamHealthBarWidth;
        r.h:= HealthTex^.h;
        DrawTextureFromRect(14, cScreenHeight + DrawHealthY + smallScreenOffset, @r, HealthTex);

        // draw health bars right border
        inc(r.x, cTeamHealthWidth + 2);
        r.w:= 3;
        DrawTextureFromRect(TeamHealthBarWidth + 16, cScreenHeight + DrawHealthY + smallScreenOffset, @r, HealthTex);

        if (not highlight) and (not hasGone) then
            for i:= 0 to cMaxHHIndex do
                if Hedgehogs[i].Gear <> nil then
                    begin
                    inc(h,Hedgehogs[i].Gear^.Health);
                    if h < TeamHealth then DrawTexture(15 + h*TeamHealthBarWidth div TeamHealth, cScreenHeight + DrawHealthY + smallScreenOffset + 1, SpritesData[sprSlider].Texture);
                    end;

        // draw ai kill counter for gfAISurvival
        if (GameFlags and gfAISurvival) <> 0 then
            begin
            DrawTexture(TeamHealthBarWidth + 22, cScreenHeight + DrawHealthY + smallScreenOffset, AIKillsTex);
            end;

        // if highlighted, draw flag and other contents again to keep their colors
        // this approach should be faster than drawing all borders one by one tinted or not
        if highlight then
            begin
            if TeamsCount * 20 > Longword(cScreenHeight) div 5 then
                Tint($FF,$FF,$FF,$80)
            else Tint($FF, $FF, $FF, $FF);

            // draw name
            r.x:= 2;
            r.y:= 2;
            r.w:= NameTagTex^.w - 4;
            r.h:= NameTagTex^.h - 4;
            DrawTextureFromRect(-NameTagTex^.w - 14, cScreenHeight + DrawHealthY + smallScreenOffset + 2, @r, NameTagTex);
            // draw flag
            r.w:= 22;
            r.h:= 15;
            DrawTextureFromRect(-12, cScreenHeight + DrawHealthY + smallScreenOffset + 2, @r, FlagTex);
            // draw health bar
            r.w:= TeamHealthBarWidth + 1;
            r.h:= HealthTex^.h - 4;
            DrawTextureFromRect(16, cScreenHeight + DrawHealthY + smallScreenOffset + 2, @r, HealthTex);
            if (not hasGone) and (TeamHealth > 1) then
                begin
                Tint(Clan^.Color shl 8 or $FF);
                for i:= 0 to cMaxHHIndex do
                    if Hedgehogs[i].Gear <> nil then
                        begin
                        inc(h,Hedgehogs[i].Gear^.Health);
                        if h < TeamHealth then DrawTexture(15 + h*TeamHealthBarWidth div TeamHealth, cScreenHeight + DrawHealthY + smallScreenOffset + 1, SpritesData[sprSlider].Texture);
                        end;
                if TeamsCount * 20 > Longword(cScreenHeight) div 5 then
                    Tint($FF,$FF,$FF,$80)
                else Tint($FF, $FF, $FF, $FF);
                end;
            end;
        end;
if smallScreenOffset <> 0 then
    begin
    SetScale(cDefaultZoomLevel);
    if TeamsCount * 20 > Longword(cScreenHeight) div 5 then
        Tint($FF,$FF,$FF,$FF);
    end;

// Lag alert
if isInLag then
    DrawSprite(sprLag, 32 - (cScreenWidth shr 1), 32, (RealTicks shr 7) mod 12);

// Wind bar
{$IFDEF USE_TOUCH_INTERFACE}
    offsetX:= cScreenHeight - 13;
    offsetY:= (cScreenWidth shr 1) + 74;
{$ELSE}
    offsetX:= 30;
    offsetY:= 180;
{$ENDIF}
    DrawSprite(sprWindBar, (cScreenWidth shr 1) - offsetY, cScreenHeight - offsetX, 0);
    if WindBarWidth > 0 then
        begin
        {$WARNINGS OFF}
        r.x:= 8 - (RealTicks shr 6) mod 8;
        {$WARNINGS ON}
        r.y:= 0;
        r.w:= WindBarWidth;
        r.h:= 13;
        DrawSpriteFromRect(sprWindR, r, (cScreenWidth shr 1) - offsetY + 77, cScreenHeight - offsetX + 2, 13, 0);
        end
    else
        if WindBarWidth < 0 then
        begin
            {$WARNINGS OFF}
            r.x:= (Longword(WindBarWidth) + RealTicks shr 6) mod 8;
            {$WARNINGS ON}
            r.y:= 0;
            r.w:= - WindBarWidth;
            r.h:= 13;
            DrawSpriteFromRect(sprWindL, r, (cScreenWidth shr 1) - offsetY + 74 + WindBarWidth, cScreenHeight - offsetX + 2, 13, 0);
        end;

// AmmoMenu
if bShowAmmoMenu and ((AMState = AMHidden) or (AMState = AMHiding)) then
    begin
    if (AMState = AMHidden) then
        AMAnimStartTime:= RealTicks
    else
        AMAnimStartTime:= RealTicks - (AMAnimDuration - (RealTicks - AMAnimStartTime));
    AMState:= AMShowingUp;
    end;
if (not bShowAmmoMenu) and ((AMstate = AMShowing) or (AMState = AMShowingUp)) then
    begin
    if (AMState = AMShowing) then
        AMAnimStartTime:= RealTicks
    else
        AMAnimStartTime:= RealTicks - (AMAnimDuration - (RealTicks - AMAnimStartTime));
    AMState:= AMHiding;
    end; 

if bShowAmmoMenu or (AMState = AMHiding) then
    ShowAmmoMenu;

// Cursor
if isCursorVisible and bShowAmmoMenu then
    DrawSprite(sprArrow, CursorPoint.X, cScreenHeight - CursorPoint.Y, (RealTicks shr 6) mod 8);

// Chat
DrawChat;


// various captions
if fastUntilLag then
    DrawTextureCentered(0, (cScreenHeight shr 1), SyncTexture);
if isPaused then
    DrawTextureCentered(0, (cScreenHeight shr 1), PauseTexture);
if (not isFirstFrame) and (missionTimer <> 0) or isPaused or fastUntilLag or (GameState = gsConfirm) then
    begin
    if (ReadyTimeLeft = 0) and (missionTimer > 0) then
        dec(missionTimer, Lag);
    if missionTimer < 0 then
        missionTimer:= 0; // avoid subtracting below 0
    if missionTex <> nil then
        DrawTextureCentered(0, Min((cScreenHeight shr 1) + 100, cScreenHeight - 48 - missionTex^.h), missionTex);
    end;

// fps
{$IFDEF USE_TOUCH_INTERFACE}
offsetX:= pauseButton.frame.y + pauseButton.frame.h + 12;
{$ELSE}
offsetX:= 10;
{$ENDIF}
offsetY:= cOffsetY;
if (RM = rmDefault) or (RM = rmRightEye) then
    begin
    inc(Frames);

    if cShowFPS or (GameType = gmtDemo) then
        inc(CountTicks, Lag);
    if (GameType = gmtDemo) and (CountTicks >= 1000) then
        begin
        i:= GameTicks div 1000;
        t:= i mod 60;
        s:= inttostr(t);
        if t < 10 then
            s:= '0' + s;
        i:= i div 60;
        t:= i mod 60;
        s:= inttostr(t) + ':' + s;
        if t < 10 then
            s:= '0' + s;
        s:= inttostr(i div 60) + ':' + s;
   
    
        tmpSurface:= TTF_RenderUTF8_Blended(Fontz[fnt16].Handle, Str2PChar(s), cWhiteColorChannels);
        tmpSurface:= doSurfaceConversion(tmpSurface);
        FreeTexture(timeTexture);
        timeTexture:= Surface2Tex(tmpSurface, false);
        SDL_FreeSurface(tmpSurface)
        end;

    if timeTexture <> nil then
        DrawTexture((cScreenWidth shr 1) - 20 - timeTexture^.w - offsetY, offsetX + timeTexture^.h+5, timeTexture);

    if cShowFPS then
        begin
        if CountTicks >= 1000 then
            begin
            FPS:= Frames;
            Frames:= 0;
            CountTicks:= 0;
            s:= inttostr(FPS) + ' fps';
            tmpSurface:= TTF_RenderUTF8_Blended(Fontz[fnt16].Handle, Str2PChar(s), cWhiteColorChannels);
            tmpSurface:= doSurfaceConversion(tmpSurface);
            FreeTexture(fpsTexture);
            fpsTexture:= Surface2Tex(tmpSurface, false);
            SDL_FreeSurface(tmpSurface)
            end;
        if fpsTexture <> nil then
            DrawTexture((cScreenWidth shr 1) - 60 - offsetY, offsetX, fpsTexture);
        end;

    // lag warning (?)
    inc(SoundTimerTicks, Lag);
end;

if SoundTimerTicks >= 50 then
begin
    SoundTimerTicks:= 0;
    if cVolumeDelta <> 0 then
    begin
        str(ChangeVolume(cVolumeDelta), s);
        AddCaption(Format(trmsg[sidVolume], s), cWhiteColor, capgrpVolume);
    end;
    if isAudioMuted then
        AddCaption(trmsg[sidMute], cWhiteColor, capgrpVolume)
end;

if GameState = gsConfirm then
    DrawTextureCentered(0, (cScreenHeight shr 1), ConfirmTexture);

if ScreenFade <> sfNone then
    begin
    if (not isFirstFrame) then
        case ScreenFade of
            sfToBlack, sfToWhite:     if ScreenFadeValue + Lag * ScreenFadeSpeed < sfMax then
                                          inc(ScreenFadeValue, Lag * ScreenFadeSpeed)
                                      else
                                          ScreenFadeValue:= sfMax;
            sfFromBlack, sfFromWhite: if ScreenFadeValue - Lag * ScreenFadeSpeed > 0 then
                                          dec(ScreenFadeValue, Lag * ScreenFadeSpeed)
                                      else
                                          ScreenFadeValue:= 0;
            end;
    if ScreenFade <> sfNone then
        begin
        case ScreenFade of
            sfToBlack, sfFromBlack: Tint(0, 0, 0, ScreenFadeValue * 255 div 1000);
            sfToWhite, sfFromWhite: Tint($FF, $FF, $FF, ScreenFadeValue * 255 div 1000);
            end;

        VertexBuffer[0].X:= -cScreenWidth;
        VertexBuffer[0].Y:= cScreenHeight;
        VertexBuffer[1].X:= -cScreenWidth;
        VertexBuffer[1].Y:= 0;
        VertexBuffer[2].X:= cScreenWidth;
        VertexBuffer[2].Y:= 0;
        VertexBuffer[3].X:= cScreenWidth;
        VertexBuffer[3].Y:= cScreenHeight;

        glDisable(GL_TEXTURE_2D);

        glVertexPointer(2, GL_FLOAT, 0, @VertexBuffer[0]);
        glDrawArrays(GL_TRIANGLE_FAN, 0, High(VertexBuffer) - Low(VertexBuffer) + 1);

        glEnable(GL_TEXTURE_2D);
        Tint($FF, $FF, $FF, $FF);
        if (not isFirstFrame) and ((ScreenFadeValue = 0) or (ScreenFadeValue = sfMax)) then
            ScreenFade:= sfNone
        end
    end;

{$IFDEF USE_VIDEO_RECORDING}
// during video prerecording draw red blinking circle and text 'rec'
if flagPrerecording then
    begin
    if recTexture = nil then
        begin
        s:= 'rec';
        tmpSurface:= TTF_RenderUTF8_Blended(Fontz[fntBig].Handle, Str2PChar(s), cWhiteColorChannels);
        tmpSurface:= doSurfaceConversion(tmpSurface);
        FreeTexture(recTexture);
        recTexture:= Surface2Tex(tmpSurface, false);
        SDL_FreeSurface(tmpSurface)
        end;
    DrawTexture( -(cScreenWidth shr 1) + 50, 20, recTexture);

    // draw red circle
    glDisable(GL_TEXTURE_2D); 
    Tint($FF, $00, $00, Byte(Round(127*(1 + sin(SDL_GetTicks()*0.007)))));
    glBegin(GL_POLYGON);
    for i:= 0 to 20 do
        glVertex2f(-(cScreenWidth shr 1) + 30 + sin(i*2*Pi/20)*10, 35 + cos(i*2*Pi/20)*10);
    glEnd();
    Tint($FF, $FF, $FF, $FF);
    glEnable(GL_TEXTURE_2D);
    end;
{$ENDIF}

SetScale(zoom);

// Attack bar
    if CurrentTeam <> nil then
        case AttackBar of
(*        1: begin
        r:= StuffPoz[sPowerBar];
        {$WARNINGS OFF}
        r.w:= (CurrentHedgehog^.Gear^.Power * 256) div cPowerDivisor;
        {$WARNINGS ON}
        DrawSpriteFromRect(r, cScreenWidth - 272, cScreenHeight - 48, 16, 0, Surface);
        end;*)
        2: with CurrentHedgehog^ do
                begin
                tdx:= hwSign(Gear^.dX) * Sin(Gear^.Angle * Pi / cMaxAngle);
                tdy:= - Cos(Gear^.Angle * Pi / cMaxAngle);
                for i:= (Gear^.Power * 24) div cPowerDivisor downto 0 do
                    DrawSprite(sprPower,
                            hwRound(Gear^.X) + GetLaunchX(CurAmmoType, hwSign(Gear^.dX), Gear^.Angle) + LongInt(round(WorldDx + tdx * (24 + i * 2))) - 16,
                            hwRound(Gear^.Y) + GetLaunchY(CurAmmoType, Gear^.Angle) + LongInt(round(WorldDy + tdy * (24 + i * 2))) - 16,
                            i)
                end
        end;


// Cursor
if isCursorVisible then
    begin
    if (not bShowAmmoMenu) then
        begin
        with CurrentHedgehog^ do
            if (Gear <> nil) and ((Gear^.State and gstHHChooseTarget) <> 0) then
                begin
            if (CurAmmoType = amNapalm) or (CurAmmoType = amMineStrike) then
                DrawLine(-3000, topY-300, 7000, topY-300, 3.0, (Team^.Clan^.Color shr 16), (Team^.Clan^.Color shr 8) and $FF, Team^.Clan^.Color and $FF, $FF);
            i:= GetCurAmmoEntry(CurrentHedgehog^)^.Pos;
            with Ammoz[CurAmmoType] do
                if PosCount > 1 then
                    DrawSprite(PosSprite, CursorPoint.X - (SpritesData[PosSprite].Width shr 1), cScreenHeight - CursorPoint.Y - (SpritesData[PosSprite].Height shr 1),i);
                end;
        DrawSprite(sprArrow, CursorPoint.X, cScreenHeight - CursorPoint.Y, (RealTicks shr 6) mod 8)
        end
    end;

isFirstFrame:= false
end;

var PrevSentPointTime: LongWord = 0;

procedure MoveCamera;
var EdgesDist, wdy, shs,z, amNumOffsetX, amNumOffsetY: LongInt;
begin
{$IFNDEF MOBILE}
if (not (CurrentTeam^.ExtDriven and isCursorVisible and (not bShowAmmoMenu))) and cHasFocus and (GameState <> gsConfirm) then
    uCursor.updatePosition();
{$ENDIF}
z:= round(200/zoom);
if (not PlacingHogs) and (FollowGear <> nil) and (not isCursorVisible) and (not bShowAmmoMenu) and (not fastUntilLag) and autoCameraOn then
    if ((abs(CursorPoint.X - prevPoint.X) + abs(CursorPoint.Y - prevpoint.Y)) > 4) then
        begin
        FollowGear:= nil;
        prevPoint:= CursorPoint;
        exit
        end
    else
        begin
        CursorPoint.X:= (prevPoint.X * 7 + hwRound(FollowGear^.X) + hwSign(FollowGear^.dX) * z + WorldDx) div 8;
        if isPhone() or (cScreenHeight < 600) or ((hwSign(FollowGear^.dY) * z) < 10)  then
            CursorPoint.Y:= (prevPoint.Y * 7 + cScreenHeight - (hwRound(FollowGear^.Y) + WorldDy)) div 8
        else
            CursorPoint.Y:= (prevPoint.Y * 7 + cScreenHeight - (hwRound(FollowGear^.Y) + hwSign(FollowGear^.dY) * z + WorldDy)) div 8;
        end;

wdy:= trunc(cScreenHeight / cScaleFactor) + cScreenHeight div 2 - cWaterLine - cVisibleWater;
if WorldDy < wdy then
    WorldDy:= wdy;

if ((CursorPoint.X = prevPoint.X) and (CursorPoint.Y = prevpoint.Y)) then
    exit;

if (AMState = AMShowingUp) or (AMState = AMShowing) then
begin
{$IFDEF USE_LANDSCAPE_AMMOMENU}
    amNumOffsetX:= 0;
    {$IFDEF USE_AM_NUMCOLUMN}
    amNumOffsetY:= AMSlotSize;
    {$ELSE}
    amNumOffsetY:= 0;
    {$ENDIF}
{$ELSE}
    amNumOffsetY:= 0;
    {$IFDEF USE_AM_NUMCOLUMN}
    amNumOffsetX:= AMSlotSize;
    {$ELSE}
    amNumOffsetX:= 0;
    {$ENDIF}

{$ENDIF}
    if CursorPoint.X < AmmoRect.x + amNumOffsetX + 3 then//check left 
        CursorPoint.X:= AmmoRect.x + amNumOffsetX + 3;
    if CursorPoint.X > AmmoRect.x + AmmoRect.w - 3 then//check right
        CursorPoint.X:= AmmoRect.x + AmmoRect.w - 3;
    if CursorPoint.Y > cScreenHeight - AmmoRect.y -amNumOffsetY - 1 then//check top
        CursorPoint.Y:= cScreenHeight - AmmoRect.y - amNumOffsetY - 1;
    if CursorPoint.Y < cScreenHeight - (AmmoRect.y + AmmoRect.h - AMSlotSize - 5) then//check bottom
        CursorPoint.Y:= cScreenHeight - (AmmoRect.y + AmmoRect.h - AMSlotSize - 5);
    prevPoint:= CursorPoint;
    //if cHasFocus then SDL_WarpMouse(CursorPoint.X + cScreenWidth div 2, cScreenHeight - CursorPoint.Y);
    exit
end;

if isCursorVisible then
    begin
    if (not CurrentTeam^.ExtDriven) and (GameTicks >= PrevSentPointTime + cSendCursorPosTime) then
        begin
        SendIPCXY('P', CursorPoint.X - WorldDx, cScreenHeight - CursorPoint.Y - WorldDy);
        PrevSentPointTime:= GameTicks
        end;
    EdgesDist:= cCursorEdgesDist
    end
else
    EdgesDist:= cGearScrEdgesDist;

// this generates the border around the screen that moves the camera when cursor is near it
if isCursorVisible or ((FollowGear <> nil) and autoCameraOn) then
    begin
    if CursorPoint.X < - cScreenWidth div 2 + EdgesDist then
        begin
        WorldDx:= WorldDx - CursorPoint.X - cScreenWidth div 2 + EdgesDist;
        CursorPoint.X:= - cScreenWidth div 2 + EdgesDist
        end
    else
        if CursorPoint.X > cScreenWidth div 2 - EdgesDist then
            begin
            WorldDx:= WorldDx - CursorPoint.X + cScreenWidth div 2 - EdgesDist;
            CursorPoint.X:= cScreenWidth div 2 - EdgesDist
            end;

    shs:= min(cScreenHeight div 2 - trunc(cScreenHeight / cScaleFactor) + EdgesDist, cScreenHeight - EdgesDist);
    if CursorPoint.Y < shs then
        begin
        WorldDy:= WorldDy + CursorPoint.Y - shs;
        CursorPoint.Y:= shs;
        end
    else
        if (CursorPoint.Y > cScreenHeight - EdgesDist) then
            begin
           WorldDy:= WorldDy + CursorPoint.Y - cScreenHeight + EdgesDist;
           CursorPoint.Y:= cScreenHeight - EdgesDist
            end;
    end
else
    if cHasFocus then
        begin
        WorldDx:= WorldDx - CursorPoint.X + prevPoint.X;
        WorldDy:= WorldDy + CursorPoint.Y - prevPoint.Y;
        CursorPoint.X:= 0;
        CursorPoint.Y:= cScreenHeight div 2;
        end;

// this moves the camera according to CursorPoint X and Y
prevPoint:= CursorPoint;
//if cHasFocus then SDL_WarpMouse(CursorPoint.X + (cScreenWidth shr 1), cScreenHeight - CursorPoint.Y);
if WorldDy > LAND_HEIGHT + 1024 then
    WorldDy:= LAND_HEIGHT + 1024;
if WorldDy < wdy then
    WorldDy:= wdy;
if WorldDx < - LAND_WIDTH - 1024 then
    WorldDx:= - LAND_WIDTH - 1024;
if WorldDx > 1024 then
    WorldDx:= 1024;
end;

procedure ShowMission(caption, subcaption, text: ansistring; icon, time : LongInt);
var r: TSDL_Rect;
begin
r.w:= 32;
r.h:= 32;

if time = 0 then
    time:= 5000;
missionTimer:= time;
FreeTexture(missionTex);

if icon > -1 then
    begin
    r.x:= 0;
    r.y:= icon * 32;
    missionTex:= RenderHelpWindow(caption, subcaption, text, '', 0, MissionIcons, @r)
    end
else
    begin
    r.x:= ((-icon - 1) shr 4) * 32;
    r.y:= ((-icon - 1) mod 16) * 32;
    missionTex:= RenderHelpWindow(caption, subcaption, text, '', 0, SpritesData[sprAMAmmos].Surface, @r)
    end;
end;

procedure HideMission;
begin
    missionTimer:= 0;
end;

procedure ShakeCamera(amount: LongInt);
begin
if isCursorVisible then
    exit;
amount:= Max(1, round(amount*zoom/2));
WorldDx:= WorldDx - amount + LongInt(random(1 + amount * 2));
WorldDy:= WorldDy - amount + LongInt(random(1 + amount * 2));
//CursorPoint.X:= CursorPoint.X - amount + LongInt(random(1 + amount * 2));
//CursorPoint.Y:= CursorPoint.Y - amount + LongInt(random(1 + amount * 2))
end;


procedure onFocusStateChanged;
begin
if (not cHasFocus) and (GameState <> gsConfirm) then
    ParseCommand('quit', true);
{$IFDEF MOBILE}
// when created SDL receives an exposure event that calls UndampenAudio at full power, muting audio
exit;
{$ENDIF}

{$IFDEF USE_VIDEO_RECORDING}
// do not change volume during prerecording as it will affect sound in video file
if (not flagPrerecording) then
{$ENDIF}
    begin
    if (not cHasFocus) then DampenAudio()
    else UndampenAudio();
    end;
end;

procedure SetUtilityWidgetState(ammoType: TAmmoType);
begin
{$IFDEF USE_TOUCH_INTERFACE}
if(ammoType = amNothing)then
    ammoType:= CurrentHedgehog^.CurAmmoType;

if(CurrentHedgehog <> nil)then
    if (Ammoz[ammoType].Ammo.Propz and ammoprop_Timerable) <> 0 then
        begin
        utilityWidget.sprite:= sprTimerButton;
        animateWidget(@utilityWidget, true, true);
        end 
    else if (Ammoz[ammoType].Ammo.Propz and ammoprop_NeedTarget) <> 0 then
        begin
        utilityWidget.sprite:= sprTargetButton;
        animateWidget(@utilityWidget, true, true);
        end
    else if ammoType = amSwitch then
        begin
        utilityWidget.sprite:= sprTargetButton;
        animateWidget(@utilityWidget, true, true);
        end
    else if utilityWidget.show then
        animateWidget(@utilityWidget, true, false);
{$ELSE}
ammoType:= ammoType; // avoid hint
{$ENDIF}
end;

procedure animateWidget(widget: POnScreenWidget; fade, showWidget: boolean);
begin
with widget^ do
    begin
    show:= showWidget;
    if fade then fadeAnimStart:= RealTicks;
    
    with moveAnim do
        begin
        animate:= true;
        startTime:= RealTicks;
        source.x:= source.x xor target.x; //swap source <-> target
        target.x:= source.x xor target.x;
        source.x:= source.x xor target.x;
        source.y:= source.y xor target.y;
        target.y:= source.y xor target.y;
        source.y:= source.y xor target.y;
        end;
    end;
end;


procedure initModule;
begin
    fpsTexture:= nil;
    recTexture:= nil;
    FollowGear:= nil;
    WindBarWidth:= 0;
    bShowAmmoMenu:= false;
    bSelected:= false;
    bShowFinger:= false;
    Frames:= 0;
    WorldDx:= -512;
    WorldDy:= -256;
    PrevSentPointTime:= 0;

    FPS:= 0;
    CountTicks:= 0;
    SoundTimerTicks:= 0;
    prevPoint.X:= 0;
    prevPoint.Y:= 0;
    missionTimer:= 0;
    missionTex:= nil;
    cOffsetY:= 0;
    stereoDepth:= 0;
    AMState:= AMHidden;
    isFirstFrame:= true;
    stereoDepth:= stereoDepth; // avoid hint
end;

procedure freeModule;
begin
    ResetWorldTex();
end;

end.<|MERGE_RESOLUTION|>--- conflicted
+++ resolved
@@ -60,9 +60,9 @@
     , uCaptions
     , uCursor
     , uCommands
-{$IFDEF USE_VIDEO_RECORDING}    
+{$IFDEF USE_VIDEO_RECORDING}
     , uVideoRec
-{$ENDIF}    
+{$ENDIF}
 {$IFDEF GL2}
     , uMatrix
 {$ENDIF}
@@ -443,14 +443,14 @@
     AmmoRect.w:= (BORDERSIZE*2) + (SlotsNumX * AMSlotSize) + (SlotsNumX-1);
     AmmoRect.h:= (BORDERSIZE*2) + (SlotsNumY * AMSlotSize) + (SlotsNumY-1);
     amSurface := SDL_CreateRGBSurface(SDL_SWSURFACE, AmmoRect.w, AmmoRect.h, 32, RMask, GMask, BMask, AMask);
-    
+
     AMRect.x:= BORDERSIZE;
     AMRect.y:= BORDERSIZE;
     AMRect.w:= AmmoRect.w - (BORDERSIZE*2);
     AMRect.h:= AmmoRect.h - (BORDERSIZE*2);
 
     SDL_FillRect(amSurface, @AMRect, SDL_MapRGB(amSurface^.format, 0,0,0));
-    
+
     x:= AMRect.x;
     y:= AMRect.y;
     for i:= 0 to cMaxSlotIndex do
@@ -484,25 +484,25 @@
                     AMFrame:= LongInt(Ammo^[i,t].AmmoType) - 1;
                     if STurns >= 0 then //weapon not usable yet, draw grayed out with turns remaining
                         begin
-                        DrawSpriteFrame2Surf(sprAMAmmosBW, amSurface, x + AMSlotPadding, 
+                        DrawSpriteFrame2Surf(sprAMAmmosBW, amSurface, x + AMSlotPadding,
                                                                  y + AMSlotPadding, AMFrame);
                         if STurns < 100 then
-                            DrawSpriteFrame2Surf(sprTurnsLeft, amSurface, 
-                                x + AMSlotSize-16, 
+                            DrawSpriteFrame2Surf(sprTurnsLeft, amSurface,
+                                x + AMSlotSize-16,
                                 y + AMSlotSize + 1 - 16, STurns);
                         end
                     else //draw colored version
                         begin
-                        DrawSpriteFrame2Surf(sprAMAmmos, amSurface, x + AMSlotPadding, 
+                        DrawSpriteFrame2Surf(sprAMAmmos, amSurface, x + AMSlotPadding,
                                                                y + AMSlotPadding, AMFrame);
                         end;
 {$IFDEF USE_LANDSCAPE_AMMOMENU}
-	    inc(y, AMSlotSize + 1); //the plus one is for the border
+        inc(y, AMSlotSize + 1); //the plus one is for the border
 {$ELSE}
-	    inc(x, AMSlotSize + 1);
-{$ENDIF}
-	    end;
-	end;
+        inc(x, AMSlotSize + 1);
+{$ENDIF}
+        end;
+    end;
 {$IFDEF USE_LANDSCAPE_AMMOMENU}
     inc(x, AMSlotSize + 1);
 {$ELSE}
@@ -511,7 +511,7 @@
     end;
 
 for i:= 1 to SlotsNumX -1 do
-DrawLine2Surf(amSurface, i * (AMSlotSize+1)+1, BORDERSIZE, i * (AMSlotSize+1)+1, AMRect.h + BORDERSIZE - AMSlotSize - 2,160,160,160);            
+DrawLine2Surf(amSurface, i * (AMSlotSize+1)+1, BORDERSIZE, i * (AMSlotSize+1)+1, AMRect.h + BORDERSIZE - AMSlotSize - 2,160,160,160);
 for i:= 1 to SlotsNumY -1 do
 DrawLine2Surf(amSurface, BORDERSIZE, i * (AMSlotSize+1)+1, AMRect.w + BORDERSIZE, i * (AMSlotSize+1)+1,160,160,160);
 
@@ -556,8 +556,8 @@
     exit
     end;
 
-//Init the menu 
-if(AmmoMenuInvalidated) then 
+//Init the menu
+if(AmmoMenuInvalidated) then
     begin
     AmmoMenuInvalidated:= false;
     FreeTexture(AmmoMenuTex);
@@ -613,7 +613,7 @@
             begin
             AMShiftX:= Round(AMShiftTargetX * (1 - AMAnimState));
             AMShiftY:= Round(AMShiftTargetY * (1 - AMAnimState));
-            if (AMAnimType and AMTypeMaskAlpha) <> 0 then 
+            if (AMAnimType and AMTypeMaskAlpha) <> 0 then
                 Tint($FF, $ff, $ff, Round($ff * AMAnimState));
             end
         else
@@ -638,10 +638,10 @@
             begin
             AMShiftX:= Round(AMShiftTargetX * AMAnimState);
             AMShiftY:= Round(AMShiftTargetY * AMAnimState);
-            if (AMAnimType and AMTypeMaskAlpha) <> 0 then 
+            if (AMAnimType and AMTypeMaskAlpha) <> 0 then
                 Tint($FF, $ff, $ff, Round($ff * (1-AMAnimState)));
             end
-         else 
+         else
             begin
             AMShiftX:= AMShiftTargetX;
             AMShiftY:= AMShiftTargetY;
@@ -649,10 +649,10 @@
             AMState:= AMHidden;
             end;
     end;
-    
+
 DrawTexture(AmmoRect.x + AMShiftX, AmmoRect.y + AMShiftY, AmmoMenuTex);
 
-if ((AMState = AMHiding) or (AMState = AMShowingUp)) and ((AMAnimType and AMTypeMaskAlpha) <> 0 )then 
+if ((AMState = AMHiding) or (AMState = AMShowingUp)) and ((AMAnimType and AMTypeMaskAlpha) <> 0 )then
     Tint($FF, $ff, $ff, $ff);
 
 Pos:= -1;
@@ -673,15 +673,15 @@
                     begin
                     if (CursorPoint.Y <= (cScreenHeight - AmmoRect.y) - ( g    * (AMSlotSize+1))) and
                        (CursorPoint.Y >  (cScreenHeight - AmmoRect.y) - ((g+1) * (AMSlotSize+1))) and
-                       (CursorPoint.X >  AmmoRect.x                   + ( c    * (AMSlotSize+1))) and 
+                       (CursorPoint.X >  AmmoRect.x                   + ( c    * (AMSlotSize+1))) and
                        (CursorPoint.X <= AmmoRect.x                   + ((c+1) * (AMSlotSize+1))) then
                         begin
                         Slot:= i;
                         Pos:= t;
                         STurns:= Ammoz[Ammo^[i, t].AmmoType].SkipTurns - CurrentTeam^.Clan^.TurnNumber;
                         if (STurns < 0) and (AMShiftX = 0) and (AMShiftY = 0) then
-                            DrawSprite(sprAMSlot, 
-                                       AmmoRect.x + BORDERSIZE + (c * (AMSlotSize+1)) + AMSlotPadding, 
+                            DrawSprite(sprAMSlot,
+                                       AmmoRect.x + BORDERSIZE + (c * (AMSlotSize+1)) + AMSlotPadding,
                                        AmmoRect.y + BORDERSIZE + (g  * (AMSlotSize+1)) + AMSlotPadding -1, 0);
                         end;
                         inc(g);
@@ -703,15 +703,15 @@
                     begin
                     if (CursorPoint.Y <= (cScreenHeight - AmmoRect.y) - ( c    * (AMSlotSize+1))) and
                        (CursorPoint.Y >  (cScreenHeight - AmmoRect.y) - ((c+1) * (AMSlotSize+1))) and
-                       (CursorPoint.X >  AmmoRect.x                   + ( g    * (AMSlotSize+1))) and 
+                       (CursorPoint.X >  AmmoRect.x                   + ( g    * (AMSlotSize+1))) and
                        (CursorPoint.X <= AmmoRect.x                   + ((g+1) * (AMSlotSize+1))) then
                         begin
                         Slot:= i;
                         Pos:= t;
                         STurns:= Ammoz[Ammo^[i, t].AmmoType].SkipTurns - CurrentTeam^.Clan^.TurnNumber;
                         if (STurns < 0) and (AMShiftX = 0) and (AMShiftY = 0) then
-                            DrawSprite(sprAMSlot, 
-                                       AmmoRect.x + BORDERSIZE + (g * (AMSlotSize+1)) + AMSlotPadding, 
+                            DrawSprite(sprAMSlot,
+                                       AmmoRect.x + BORDERSIZE + (g * (AMSlotSize+1)) + AMSlotPadding,
                                        AmmoRect.y + BORDERSIZE + (c  * (AMSlotSize+1)) + AMSlotPadding -1, 0);
                         end;
                         inc(g);
@@ -784,8 +784,8 @@
 
 procedure DrawWater(Alpha: byte; OffsetY: LongInt);
 var VertexBuffer : array [0..3] of TVertex2f;
-    r		 : TSDL_Rect;
-    lw, lh	 : GLfloat;
+    r        : TSDL_Rect;
+    lw, lh   : GLfloat;
 begin
 if SuddenDeathDmg then
     begin
@@ -811,7 +811,7 @@
     begin
         if r.y < 0 then
             r.y:= 0;
- 
+
         glDisable(GL_TEXTURE_2D);
         VertexBuffer[0].X:= -lw;
         VertexBuffer[0].Y:= r.y;
@@ -1151,23 +1151,19 @@
     {$ENDIF}
 {$ENDIF}
 end;
- 
+
 procedure ResetDepth(rm: TRenderMode);
 begin
-<<<<<<< HEAD
-{$IFNDEF S3D_DISABLED}
-=======
 {$IFNDEF USE_S3D_RENDERING}
     rm:= rm; // avoid hint
     exit;
 {$ELSE}
->>>>>>> a8687089
     if rm = rmDefault then
         exit;
     {$IFDEF GL2}
     hglMatrixMode(MATRIX_PROJECTION);
     hglTranslatef(-stereoDepth, 0, 0);
-    hglMatrixMode(MATRIX_MODELVIEW);    
+    hglMatrixMode(MATRIX_MODELVIEW);
     {$ELSE}
     glMatrixMode(GL_PROJECTION);
     glTranslatef(-stereoDepth, 0, 0);
@@ -1176,7 +1172,7 @@
     cStereoDepth:= 0;
 {$ENDIF}
 end;
- 
+
 procedure DrawWorldStereo(Lag: LongInt; RM: TRenderMode);
 var i, t, h: LongInt;
     r: TSDL_Rect;
@@ -1214,7 +1210,7 @@
 if (cReducedQuality and rq2DWater) = 0 then
     begin
         // Waves
-        DrawWater(255, SkyOffset); 
+        DrawWater(255, SkyOffset);
         ChangeDepth(RM, -cStereo_Water_distant);
         DrawWaves( 1,  0 - WorldDx div 32, - cWaveHeight + offsetY div 35, 64);
         ChangeDepth(RM, -cStereo_Water_distant);
@@ -1331,7 +1327,7 @@
         i:= Succ(Pred(ReadyTimeLeft) div 1000)
     else
         i:= Succ(Pred(TurnTimeLeft) div 1000);
-   
+
     if i>99 then
         t:= 112
     else if i>9 then
@@ -1511,7 +1507,7 @@
     else
         AMAnimStartTime:= RealTicks - (AMAnimDuration - (RealTicks - AMAnimStartTime));
     AMState:= AMHiding;
-    end; 
+    end;
 
 if bShowAmmoMenu or (AMState = AMHiding) then
     ShowAmmoMenu;
@@ -1565,8 +1561,8 @@
         if t < 10 then
             s:= '0' + s;
         s:= inttostr(i div 60) + ':' + s;
-   
-    
+
+
         tmpSurface:= TTF_RenderUTF8_Blended(Fontz[fnt16].Handle, Str2PChar(s), cWhiteColorChannels);
         tmpSurface:= doSurfaceConversion(tmpSurface);
         FreeTexture(timeTexture);
@@ -1671,7 +1667,7 @@
     DrawTexture( -(cScreenWidth shr 1) + 50, 20, recTexture);
 
     // draw red circle
-    glDisable(GL_TEXTURE_2D); 
+    glDisable(GL_TEXTURE_2D);
     Tint($FF, $00, $00, Byte(Round(127*(1 + sin(SDL_GetTicks()*0.007)))));
     glBegin(GL_POLYGON);
     for i:= 0 to 20 do
@@ -1780,7 +1776,7 @@
     {$ENDIF}
 
 {$ENDIF}
-    if CursorPoint.X < AmmoRect.x + amNumOffsetX + 3 then//check left 
+    if CursorPoint.X < AmmoRect.x + amNumOffsetX + 3 then//check left
         CursorPoint.X:= AmmoRect.x + amNumOffsetX + 3;
     if CursorPoint.X > AmmoRect.x + AmmoRect.w - 3 then//check right
         CursorPoint.X:= AmmoRect.x + AmmoRect.w - 3;
@@ -1927,7 +1923,7 @@
         begin
         utilityWidget.sprite:= sprTimerButton;
         animateWidget(@utilityWidget, true, true);
-        end 
+        end
     else if (Ammoz[ammoType].Ammo.Propz and ammoprop_NeedTarget) <> 0 then
         begin
         utilityWidget.sprite:= sprTargetButton;
@@ -1951,7 +1947,7 @@
     begin
     show:= showWidget;
     if fade then fadeAnimStart:= RealTicks;
-    
+
     with moveAnim do
         begin
         animate:= true;
