(*
 * Hedgewars, a free turn based strategy game
 * Copyright (c) 2004-2010 Andrey Korotaev <unC0Rr@gmail.com>
 *
 * This program is free software; you can redistribute it and/or modify
 * it under the terms of the GNU General Public License as published by
 * the Free Software Foundation; version 2 of the License
 *
 * This program is distributed in the hope that it will be useful,
 * but WITHOUT ANY WARRANTY; without even the implied warranty of
 * MERCHANTABILITY or FITNESS FOR A PARTICULAR PURPOSE.  See the
 * GNU General Public License for more details.
 *
 * You should have received a copy of the GNU General Public License
 * along with this program; if not, write to the Free Software
 * Foundation, Inc., 59 Temple Place - Suite 330, Boston, MA 02111-1307, USA
 *)

{$INCLUDE "options.inc"}

unit uWorld;
interface
<<<<<<< HEAD
uses SDLh, uGears, uConsts, uFloat, uRandom;

var FollowGear: PGear;
    WindBarWidth: LongInt;
    bShowAmmoMenu: boolean;
    bSelected: boolean;
    bShowFinger: boolean;
    Frames: Longword;
    AFRToggle: Boolean;
    WaterColor, DeepWaterColor: TSDL_Color;
    WorldDx: LongInt;
    WorldDy: LongInt;
    SkyOffset: LongInt;
    HorizontOffset: LongInt;
    bAFRRight: Boolean;
{$IFDEF COUNTTICKS}
    cntTicks: LongWord;
{$ENDIF}
    cOffsetY: LongInt;
=======
uses SDLh, uGears, uConsts, uFloat, uRandom, uTypes;
>>>>>>> de0aeaee

procedure initModule;
procedure freeModule;

procedure InitWorld;
procedure DrawWorld(Lag: LongInt);
<<<<<<< HEAD
procedure DrawWorldStereo(Lag: LongInt; RM: TRenderMode);
procedure AddCaption(s: shortstring; Color: Longword; Group: TCapGroup);
=======
>>>>>>> de0aeaee
procedure ShowMission(caption, subcaption, text: ansistring; icon, time : LongInt);
procedure HideMission;
procedure ShakeCamera(amount: LongWord);
procedure MoveCamera;

implementation
uses
    uStore,
    uMisc,
    uIO,
    uLocale,
    uSound,
    uAmmos,
    uVisualGears,
    uChat,
    uLandTexture,
    GLunit,
    uVariables,
    uUtils,
    uTextures,
    uRender,
    uCaptions
    ;

var cWaveWidth, cWaveHeight: LongInt;
    AMSlotSize, AMxOffset, AMyOffset, AMWidth, AMxShift, SlotsNum: LongInt;
    tmpSurface: PSDL_Surface;
    fpsTexture: PTexture;
    timeTexture: PTexture;
    FPS: Longword;
    CountTicks: Longword;
    SoundTimerTicks: Longword;
    prevPoint: TPoint;
    amSel: TAmmoType = amNothing;
    missionTex: PTexture;
    missionTimer: LongInt;
    stereoDepth: GLfloat = 0;

const cStereo_Sky     = 0.0500;
      cStereo_Horizon = 0.0250;
      cStereo_Water   = 0.0125;

procedure InitWorld;
var i, t: LongInt;
    cp: PClan;
    g: ansistring;

    // helper functions to create the goal/game mode string
    function AddGoal(s: ansistring; gf: longword; si: TGoalStrId; i: LongInt): ansistring;
    var t: ansistring;
    begin
        if (GameFlags and gf) <> 0 then
            begin
            t:= inttostr(i);
            s:= s + format(trgoal[si], t) + '|'
            end;
        AddGoal:= s;
    end;

    function AddGoal(s: ansistring; gf: longword; si: TGoalStrId): ansistring;
    begin
        if (GameFlags and gf) <> 0 then
            s:= s + trgoal[si] + '|';
        AddGoal:= s;
    end;
begin
missionTimer:= 0;

if (GameFlags and gfRandomOrder) <> 0 then  // shuffle them up a bit
   begin
   for i:= 0 to ClansCount * 4 do
      begin
      t:= GetRandom(ClansCount);
      if t <> 0 then
         begin
         cp:= ClansArray[0];
         ClansArray[0]:= ClansArray[t];
         ClansArray[t]:= cp;
         ClansArray[t]^.ClanIndex:= t;
         ClansArray[0]^.ClanIndex:= 0;
         if (LocalClan = t) then LocalClan:= 0
         else if (LocalClan = 0) then LocalClan:= t
         end;
      end;
   CurrentTeam:= ClansArray[0]^.Teams[0];
   end;

// if special game flags/settings are changed, add them to the game mode notice window and then show it
g:= ''; // no text/things to note yet

// check different game flags (goals/game modes first for now)
g:= AddGoal(g, gfKing, gidKing); // king?

// other important flags
g:= AddGoal(g, gfForts, gidForts); // forts?
g:= AddGoal(g, gfLowGravity, gidLowGravity); // low gravity?
g:= AddGoal(g, gfInvulnerable, gidInvulnerable); // invulnerability?
g:= AddGoal(g, gfVampiric, gidVampiric); // vampirism?
g:= AddGoal(g, gfKarma, gidKarma); // karma?
g:= AddGoal(g, gfPlaceHog, gidPlaceHog); // placement?
g:= AddGoal(g, gfArtillery, gidArtillery); // artillery?
g:= AddGoal(g, gfSolidLand, gidSolidLand); // solid land?
g:= AddGoal(g, gfSharedAmmo, gidSharedAmmo); // shared ammo?
g:= AddGoal(g, gfResetHealth, gidResetHealth);
g:= AddGoal(g, gfAISurvival, gidAISurvival);
g:= AddGoal(g, gfInfAttack, gidInfAttack);
g:= AddGoal(g, gfResetWeps, gidResetWeps);
g:= AddGoal(g, gfPerHogAmmo, gidPerHogAmmo);

// modified damage modificator?
if cDamagePercent <> 100 then
    g:= AddGoal(g, gfAny, gidDamageModifier, cDamagePercent);

// fade in
ScreenFade:= sfFromBlack;
ScreenFadeValue:= sfMax;
ScreenFadeSpeed:= 1;

// modified mine timers?
if cMinesTime <> 3000 then
    begin
    if cMinesTime = 0 then
        g:= AddGoal(g, gfAny, gidNoMineTimer)
    else if cMinesTime < 0 then
        g:= AddGoal(g, gfAny, gidRandomMineTimer)
    else
        g:= AddGoal(g, gfAny, gidMineTimer, cMinesTime div 1000);
    end;

// if the string has been set, show it for (default timeframe) seconds
if g <> '' then ShowMission(trgoal[gidCaption], trgoal[gidSubCaption], g, 1, 0);

cWaveWidth:= SpritesData[sprWater].Width;
//cWaveHeight:= SpritesData[sprWater].Height;
cWaveHeight:= 32;

cGearScrEdgesDist:= Min(cScreenWidth div 2 - 100, cScreenHeight div 2 - 50);
SDL_WarpMouse(cScreenWidth div 2, cScreenHeight div 2);
prevPoint.X:= 0;
prevPoint.Y:= cScreenHeight div 2;
WorldDx:=  - (LAND_WIDTH div 2) + cScreenWidth div 2;
WorldDy:=  - (LAND_HEIGHT - (playHeight div 2)) + (cScreenHeight div 2);
AMSlotSize:= 33;
{$IFDEF IPHONEOS}
AMxOffset:= 10;
AMyOffset:= 10 + 123;   // moved downwards
AMWidth:= (cMaxSlotAmmoIndex + 1) * AMSlotSize + AMxOffset;
{$ELSE}
AMxOffset:= 10;
AMyOffset:= 60;
AMWidth:= (cMaxSlotAmmoIndex + 2) * AMSlotSize + AMxOffset;
{$ENDIF}
AMxShift:= AMWidth;
SkyOffset:= 0;
HorizontOffset:= 0;
end;


procedure ShowAmmoMenu;
const MENUSPEED = 15;
const BORDERSIZE = 2;
var x, y, i, t, g: LongInt;
    Slot, Pos, STurns: LongInt;
    Ammo: PHHAmmo;
begin
if (TurnTimeLeft = 0) or (not CurrentTeam^.ExtDriven and (((CurAmmoGear = nil) or ((Ammoz[CurAmmoGear^.AmmoType].Ammo.Propz and ammoprop_AltAttack) = 0)) and hideAmmoMenu)) then
    bShowAmmoMenu:= false;
if bShowAmmoMenu then
   begin
   FollowGear:= nil;
   if AMxShift = AMWidth then prevPoint.X:= 0;
   if (cReducedQuality and rqSlowMenu) <> 0 then
       AMxShift:= 0
   else
       if AMxShift > MENUSPEED then
      	   dec(AMxShift, MENUSPEED)
       else
           AMxShift:= 0;
   end else
   begin
   if AMxShift = 0 then
      begin
      CursorPoint.X:= cScreenWidth shr 1;
      CursorPoint.Y:= cScreenHeight shr 1;
      prevPoint:= CursorPoint;
      SDL_WarpMouse(CursorPoint.X  + cScreenWidth div 2, cScreenHeight - CursorPoint.Y)
      end;
   if (cReducedQuality and rqSlowMenu) <> 0 then
       AMxShift:= AMWidth
   else
       if AMxShift < (AMWidth - MENUSPEED) then
           inc(AMxShift, MENUSPEED)
       else
           AMxShift:= AMWidth;
   end;
Ammo:= nil;
if (CurrentTeam <> nil) and (CurrentHedgehog <> nil) and (not CurrentTeam^.ExtDriven) and (CurrentHedgehog^.BotLevel = 0) then
   Ammo:= CurrentHedgehog^.Ammo
else if (LocalAmmo <> -1) then
   Ammo:= GetAmmoByNum(LocalAmmo);
Pos:= -1;
if Ammo = nil then
    begin
    bShowAmmoMenu:= false;
    exit
    end;
SlotsNum:= 0;
x:= (cScreenWidth shr 1) - AMWidth + AMxShift;

{$IFDEF IPHONEOS}
Slot:= cMaxSlotIndex;
x:= x - cOffsetY;
y:= AMyOffset;
dec(y, BORDERSIZE);
DrawSprite(sprAMCorners, x - BORDERSIZE, y, 0);
for i:= 0 to cMaxSlotAmmoIndex do
	DrawSprite(sprAMBorderHorizontal, x + i * AMSlotSize, y, 0);
DrawSprite(sprAMCorners, x + AMWidth - AMxOffset, y, 1);
inc(y, BORDERSIZE);

for i:= 0 to cMaxSlotIndex do
    if ((i = 0) and (Ammo^[i, 1].Count > 0)) or ((i <> 0) and (Ammo^[i, 0].Count > 0)) then
        begin
        if (cScreenHeight - CursorPoint.Y >= y) and (cScreenHeight - CursorPoint.Y <= y + AMSlotSize) then Slot:= i;
        inc(SlotsNum);
        DrawSprite(sprAMBorderVertical, x - BORDERSIZE, y, 0);
        t:= 0;
        g:= 0;
        while (t <= cMaxSlotAmmoIndex) and (Ammo^[i, t].Count > 0) do
            begin
            DrawSprite(sprAMSlot, x + g * AMSlotSize, y, 1);
            if (Ammo^[i, t].AmmoType <> amNothing) then
                begin
                STurns:= Ammoz[Ammo^[i, t].AmmoType].SkipTurns - CurrentTeam^.Clan^.TurnNumber;

                if STurns >= 0 then
                    begin
                    DrawSprite(sprAMAmmosBW, x + g * AMSlotSize, y + 1, LongInt(Ammo^[i, t].AmmoType)-1);
                    if STurns < 100 then DrawSprite(sprTurnsLeft, x + (g + 1) * AMSlotSize - 16, y + AMSlotSize - 16, STurns);
                    end else
                    DrawSprite(sprAMAmmos, x + g * AMSlotSize, y + 1, LongInt(Ammo^[i, t].AmmoType)-1);
                if (Slot = i)
                and (CursorPoint.X >= x + g * AMSlotSize)
                and (CursorPoint.X <= x + (g + 1) * AMSlotSize) then
                    begin
                    if (STurns < 0) then DrawSprite(sprAMSlot, x + g * AMSlotSize, y, 0);
                    Pos:= t;
                    end;
                inc(g)
                end;
                inc(t)
            end;
        for g:= g to cMaxSlotAmmoIndex do
            DrawSprite(sprAMSlot, x + g * AMSlotSize, y, 1);
        DrawSprite(sprAMBorderVertical, x + AMWidth - AMxOffset, y, 1);
        inc(y, AMSlotSize);
        end;

DrawSprite(sprAMCorners, x - BORDERSIZE, y, 2);
for i:= 0 to cMaxSlotAmmoIndex do
	DrawSprite(sprAMBorderHorizontal, x + i * AMSlotSize, y, 1);
DrawSprite(sprAMCorners, x + AMWidth - AMxOffset, y, 3);
{$ELSE}
Slot:= 0;
y:= cScreenHeight - AMyOffset;
DrawSprite(sprAMCorners, x - BORDERSIZE, y, 2);
for i:= 0 to cMaxSlotAmmoIndex + 1 do
	DrawSprite(sprAMBorderHorizontal, x + i * AMSlotSize, y, 1);
DrawSprite(sprAMCorners, x + AMWidth - AMxOffset, y, 3);
dec(y, AMSlotSize);
DrawSprite(sprAMBorderVertical, x - BORDERSIZE, y, 0);
for i:= 0 to cMaxSlotAmmoIndex do
	DrawSprite(sprAMSlot, x + i * AMSlotSize, y, 2);
DrawSprite(sprAMSlot, x + (cMaxSlotAmmoIndex + 1) * AMSlotSize, y, 1);
DrawSprite(sprAMBorderVertical, x + AMWidth - AMxOffset, y, 1);

for i:= cMaxSlotIndex downto 0 do
    if ((i = 0) and (Ammo^[i, 1].Count > 0)) or ((i <> 0) and (Ammo^[i, 0].Count > 0)) then
        begin
        if (cScreenHeight - CursorPoint.Y >= y - AMSlotSize) and (cScreenHeight - CursorPoint.Y <= y) then Slot:= i;
        dec(y, AMSlotSize);
        inc(SlotsNum);
        DrawSprite(sprAMBorderVertical, x - BORDERSIZE, y, 0);
        DrawSprite(sprAMSlot, x, y, 1);
        DrawSprite(sprAMSlotKeys, x, y + 1, i);
        t:= 0;
        g:= 1;
        while (t <= cMaxSlotAmmoIndex) and (Ammo^[i, t].Count > 0) do
            begin
            DrawSprite(sprAMSlot, x + g * AMSlotSize, y, 1);
            if (Ammo^[i, t].AmmoType <> amNothing) then
                begin
                STurns:= Ammoz[Ammo^[i, t].AmmoType].SkipTurns - CurrentTeam^.Clan^.TurnNumber;

                if STurns >= 0 then
                    begin
                    DrawSprite(sprAMAmmosBW, x + g * AMSlotSize, y + 1, LongInt(Ammo^[i, t].AmmoType)-1);
                    if STurns < 100 then DrawSprite(sprTurnsLeft, x + (g + 1) * AMSlotSize - 16, y + AMSlotSize - 16, STurns);
                    end else
                    DrawSprite(sprAMAmmos, x + g * AMSlotSize, y + 1, LongInt(Ammo^[i, t].AmmoType)-1);
                if (Slot = i)
                and (CursorPoint.X >= x + g * AMSlotSize)
                and (CursorPoint.X <= x + (g + 1) * AMSlotSize) then
                    begin
                    if (STurns < 0) then DrawSprite(sprAMSlot, x + g * AMSlotSize, y, 0);
                    Pos:= t;
                    end;
                inc(g)
                end;
                inc(t)
            end;
        for g:= g to cMaxSlotAmmoIndex + 1 do
            DrawSprite(sprAMSlot, x + g * AMSlotSize, y, 1);
        DrawSprite(sprAMBorderVertical, x + AMWidth - AMxOffset, y, 1);
        end;

dec(y, BORDERSIZE);
DrawSprite(sprAMCorners, x - BORDERSIZE, y, 0);
for i:= 0 to cMaxSlotAmmoIndex + 1 do
	DrawSprite(sprAMBorderHorizontal, x + i * AMSlotSize, y, 0);
DrawSprite(sprAMCorners, x + AMWidth - AMxOffset, y, 1);
{$ENDIF}

if (Pos >= 0) then
    begin
    if (Ammo^[Slot, Pos].Count > 0) and (Ammo^[Slot, Pos].AmmoType <> amNothing) then
        begin
        if (amSel <> Ammo^[Slot, Pos].AmmoType) or (WeaponTooltipTex = nil) then
            begin
            amSel:= Ammo^[Slot, Pos].AmmoType;
            RenderWeaponTooltip(amSel)
            end;

{$IFDEF IPHONEOS}
        DrawTexture(cScreenWidth div 2 - (AMWidth - 10) + AMxShift, AMyOffset - 25, Ammoz[Ammo^[Slot, Pos].AmmoType].NameTex);

        if Ammo^[Slot, Pos].Count < AMMO_INFINITE then
            DrawTexture(cScreenWidth div 2 + AMxOffset - 45, AMyOffset - 25, CountTexz[Ammo^[Slot, Pos].Count]);
{$ELSE}
        DrawTexture(cScreenWidth div 2 - (AMWidth - 10) + AMxShift, cScreenHeight - AMyOffset - 25, Ammoz[Ammo^[Slot, Pos].AmmoType].NameTex);
        if Ammo^[Slot, Pos].Count < AMMO_INFINITE then
            DrawTexture(cScreenWidth div 2 + AMxOffset - 45, cScreenHeight - AMyOffset - 25, CountTexz[Ammo^[Slot, Pos].Count]);
{$ENDIF}

        if bSelected and (Ammoz[Ammo^[Slot, Pos].AmmoType].SkipTurns - CurrentTeam^.Clan^.TurnNumber < 0) then
            begin
            bShowAmmoMenu:= false;
            SetWeapon(Ammo^[Slot, Pos].AmmoType);
            bSelected:= false;
            FreeWeaponTooltip;
            exit
            end;
       end
    end
else
    FreeWeaponTooltip;
if (WeaponTooltipTex <> nil) and (AMxShift = 0) then
{$IFDEF IPHONEOS}
    ShowWeaponTooltip(x - WeaponTooltipTex^.w - 3, AMyOffset - 1);
{$ELSE}
    ShowWeaponTooltip(x - WeaponTooltipTex^.w - 3, Min(y + 1, cScreenHeight - WeaponTooltipTex^.h - 40));
{$ENDIF}

bSelected:= false;
if AMxShift = 0 then DrawSprite(sprArrow, CursorPoint.X, cScreenHeight - CursorPoint.Y, (RealTicks shr 6) mod 8)
end;

procedure DrawWater(Alpha: byte; OffsetY: LongInt);
var VertexBuffer: array [0..3] of TVertex2f;
    r: TSDL_Rect;
    lw, lh: GLfloat;
begin
    if SuddenDeathDmg then
        begin
        SDWaterColorArray[0].a := Alpha;
        SDWaterColorArray[1].a := Alpha;
        SDWaterColorArray[2].a := Alpha;
        SDWaterColorArray[3].a := Alpha
        end
    else
        begin
        WaterColorArray[0].a := Alpha;
        WaterColorArray[1].a := Alpha;
        WaterColorArray[2].a := Alpha;
        WaterColorArray[3].a := Alpha
        end;

    lw:= cScreenWidth / cScaleFactor;
    lh:= trunc(cScreenHeight / cScaleFactor) + cScreenHeight div 2 + 16;

    // Water
    r.y:= OffsetY + WorldDy + cWaterLine;
    if WorldDy < trunc(cScreenHeight / cScaleFactor) + cScreenHeight div 2 - cWaterLine then
    begin
        if r.y < 0 then
            r.y:= 0;

        glDisable(GL_TEXTURE_2D);
        VertexBuffer[0].X:= -lw;
        VertexBuffer[0].Y:= r.y;
        VertexBuffer[1].X:= lw;
        VertexBuffer[1].Y:= r.y;
        VertexBuffer[2].X:= lw;
        VertexBuffer[2].Y:= lh;
        VertexBuffer[3].X:= -lw;
        VertexBuffer[3].Y:= lh;

        glDisableClientState(GL_TEXTURE_COORD_ARRAY);
        glEnableClientState(GL_COLOR_ARRAY);
        if SuddenDeathDmg then
            glColorPointer(4, GL_UNSIGNED_BYTE, 0, @SDWaterColorArray[0])
        else
            glColorPointer(4, GL_UNSIGNED_BYTE, 0, @WaterColorArray[0]);

        glVertexPointer(2, GL_FLOAT, 0, @VertexBuffer[0]);

        glDrawArrays(GL_TRIANGLE_FAN, 0, Length(VertexBuffer));

        glDisableClientState(GL_COLOR_ARRAY);
        glEnableClientState(GL_TEXTURE_COORD_ARRAY);
        glColor4ub($FF, $FF, $FF, $FF); // must not be Tint() as color array seems to stay active and color reset is required
        glEnable(GL_TEXTURE_2D);
    end;
end;

procedure DrawWaves(Dir, dX, dY: LongInt; tnt: Byte);
var VertexBuffer, TextureBuffer: array [0..3] of TVertex2f;
    lw, waves, shift: GLfloat;
    sprite: TSprite;
begin
if SuddenDeathDmg then
    sprite:= sprSDWater
else
    sprite:= sprWater;

cWaveWidth:= SpritesData[sprite].Width;

lw:= cScreenWidth / cScaleFactor;
waves:= lw * 2 / cWaveWidth;

if SuddenDeathDmg then
    Tint(LongInt(tnt) * SDWaterColorArray[2].r div 255 + 255 - tnt,
         LongInt(tnt) * SDWaterColorArray[2].g div 255 + 255 - tnt,
         LongInt(tnt) * SDWaterColorArray[2].b div 255 + 255 - tnt,
         255
    )
else
    Tint(LongInt(tnt) * WaterColorArray[2].r div 255 + 255 - tnt,
         LongInt(tnt) * WaterColorArray[2].g div 255 + 255 - tnt,
         LongInt(tnt) * WaterColorArray[2].b div 255 + 255 - tnt,
         255
    );

glBindTexture(GL_TEXTURE_2D, SpritesData[sprite].Texture^.id);

VertexBuffer[0].X:= -lw;
VertexBuffer[0].Y:= cWaterLine + WorldDy + dY;
VertexBuffer[1].X:= lw;
VertexBuffer[1].Y:= VertexBuffer[0].Y;
VertexBuffer[2].X:= lw;
VertexBuffer[2].Y:= VertexBuffer[0].Y + SpritesData[sprite].Height;
VertexBuffer[3].X:= -lw;
VertexBuffer[3].Y:= VertexBuffer[2].Y;

shift:= - lw / cWaveWidth;
TextureBuffer[0].X:= shift + (( - WorldDx + LongInt(RealTicks shr 6) * Dir + dX) mod cWaveWidth) / (cWaveWidth - 1);
TextureBuffer[0].Y:= 0;
TextureBuffer[1].X:= TextureBuffer[0].X + waves;
TextureBuffer[1].Y:= TextureBuffer[0].Y;
TextureBuffer[2].X:= TextureBuffer[1].X;
TextureBuffer[2].Y:= SpritesData[sprite].Texture^.ry;
TextureBuffer[3].X:= TextureBuffer[0].X;
TextureBuffer[3].Y:= TextureBuffer[2].Y;


glVertexPointer(2, GL_FLOAT, 0, @VertexBuffer[0]);
glTexCoordPointer(2, GL_FLOAT, 0, @TextureBuffer[0]);
glDrawArrays(GL_TRIANGLE_FAN, 0, Length(VertexBuffer));

Tint($FF, $FF, $FF, $FF);

{for i:= -1 to cWaterSprCount do
    DrawSprite(sprWater,
        i * cWaveWidth + ((WorldDx + (RealTicks shr 6) * Dir + dX) mod cWaveWidth) - (cScreenWidth div 2),
        cWaterLine + WorldDy + dY,
        0)}
end;

procedure DrawRepeated(spr, sprL, sprR: TSprite; Shift, OffsetY: LongInt);
var i, w, h, lw, lh, rw, rh, sw: LongInt;
begin
    sw:= round(cScreenWidth / cScaleFactor);
    if (SpritesData[sprL].Texture = nil) or (SpritesData[sprR].Texture = nil) then
    begin
        w:= SpritesData[spr].Width * SpritesData[spr].Texture^.Scale;
        h:= SpritesData[spr].Height * SpritesData[spr].Texture^.Scale;
        i:= Shift mod w;
        if i > 0 then dec(i, w);
        dec(i, w * (sw div w + 1));
        repeat
            DrawTexture(i, WorldDy + LAND_HEIGHT + OffsetY - h, SpritesData[spr].Texture, SpritesData[spr].Texture^.Scale);
            inc(i, w)
        until i > sw
    end
    else
    begin
        w:= SpritesData[spr].Width * SpritesData[spr].Texture^.Scale;
        h:= SpritesData[spr].Height * SpritesData[spr].Texture^.Scale;
        lw:= SpritesData[sprL].Width * SpritesData[spr].Texture^.Scale;
        lh:= SpritesData[sprL].Height * SpritesData[spr].Texture^.Scale;
        rw:= SpritesData[sprR].Width * SpritesData[spr].Texture^.Scale;
        rh:= SpritesData[sprR].Height * SpritesData[spr].Texture^.Scale;
        dec(Shift, w div 2);
        DrawTexture(Shift, WorldDy + LAND_HEIGHT + OffsetY - h, SpritesData[spr].Texture, SpritesData[spr].Texture^.Scale);

        i:= Shift - lw;
        while i >= -sw - lw do
        begin
            DrawTexture(i, WorldDy + LAND_HEIGHT + OffsetY - lh, SpritesData[sprL].Texture, SpritesData[sprL].Texture^.Scale);
            dec(i, lw);
        end;

        i:= Shift + w;
        while i <= sw do
        begin
            DrawTexture(i, WorldDy + LAND_HEIGHT + OffsetY - rh, SpritesData[sprR].Texture, SpritesData[sprR].Texture^.Scale);
            inc(i, rw)
        end
    end
end;


procedure DrawWorld(Lag: LongInt);
<<<<<<< HEAD
=======
var i, t: LongInt;
    r: TSDL_Rect;
    tdx, tdy: Double;
    s: string[15];
    highlight: Boolean;
    offsetX, offsetY, ScreenBottom: LongInt;
    VertexBuffer: array [0..3] of TVertex2f;
>>>>>>> de0aeaee
begin
    if not isPaused then
    begin
        if ZoomValue < zoom then
        begin
            zoom:= zoom - 0.002 * Lag;
            if ZoomValue > zoom then
                zoom:= ZoomValue
        end
        else
        if ZoomValue > zoom then
        begin
            zoom:= zoom + 0.002 * Lag;
            if ZoomValue < zoom then
                zoom:= ZoomValue
            end
        end
    else
        ZoomValue:= zoom;

    // Sky
    glClear(GL_COLOR_BUFFER_BIT);
    //glPushMatrix;
    //glScalef(1.0, 1.0, 1.0);

    if not isPaused then
        MoveCamera;

    if cStereoMode = smNone then
        begin
        glClear(GL_COLOR_BUFFER_BIT);
        DrawWorldStereo(Lag, rmDefault)
        end
{$IFNDEF S3D_DISABLED}
    else if (cStereoMode = smAFR) then
        begin
        AFRToggle:= not AFRToggle;
        glClear(GL_COLOR_BUFFER_BIT);
        if AFRToggle then
            DrawWorldStereo(Lag, rmLeftEye)
        else
            DrawWorldStereo(Lag, rmRightEye)
        end
    else if (cStereoMode = smHorizontal) or (cStereoMode = smVertical) then
        begin
        // create left fb
        glBindFramebufferEXT(GL_FRAMEBUFFER_EXT, framel);
        glClear(GL_COLOR_BUFFER_BIT or GL_DEPTH_BUFFER_BIT);
        DrawWorldStereo(Lag, rmLeftEye);

        // create right fb
        glBindFramebufferEXT(GL_FRAMEBUFFER_EXT, framer);
        glClear(GL_COLOR_BUFFER_BIT or GL_DEPTH_BUFFER_BIT);
        DrawWorldStereo(0, rmRightEye);

        // detatch drawing from fbs
        glBindFramebufferEXT(GL_FRAMEBUFFER_EXT, 0);
        glClear(GL_COLOR_BUFFER_BIT or GL_DEPTH_BUFFER_BIT);
        SetScale(cDefaultZoomLevel);

        // draw left frame
        glBindTexture(GL_TEXTURE_2D, texl);
        glBegin(GL_QUADS);
            if cStereoMode = smHorizontal then
                begin
                glTexCoord2f(0.0, 0.0);
                glVertex2d(cScreenWidth / -2, cScreenHeight);
                glTexCoord2f(1.0, 0.0);
                glVertex2d(0, cScreenHeight);
                glTexCoord2f(1.0, 1.0);
                glVertex2d(0, 0);
                glTexCoord2f(0.0, 1.0);
                glVertex2d(cScreenWidth / -2, 0);
                end
            else
                begin
                glTexCoord2f(0.0, 0.0);
                glVertex2d(cScreenWidth / -2, cScreenHeight / 2);
                glTexCoord2f(1.0, 0.0);
                glVertex2d(cScreenWidth / 2, cScreenHeight / 2);
                glTexCoord2f(1.0, 1.0);
                glVertex2d(cScreenWidth / 2, 0);
                glTexCoord2f(0.0, 1.0);
                glVertex2d(cScreenWidth / -2, 0);
                end;
        glEnd();

        // draw right frame
        glBindTexture(GL_TEXTURE_2D, texr);
        glBegin(GL_QUADS);
            if cStereoMode = smHorizontal then
                begin
                glTexCoord2f(0.0, 0.0);
                glVertex2d(0, cScreenHeight);
                glTexCoord2f(1.0, 0.0);
                glVertex2d(cScreenWidth / 2, cScreenHeight);
                glTexCoord2f(1.0, 1.0);
                glVertex2d(cScreenWidth / 2, 0);
                glTexCoord2f(0.0, 1.0);
                glVertex2d(0, 0);
                end
            else
                begin
                glTexCoord2f(0.0, 0.0);
                glVertex2d(cScreenWidth / -2, cScreenHeight);
                glTexCoord2f(1.0, 0.0);
                glVertex2d(cScreenWidth / 2, cScreenHeight);
                glTexCoord2f(1.0, 1.0);
                glVertex2d(cScreenWidth / 2, cScreenHeight / 2);
                glTexCoord2f(0.0, 1.0);
                glVertex2d(cScreenWidth / -2, cScreenHeight / 2);
                end;
        glEnd();
        SetScale(zoom);
        end
    else
        begin
        // clear scene
        glColorMask(GL_TRUE, GL_TRUE, GL_TRUE, GL_TRUE);
        glClear(GL_COLOR_BUFFER_BIT or GL_DEPTH_BUFFER_BIT);
        // draw left eye in red channel only
        if cStereoMode = smGreenRed then
            glColorMask(GL_FALSE, GL_TRUE, GL_FALSE, GL_TRUE)
        else if cStereoMode = smBlueRed then
            glColorMask(GL_FALSE, GL_FALSE, GL_TRUE, GL_TRUE)
        else if cStereoMode = smCyanRed then
            glColorMask(GL_FALSE, GL_TRUE, GL_TRUE, GL_TRUE)
        else
            glColorMask(GL_TRUE, GL_FALSE, GL_FALSE, GL_TRUE);
        DrawWorldStereo(Lag, rmLeftEye);
        // draw right eye in selected channel(s) only
        if cStereoMode = smRedGreen then
            glColorMask(GL_FALSE, GL_TRUE, GL_FALSE, GL_TRUE)
        else if cStereoMode = smRedBlue then
            glColorMask(GL_FALSE, GL_FALSE, GL_TRUE, GL_TRUE)
        else if cStereoMode = smRedCyan then
            glColorMask(GL_FALSE, GL_TRUE, GL_TRUE, GL_TRUE)
        else
            glColorMask(GL_TRUE, GL_FALSE, GL_FALSE, GL_TRUE);
        DrawWorldStereo(Lag, rmRightEye);
        end
{$ENDIF}
end;

procedure ChangeDepth(rm: TRenderMode; d: GLfloat);
begin
{$IFDEF S3D_DISABLED}
    exit;
{$ELSE}
    d:= d / 5;
    if rm = rmDefault then exit
    else if rm = rmLeftEye then d:= -d;
    stereoDepth:= stereoDepth + d;
    glMatrixMode(GL_PROJECTION);
    glTranslatef(d, 0, 0);
    glMatrixMode(GL_MODELVIEW);
{$ENDIF}
end;
 
procedure ResetDepth(rm: TRenderMode);
begin
{$IFDEF S3D_DISABLED}
    exit;
{$ELSE}
    if rm = rmDefault then exit;
    glMatrixMode(GL_PROJECTION);
    glTranslatef(-stereoDepth, 0, 0);
    glMatrixMode(GL_MODELVIEW);
    stereoDepth:= 0;
{$ENDIF}
end;
 
procedure DrawWorldStereo(Lag: LongInt; RM: TRenderMode);
var i, t: LongInt;
    r: TSDL_Rect;
    tdx, tdy: Double;
    grp: TCapGroup;
    s: string[15];
    highlight: Boolean;
    offset, offsetX, offsetY, screenBottom: LongInt;
    VertexBuffer: array [0..3] of TVertex2f;
begin
    if (cReducedQuality and rqNoBackground) = 0 then
    begin
        // Offsets relative to camera - spare them to wimpier cpus, no bg or flakes for them anyway
        ScreenBottom:= (WorldDy - trunc(cScreenHeight/cScaleFactor) - (cScreenHeight div 2) + cWaterLine);
        offsetY:= 10 * Min(0, -145 - ScreenBottom);
        SkyOffset:= offsetY div 35 + cWaveHeight;
        HorizontOffset:= SkyOffset;
        if ScreenBottom > SkyOffset then
            HorizontOffset:= HorizontOffset + ((ScreenBottom-SkyOffset) div 20);

        // background
        ChangeDepth(RM, cStereo_Sky);
        DrawRepeated(sprSky, sprSkyL, sprSkyR, (WorldDx + LAND_WIDTH div 2) * 3 div 8, SkyOffset);
        ChangeDepth(RM, -cStereo_Horizon);
        DrawRepeated(sprHorizont, sprHorizontL, sprHorizontR, (WorldDx + LAND_WIDTH div 2) * 3 div 5, HorizontOffset);
    end;

    DrawVisualGears(0);

    if (cReducedQuality and rq2DWater) = 0 then
    begin
        // Waves
        DrawWater(255, SkyOffset); 
        ChangeDepth(RM, -cStereo_Water);
        DrawWaves( 1,  0 - WorldDx div 32, - cWaveHeight + offsetY div 35, 64);
        ChangeDepth(RM, -cStereo_Water);
        DrawWaves( -1,  25 + WorldDx div 25, - cWaveHeight + offsetY div 38, 48);
        ChangeDepth(RM, -cStereo_Water);
        DrawWaves( 1,  75 - WorldDx div 19, - cWaveHeight + offsetY div 45, 32);
        ChangeDepth(RM, -cStereo_Water);
        DrawWaves(-1, 100 + WorldDx div 14, - cWaveHeight + offsetY div 70, 24);
        ResetDepth(RM);
    end
    else
        DrawWaves(-1, 100, - (cWaveHeight + (cWaveHeight shr 1)), 0);

    DrawLand(WorldDx, WorldDy);

    DrawWater(255, 0);

// Attack bar
    if CurrentTeam <> nil then
        case AttackBar of
(*        1: begin
        r:= StuffPoz[sPowerBar];
        {$WARNINGS OFF}
        r.w:= (CurrentHedgehog^.Gear^.Power * 256) div cPowerDivisor;
        {$WARNINGS ON}
        DrawSpriteFromRect(r, cScreenWidth - 272, cScreenHeight - 48, 16, 0, Surface);
        end;*)
        2: with CurrentHedgehog^ do
                begin
                tdx:= hwSign(Gear^.dX) * Sin(Gear^.Angle * Pi / cMaxAngle);
                tdy:= - Cos(Gear^.Angle * Pi / cMaxAngle);
                for i:= (Gear^.Power * 24) div cPowerDivisor downto 0 do
                    DrawSprite(sprPower,
                            hwRound(Gear^.X) + GetLaunchX(CurAmmoType, hwSign(Gear^.dX), Gear^.Angle) + LongInt(round(WorldDx + tdx * (24 + i * 2))) - 16,
                            hwRound(Gear^.Y) + GetLaunchY(CurAmmoType, Gear^.Angle) + LongInt(round(WorldDy + tdy * (24 + i * 2))) - 16,
                            i)
                end
        end;

    DrawVisualGears(1);

    DrawGears;

    DrawVisualGears(2);

    if SuddenDeathDmg then
        DrawWater(cSDWaterOpacity, 0)
    else
        DrawWater(cWaterOpacity, 0);

    // Waves
    ChangeDepth(RM, cStereo_Water);
    DrawWaves( 1, 25 - WorldDx div 9, - cWaveHeight, 12);

    if (cReducedQuality and rq2DWater) = 0 then
    begin
        //DrawWater(cWaterOpacity, - offsetY div 40);
        ChangeDepth(RM, cStereo_Water);
        DrawWaves(-1, 50 + WorldDx div 6, - cWaveHeight - offsetY div 40, 8);
<<<<<<< HEAD
        DrawWater(cWaterOpacity, - offsetY div 20);
        ChangeDepth(RM, cStereo_Water);
        DrawWaves( 1, 75 - WorldDx div 4, - cWaveHeight - offsetY div 20, 2);
        DrawWater(cWaterOpacity, - offsetY div 10);
        ChangeDepth(RM, cStereo_Water);
=======
        if SuddenDeathDmg then
            DrawWater(cSDWaterOpacity, - offsetY div 20)
        else
            DrawWater(cWaterOpacity, - offsetY div 20);
        DrawWaves( 1, 75 - WorldDx div 4, - cWaveHeight - offsetY div 20, 2);
        if SuddenDeathDmg then
            DrawWater(cSDWaterOpacity, - offsetY div 10)
        else
            DrawWater(cWaterOpacity, - offsetY div 10);
>>>>>>> de0aeaee
        DrawWaves( -1, 25 + WorldDx div 3, - cWaveHeight - offsetY div 10, 0);
        ResetDepth(RM);
    end
    else
        DrawWaves(-1, 50, - (cWaveHeight shr 1), 0);


{$WARNINGS OFF}
// Target
if (TargetPoint.X <> NoPointX) and (CurrentTeam <> nil) and (CurrentHedgehog <> nil) then
    begin
    with PHedgehog(CurrentHedgehog)^ do
        begin
        if (CurAmmoType = amBee) then
            DrawRotatedF(sprTargetBee, TargetPoint.X + WorldDx, TargetPoint.Y + WorldDy, 0, 0, (RealTicks shr 3) mod 360)
        else
            DrawRotatedF(sprTargetP, TargetPoint.X + WorldDx, TargetPoint.Y + WorldDy, 0, 0, (RealTicks shr 3) mod 360);
        end;
    end;
{$WARNINGS ON}

// this scale is used to keep the various widgets at the same dimension at all zoom levels
SetScale(cDefaultZoomLevel);


// Turn time
{$IFDEF IPHONEOS}
offsetX:= cScreenHeight - 13;
{$ELSE}
offsetX:= 48;
{$ENDIF}
offsetY:= cOffsetY;
if ((TurnTimeLeft <> 0) and (TurnTimeLeft < 1000000)) or (ReadyTimeLeft <> 0) then
    begin
    if ReadyTimeLeft <> 0 then
        i:= Succ(Pred(ReadyTimeLeft) div 1000)
    else
        i:= Succ(Pred(TurnTimeLeft) div 1000);
   
   if i>99 then t:= 112
      else if i>9 then t:= 96
                  else t:= 80;
   DrawSprite(sprFrame, -(cScreenWidth shr 1) + t + offsetY, cScreenHeight - offsetX, 1);
   while i > 0 do
         begin
         dec(t, 32);
         DrawSprite(sprBigDigit, -(cScreenWidth shr 1) + t + offsetY, cScreenHeight - offsetX, i mod 10);
         i:= i div 10
         end;
   DrawSprite(sprFrame, -(cScreenWidth shr 1) + t - 4 + offsetY, cScreenHeight - offsetX, 0);
   end;

// Captions
DrawCaptions;

// Teams Healths
for t:= 0 to Pred(TeamsCount) do
   with TeamsArray[t]^ do
      begin
      highlight:= bShowFinger and (CurrentTeam = TeamsArray[t]) and ((RealTicks mod 1000) < 500);

      if highlight then
         Tint(Clan^.Color shl 8 or $FF);

      // draw name
      DrawTexture(-NameTagTex^.w - 16, cScreenHeight + DrawHealthY, NameTagTex);

      // draw flag
      DrawTexture(-14, cScreenHeight + DrawHealthY, FlagTex);

      // draw health bar
      r.x:= 0;
      r.y:= 0;
      r.w:= 2 + TeamHealthBarWidth;
      r.h:= HealthTex^.h;
      DrawFromRect(14, cScreenHeight + DrawHealthY, @r, HealthTex);

      // draw health bar's right border
      inc(r.x, cTeamHealthWidth + 2);
      r.w:= 3;
      DrawFromRect(TeamHealthBarWidth + 16, cScreenHeight + DrawHealthY, @r, HealthTex);

      // draw ai kill counter for gfAISurvival
      if (GameFlags and gfAISurvival) <> 0 then begin
          DrawTexture(TeamHealthBarWidth + 22, cScreenHeight + DrawHealthY,
              AIKillsTex);
      end;

      // if highlighted, draw flag and other contents again to keep their colors
      // this approach should be faster than drawing all borders one by one tinted or not
      if highlight then
         begin
         Tint($FF, $FF, $FF, $FF);

         // draw name
         r.x:= 2;
         r.y:= 2;
         r.w:= NameTagTex^.w - 4;
         r.h:= NameTagTex^.h - 4;
         DrawFromRect(-NameTagTex^.w - 14, cScreenHeight + DrawHealthY + 2, @r, NameTagTex);
         // draw flag
         r.w:= 22;
         r.h:= 15;
         DrawFromRect(-12, cScreenHeight + DrawHealthY + 2, @r, FlagTex);
         // draw health bar
         r.w:= TeamHealthBarWidth + 1;
         r.h:= HealthTex^.h - 4;
         DrawFromRect(16, cScreenHeight + DrawHealthY + 2, @r, HealthTex);
         end;
      end;

// Lag alert
if isInLag then DrawSprite(sprLag, 32 - (cScreenWidth shr 1), 32, (RealTicks shr 7) mod 12);

// Wind bar
{$IFDEF IPHONEOS}
    offsetX:= cScreenHeight - 13;
    offsetY:= (cScreenWidth shr 1) + 74;
{$ELSE}
    offsetX:= 30;
    offsetY:= 180;
{$ENDIF}
    DrawSprite(sprWindBar, (cScreenWidth shr 1) - offsetY, cScreenHeight - offsetX, 0);
    if WindBarWidth > 0 then
    begin
        {$WARNINGS OFF}
        r.x:= 8 - (RealTicks shr 6) mod 8;
        {$WARNINGS ON}
        r.y:= 0;
        r.w:= WindBarWidth;
        r.h:= 13;
        DrawSpriteFromRect(sprWindR, r, (cScreenWidth shr 1) - offsetY + 77, cScreenHeight - offsetX + 2, 13, 0);
    end
    else
        if WindBarWidth < 0 then
        begin
            {$WARNINGS OFF}
            r.x:= (Longword(WindBarWidth) + RealTicks shr 6) mod 8;
            {$WARNINGS ON}
            r.y:= 0;
            r.w:= - WindBarWidth;
            r.h:= 13;
            DrawSpriteFromRect(sprWindL, r, (cScreenWidth shr 1) - offsetY + 74 + WindBarWidth, cScreenHeight - offsetX + 2, 13, 0);
        end;

// AmmoMenu
if (AMxShift < AMWidth) or bShowAmmoMenu then ShowAmmoMenu;

// Cursor
if isCursorVisible and bShowAmmoMenu then
   DrawSprite(sprArrow, CursorPoint.X, cScreenHeight - CursorPoint.Y, (RealTicks shr 6) mod 8);

DrawChat;

if fastUntilLag then DrawCentered(0, (cScreenHeight shr 1), SyncTexture);
if isPaused then DrawCentered(0, (cScreenHeight shr 1), PauseTexture);
if not isFirstFrame and (missionTimer <> 0) or isPaused or fastUntilLag or (GameState = gsConfirm) then
    begin
    if (ReadyTimeLeft = 0) and (missionTimer > 0) then dec(missionTimer, Lag);
    if missionTimer < 0 then missionTimer:= 0; // avoid subtracting below 0
    if missionTex <> nil then
        DrawCentered(0, Min((cScreenHeight shr 1) + 100, cScreenHeight - 48 - missionTex^.h), missionTex);
    end;

// fps
{$IFDEF IPHONEOS}
offsetX:= 8;
{$ELSE}
offsetX:= 10;
{$ENDIF}
offsetY:= cOffsetY;
if (RM = rmDefault) or (RM = rmRightEye) then
begin
    inc(Frames);

    if cShowFPS or (GameType = gmtDemo) then
        inc(CountTicks, Lag);
    if (GameType = gmtDemo) and (CountTicks >= 1000) then
    begin
        i:=GameTicks div 1000;
        t:= i mod 60;
        s:= inttostr(t);
        if t < 10 then s:= '0' + s;
        i:= i div 60;
        t:= i mod 60;
        s:= inttostr(t) + ':' + s;
        if t < 10 then s:= '0' + s;
        s:= inttostr(i div 60) + ':' + s;
   
        if timeTexture <> nil then
            FreeTexture(timeTexture);
        timeTexture:= nil;
    
        tmpSurface:= TTF_RenderUTF8_Blended(Fontz[fnt16].Handle, Str2PChar(s), cWhiteColorChannels);
        tmpSurface:= doSurfaceConversion(tmpSurface);
        timeTexture:= Surface2Tex(tmpSurface, false);
        SDL_FreeSurface(tmpSurface)
    end;

    if timeTexture <> nil then
        DrawTexture((cScreenWidth shr 1) - 20 - timeTexture^.w - offsetY, offsetX + timeTexture^.h+5, timeTexture);

    if cShowFPS then
    begin
        if CountTicks >= 1000 then
        begin
            FPS:= Frames;
            Frames:= 0;
            CountTicks:= 0;
            s:= inttostr(FPS) + ' fps';
            if fpsTexture <> nil then
                FreeTexture(fpsTexture);
            fpsTexture:= nil;
            tmpSurface:= TTF_RenderUTF8_Blended(Fontz[fnt16].Handle, Str2PChar(s), cWhiteColorChannels);
            tmpSurface:= doSurfaceConversion(tmpSurface);
            fpsTexture:= Surface2Tex(tmpSurface, false);
            SDL_FreeSurface(tmpSurface)
        end;
        if fpsTexture <> nil then
            DrawTexture((cScreenWidth shr 1) - 60 - offsetY, offsetX, fpsTexture);
    end;

    if CountTicks >= 1000 then CountTicks:= 0;

    // lag warning (?)
    inc(SoundTimerTicks, Lag);
end;

if SoundTimerTicks >= 50 then
   begin
   SoundTimerTicks:= 0;
   if cVolumeDelta <> 0 then
      begin
      str(ChangeVolume(cVolumeDelta), s);
      AddCaption(Format(trmsg[sidVolume], s), cWhiteColor, capgrpVolume)
      end
   end;

if GameState = gsConfirm then
    DrawCentered(0, (cScreenHeight shr 1), ConfirmTexture);

if ScreenFade <> sfNone then
    begin
    if not isFirstFrame then
        case ScreenFade of
            sfToBlack, sfToWhite:     if ScreenFadeValue + Lag * ScreenFadeSpeed < sfMax then
                                          inc(ScreenFadeValue, Lag * ScreenFadeSpeed)
                                      else
                                          ScreenFadeValue:= sfMax;
            sfFromBlack, sfFromWhite: if ScreenFadeValue - Lag * ScreenFadeSpeed > 0 then
                                          dec(ScreenFadeValue, Lag * ScreenFadeSpeed)
                                      else
                                          ScreenFadeValue:= 0;
            end;
    if ScreenFade <> sfNone then
        begin
        case ScreenFade of
            sfToBlack, sfFromBlack: Tint(0, 0, 0, ScreenFadeValue * 255 div 1000);
            sfToWhite, sfFromWhite: Tint($FF, $FF, $FF, ScreenFadeValue * 255 div 1000);
            end;

        VertexBuffer[0].X:= -cScreenWidth;
        VertexBuffer[0].Y:= cScreenHeight;
        VertexBuffer[1].X:= -cScreenWidth;
        VertexBuffer[1].Y:= 0;
        VertexBuffer[2].X:= cScreenWidth;
        VertexBuffer[2].Y:= 0;
        VertexBuffer[3].X:= cScreenWidth;
        VertexBuffer[3].Y:= cScreenHeight;

        glDisable(GL_TEXTURE_2D);

        glVertexPointer(2, GL_FLOAT, 0, @VertexBuffer[0]);
        glDrawArrays(GL_TRIANGLE_FAN, 0, Length(VertexBuffer));

        glEnable(GL_TEXTURE_2D);
        Tint($FF, $FF, $FF, $FF);
        if not isFirstFrame and ((ScreenFadeValue = 0) or (ScreenFadeValue = sfMax)) then ScreenFade:= sfNone
        end
    end;

SetScale(zoom);

// Cursor
if isCursorVisible then
   begin
   if not bShowAmmoMenu then
     begin
     with CurrentHedgehog^ do
       if (Gear <> nil) and ((Gear^.State and gstHHChooseTarget) <> 0) then
         begin
         i:= GetAmmoEntry(CurrentHedgehog^)^.Pos;
         with Ammoz[CurAmmoType] do
           if PosCount > 1 then
             DrawSprite(PosSprite, CursorPoint.X - (SpritesData[PosSprite].Width shr 1), cScreenHeight - CursorPoint.Y - (SpritesData[PosSprite].Height shr 1),i);
         end;
     DrawSprite(sprArrow, CursorPoint.X, cScreenHeight - CursorPoint.Y, (RealTicks shr 6) mod 8)
     end
   end;
isFirstFrame:= false
end;

procedure MoveCamera;
var EdgesDist,  wdy: LongInt;
    PrevSentPointTime: LongWord = 0;
begin
{$IFNDEF IPHONEOS}
if (not (CurrentTeam^.ExtDriven and isCursorVisible and not bShowAmmoMenu)) and cHasFocus then
begin
    SDL_GetMouseState(@CursorPoint.X, @CursorPoint.Y);
    CursorPoint.X:= CursorPoint.X - (cScreenWidth shr 1);
    CursorPoint.Y:= cScreenHeight - CursorPoint.Y;
end;
{$ENDIF}

if (not PlacingHogs) and (FollowGear <> nil) and (not isCursorVisible) and (not fastUntilLag) then
    if abs(CursorPoint.X - prevPoint.X) + abs(CursorPoint.Y - prevpoint.Y) > 4 then
    begin
        FollowGear:= nil;
        prevPoint:= CursorPoint;
        exit
    end
    else
    begin
        CursorPoint.X:= (prevPoint.X * 7 + hwRound(FollowGear^.X) + hwSign(FollowGear^.dX) * 100 + WorldDx) div 8;
        CursorPoint.Y:= (prevPoint.Y * 7 + cScreenHeight - (hwRound(FollowGear^.Y) + WorldDy)) div 8;
    end;

wdy:= trunc(cScreenHeight / cScaleFactor) + cScreenHeight div 2 - cWaterLine - cVisibleWater;
if WorldDy < wdy then WorldDy:= wdy;

if ((CursorPoint.X = prevPoint.X) and (CursorPoint.Y = prevpoint.Y)) then exit;

if AMxShift < AMWidth then
begin
{$IFDEF IPHONEOS}
    if CursorPoint.X < cScreenWidth div 2 + AMxShift - AMWidth then CursorPoint.X:= cScreenWidth div 2 + AMxShift - AMWidth;
    if CursorPoint.X > cScreenWidth div 2 + AMxShift - AMxOffset then CursorPoint.X:= cScreenWidth div 2 + AMxShift - AMxOffset;
    if CursorPoint.Y < cScreenHeight - AMyOffset - SlotsNum * AMSlotSize then CursorPoint.Y:= cScreenHeight - AMyOffset - SlotsNum * AMSlotSize;
    if CursorPoint.Y > cScreenHeight - AMyOffset then CursorPoint.Y:= cScreenHeight - AMyOffset;
{$ELSE}
    if CursorPoint.X < cScreenWidth div 2 + AMxShift - AMWidth + AMSlotSize then CursorPoint.X:= cScreenWidth div 2 + AMxShift - AMWidth + AMSlotSize;
    if CursorPoint.X > cScreenWidth div 2 + AMxShift - AMxOffset then CursorPoint.X:= cScreenWidth div 2 + AMxShift - AMxOffset;
    if CursorPoint.Y > AMyOffset + (SlotsNum + 1) * AMSlotSize then CursorPoint.Y:= AMyOffset + (SlotsNum + 1) * AMSlotSize;
    if CursorPoint.Y < AMyOffset + AMSlotSize then CursorPoint.Y:= AMyOffset + AMSlotSize;
{$ENDIF}
    prevPoint:= CursorPoint;
    if cHasFocus then SDL_WarpMouse(CursorPoint.X + cScreenWidth div 2, cScreenHeight - CursorPoint.Y);
    exit
end;

if isCursorVisible then
begin
    if (not CurrentTeam^.ExtDriven) and (GameTicks >= PrevSentPointTime + cSendCursorPosTime) then
    begin
        SendIPCXY('P', CursorPoint.X - WorldDx, cScreenHeight - CursorPoint.Y - WorldDy);
        PrevSentPointTime:= GameTicks
    end;
    EdgesDist:= cCursorEdgesDist
end
else
    EdgesDist:= cGearScrEdgesDist;

// this generates the border around the screen that moves the camera when cursor is near it
if isCursorVisible or (FollowGear <> nil) then
begin
    if CursorPoint.X < - cScreenWidth div 2 + EdgesDist then
    begin
        WorldDx:= WorldDx - CursorPoint.X - cScreenWidth div 2 + EdgesDist;
        CursorPoint.X:= - cScreenWidth div 2 + EdgesDist
    end
    else
        if CursorPoint.X > cScreenWidth div 2 - EdgesDist then
        begin
            WorldDx:= WorldDx - CursorPoint.X + cScreenWidth div 2 - EdgesDist;
            CursorPoint.X:= cScreenWidth div 2 - EdgesDist
        end;
    if CursorPoint.Y < EdgesDist then
    begin
        WorldDy:= WorldDy + CursorPoint.Y - EdgesDist;
        CursorPoint.Y:= EdgesDist
    end
    else
        if CursorPoint.Y > cScreenHeight - EdgesDist then
        begin
           WorldDy:= WorldDy + CursorPoint.Y - cScreenHeight + EdgesDist;
           CursorPoint.Y:= cScreenHeight - EdgesDist
        end;
end
else
    if cHasFocus then
    begin
        WorldDx:= WorldDx - CursorPoint.X + prevPoint.X;
        WorldDy:= WorldDy + CursorPoint.Y - prevPoint.Y;
        CursorPoint.X:= 0;
        CursorPoint.Y:= cScreenHeight div 2;
    end;

// this moves the camera according to CursorPoint X and Y
prevPoint:= CursorPoint;
if cHasFocus then SDL_WarpMouse(CursorPoint.X + (cScreenWidth shr 1), cScreenHeight - CursorPoint.Y);
if WorldDy > LAND_HEIGHT + 1024 then WorldDy:= LAND_HEIGHT + 1024;
if WorldDy < wdy then WorldDy:= wdy;
if WorldDx < - LAND_WIDTH - 1024 then WorldDx:= - LAND_WIDTH - 1024;
if WorldDx > 1024 then WorldDx:= 1024;
end;

procedure ShowMission(caption, subcaption, text: ansistring; icon, time : LongInt);
var r: TSDL_Rect;
begin
r.w:= 32;
r.h:= 32;

if time = 0 then time:= 5000;
missionTimer:= time;
if missionTex <> nil then
    FreeTexture(missionTex);
missionTex:= nil;

if icon > -1 then
    begin
    r.x:= 0;
    r.y:= icon * 32;
    missionTex:= RenderHelpWindow(caption, subcaption, text, '', 0, MissionIcons, @r)
    end
else
    begin
    r.x:= ((-icon - 1) shr 4) * 32;
    r.y:= ((-icon - 1) mod 16) * 32;
    missionTex:= RenderHelpWindow(caption, subcaption, text, '', 0, SpritesData[sprAMAmmos].Surface, @r)
    end;
end;

procedure HideMission;
begin
    missionTimer:= 0;
    if missionTex <> nil then FreeTexture(missionTex);
end;

procedure ShakeCamera(amount: LongWord);
begin
    amount:= Max(1, amount);
    WorldDx:= WorldDx - amount + LongInt(getRandom(1 + amount * 2));
    WorldDy:= WorldDy - amount + LongInt(getRandom(1 + amount * 2));
end;

procedure initModule;
begin
    fpsTexture:= nil;
    FollowGear:= nil;
    WindBarWidth:= 0;
    bShowAmmoMenu:= false;
    bSelected:= false;
    bShowFinger:= false;
    Frames:= 0;
    WorldDx:= -512;
    WorldDy:= -256;

    FPS:= 0;
    CountTicks:= 0;
    SoundTimerTicks:= 0;
    prevPoint.X:= 0;
    prevPoint.Y:= 0;
    missionTimer:= 0;
    missionTex:= nil;
    cOffsetY:= 0;
end;

procedure freeModule;
begin
end;

end.<|MERGE_RESOLUTION|>--- conflicted
+++ resolved
@@ -20,40 +20,14 @@
 
 unit uWorld;
 interface
-<<<<<<< HEAD
-uses SDLh, uGears, uConsts, uFloat, uRandom;
-
-var FollowGear: PGear;
-    WindBarWidth: LongInt;
-    bShowAmmoMenu: boolean;
-    bSelected: boolean;
-    bShowFinger: boolean;
-    Frames: Longword;
-    AFRToggle: Boolean;
-    WaterColor, DeepWaterColor: TSDL_Color;
-    WorldDx: LongInt;
-    WorldDy: LongInt;
-    SkyOffset: LongInt;
-    HorizontOffset: LongInt;
-    bAFRRight: Boolean;
-{$IFDEF COUNTTICKS}
-    cntTicks: LongWord;
-{$ENDIF}
-    cOffsetY: LongInt;
-=======
 uses SDLh, uGears, uConsts, uFloat, uRandom, uTypes;
->>>>>>> de0aeaee
 
 procedure initModule;
 procedure freeModule;
 
 procedure InitWorld;
 procedure DrawWorld(Lag: LongInt);
-<<<<<<< HEAD
 procedure DrawWorldStereo(Lag: LongInt; RM: TRenderMode);
-procedure AddCaption(s: shortstring; Color: Longword; Group: TCapGroup);
-=======
->>>>>>> de0aeaee
 procedure ShowMission(caption, subcaption, text: ansistring; icon, time : LongInt);
 procedure HideMission;
 procedure ShakeCamera(amount: LongWord);
@@ -587,16 +561,6 @@
 
 
 procedure DrawWorld(Lag: LongInt);
-<<<<<<< HEAD
-=======
-var i, t: LongInt;
-    r: TSDL_Rect;
-    tdx, tdy: Double;
-    s: string[15];
-    highlight: Boolean;
-    offsetX, offsetY, ScreenBottom: LongInt;
-    VertexBuffer: array [0..3] of TVertex2f;
->>>>>>> de0aeaee
 begin
     if not isPaused then
     begin
@@ -861,23 +825,17 @@
         //DrawWater(cWaterOpacity, - offsetY div 40);
         ChangeDepth(RM, cStereo_Water);
         DrawWaves(-1, 50 + WorldDx div 6, - cWaveHeight - offsetY div 40, 8);
-<<<<<<< HEAD
-        DrawWater(cWaterOpacity, - offsetY div 20);
-        ChangeDepth(RM, cStereo_Water);
-        DrawWaves( 1, 75 - WorldDx div 4, - cWaveHeight - offsetY div 20, 2);
-        DrawWater(cWaterOpacity, - offsetY div 10);
-        ChangeDepth(RM, cStereo_Water);
-=======
         if SuddenDeathDmg then
             DrawWater(cSDWaterOpacity, - offsetY div 20)
         else
             DrawWater(cWaterOpacity, - offsetY div 20);
+        ChangeDepth(RM, cStereo_Water);
         DrawWaves( 1, 75 - WorldDx div 4, - cWaveHeight - offsetY div 20, 2);
         if SuddenDeathDmg then
             DrawWater(cSDWaterOpacity, - offsetY div 10)
         else
             DrawWater(cWaterOpacity, - offsetY div 10);
->>>>>>> de0aeaee
+        ChangeDepth(RM, cStereo_Water);
         DrawWaves( -1, 25 + WorldDx div 3, - cWaveHeight - offsetY div 10, 0);
         ResetDepth(RM);
     end
