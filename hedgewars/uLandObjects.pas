--- conflicted
+++ resolved
@@ -94,13 +94,8 @@
 begin
     BlitImageAndGenerateCollisionInfo(cpX, cpY, Width, Image, 0);
 end;
-<<<<<<< HEAD
-
-procedure BlitImageAndGenerateCollisionInfo(cpX, cpY, Width: Longword; Image: PSDL_Surface; extraFlags: Word);
-=======
     
 procedure BlitImageAndGenerateCollisionInfo(cpX, cpY, Width: Longword; Image: PSDL_Surface; LandFlags: Word);
->>>>>>> 127f6c64
 var p: PLongwordArray;
     x, y: Longword;
     bpp: LongInt;
@@ -282,12 +277,7 @@
     rr.x:= x1;
     while rr.x < x2 do
         begin
-<<<<<<< HEAD
-        // For testing only. Intent is to flag this on objects with masks, or use it for an ice ray gun
-        if (Theme = 'Snow') or (Theme = 'Christmas') then
-=======
         if cIce then 
->>>>>>> 127f6c64
             BlitImageAndGenerateCollisionInfo(rr.x, y, min(x2 - rr.x, tmpsurf^.w), tmpsurf, lfIce)
         else
             BlitImageAndGenerateCollisionInfo(rr.x, y, min(x2 - rr.x, tmpsurf^.w), tmpsurf);
