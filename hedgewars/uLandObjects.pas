--- conflicted
+++ resolved
@@ -388,13 +388,8 @@
                 ar[cnt].y:= y;
                 if cnt >= MaxPointsIndex then // buffer is full, do not check the rest land
                     begin
-<<<<<<< HEAD
-                    y:= $FF000000;
-                    x:= $FF000000;
-=======
                     y:= LAND_HEIGHT;
                     x:= LAND_WIDTH;
->>>>>>> d69af000
                     end
                     else inc(cnt);
                 end;
