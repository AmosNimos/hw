(*
 * Hedgewars, a free turn based strategy game
 * Copyright (c) 2004-2012 Andrey Korotaev <unC0Rr@gmail.com>
 *
 * This program is free software; you can redistribute it and/or modify
 * it under the terms of the GNU General Public License as published by
 * the Free Software Foundation; version 2 of the License
 *
 * This program is distributed in the hope that it will be useful,
 * but WITHOUT ANY WARRANTY; without even the implied warranty of
 * MERCHANTABILITY or FITNESS FOR A PARTICULAR PURPOSE.  See the
 * GNU General Public License for more details.
 *
 * You should have received a copy of the GNU General Public License
 * along with this program; if not, write to the Free Software
 * Foundation, Inc., 59 Temple Place - Suite 330, Boston, MA 02111-1307, USA
 *)

{$INCLUDE "options.inc"}
{$IF GLunit = GL}{$DEFINE GLunit:=GL,GLext}{$ENDIF}

unit uRender;

interface

uses SDLh, uTypes, GLunit, uConsts, uStore, uMatrix;

procedure DrawSprite            (Sprite: TSprite; X, Y, Frame: LongInt);
procedure DrawSprite            (Sprite: TSprite; X, Y, FrameX, FrameY: LongInt);
procedure DrawSpriteFromRect    (Sprite: TSprite; r: TSDL_Rect; X, Y, Height, Position: LongInt); inline;
procedure DrawSpriteClipped     (Sprite: TSprite; X, Y, TopY, RightX, BottomY, LeftX: LongInt);
procedure DrawSpriteRotated     (Sprite: TSprite; X, Y, Dir: LongInt; Angle: real);
procedure DrawSpriteRotatedF    (Sprite: TSprite; X, Y, Frame, Dir: LongInt; Angle: real);

procedure DrawTexture           (X, Y: LongInt; Texture: PTexture); inline;
procedure DrawTexture           (X, Y: LongInt; Texture: PTexture; Scale: GLfloat);
procedure DrawTextureFromRect   (X, Y: LongInt; r: PSDL_Rect; SourceTexture: PTexture); inline;
procedure DrawTextureFromRect   (X, Y, W, H: LongInt; r: PSDL_Rect; SourceTexture: PTexture); inline;
procedure DrawTextureFromRectDir(X, Y, W, H: LongInt; r: PSDL_Rect; SourceTexture: PTexture; Dir: LongInt);
procedure DrawTextureCentered   (X, Top: LongInt; Source: PTexture);
procedure DrawTextureF          (Texture: PTexture; Scale: GLfloat; X, Y, Frame, Dir, w, h: LongInt);
procedure DrawTextureRotated    (Texture: PTexture; hw, hh, X, Y, Dir: LongInt; Angle: real);
procedure DrawTextureRotatedF   (Texture: PTexture; Scale, OffsetX, OffsetY: GLfloat; X, Y, Frame, Dir, w, h: LongInt; Angle: real);

procedure DrawCircle            (X, Y, Radius, Width: LongInt);
procedure DrawCircle            (X, Y, Radius, Width: LongInt; r, g, b, a: Byte);

procedure DrawLine              (X0, Y0, X1, Y1, Width: Single; r, g, b, a: Byte);
procedure DrawFillRect          (r: TSDL_Rect);
procedure DrawHedgehog          (X, Y: LongInt; Dir: LongInt; Pos, Step: LongWord; Angle: real);
procedure DrawScreenWidget      (widget: POnScreenWidget);

procedure Tint                  (r, g, b, a: Byte); inline;
procedure Tint                  (c: Longword); inline;

implementation
uses uVariables;

{$IFDEF USE_TOUCH_INTERFACE}
const
    FADE_ANIM_TIME = 500;
    MOVE_ANIM_TIME = 500;
{$ENDIF}

var LastTint: LongWord = 0;

procedure DrawSpriteFromRect(Sprite: TSprite; r: TSDL_Rect; X, Y, Height, Position: LongInt); inline;
begin
r.y:= r.y + Height * Position;
r.h:= Height;
DrawTextureFromRect(X, Y, @r, SpritesData[Sprite].Texture)
end;

procedure DrawTextureFromRect(X, Y: LongInt; r: PSDL_Rect; SourceTexture: PTexture); inline;
begin
DrawTextureFromRectDir(X, Y, r^.w, r^.h, r, SourceTexture, 1)
end;
procedure DrawTextureFromRect(X, Y, W, H: LongInt; r: PSDL_Rect; SourceTexture: PTexture); inline;
begin
DrawTextureFromRectDir(X, Y, W, H, r, SourceTexture, 1)
end;
<<<<<<< HEAD
{
procedure DrawTextureFromRect(X, Y, W, H: LongInt; r: PSDL_Rect; SourceTexture: PTexture);
=======

procedure DrawTextureFromRectDir(X, Y, W, H: LongInt; r: PSDL_Rect; SourceTexture: PTexture; Dir: LongInt);
>>>>>>> 542ccbf1
var rr: TSDL_Rect;
    _l, _r, _t, _b: real;
    VertexBuffer, TextureBuffer: array [0..3] of TVertex2f;
begin
if (SourceTexture^.h = 0) or (SourceTexture^.w = 0) then
    exit;

// do not draw anything outside the visible screen space (first check fixes some sprite drawing, e.g. hedgehogs)
if (abs(X) > W) and ((abs(X + W / 2) - W / 2) > cScreenWidth / cScaleFactor) then
    exit;
if (abs(Y) > H) and ((abs(Y + H / 2 - (0.5 * cScreenHeight)) - H / 2) > cScreenHeight / cScaleFactor) then
    exit;

rr.x:= X;
rr.y:= Y;
rr.w:= W;
rr.h:= H;

_l:= r^.x / SourceTexture^.w * SourceTexture^.rx;
_r:= (r^.x + r^.w) / SourceTexture^.w * SourceTexture^.rx;
_t:= r^.y / SourceTexture^.h * SourceTexture^.ry;
_b:= (r^.y + r^.h) / SourceTexture^.h * SourceTexture^.ry;

glBindTexture(GL_TEXTURE_2D, SourceTexture^.id);

if Dir < 0 then
    begin
    VertexBuffer[0].X:= X + rr.w/2;
    VertexBuffer[0].Y:= Y;
    VertexBuffer[1].X:= X - rr.w/2;
    VertexBuffer[1].Y:= Y;
    VertexBuffer[2].X:= X - rr.w/2;
    VertexBuffer[2].Y:= rr.h + Y;
    VertexBuffer[3].X:= X + rr.w/2;
    VertexBuffer[3].Y:= rr.h + Y;
    end
else
    begin
    VertexBuffer[0].X:= X;
    VertexBuffer[0].Y:= Y;
    VertexBuffer[1].X:= rr.w + X;
    VertexBuffer[1].Y:= Y;
    VertexBuffer[2].X:= rr.w + X;
    VertexBuffer[2].Y:= rr.h + Y;
    VertexBuffer[3].X:= X;
    VertexBuffer[3].Y:= rr.h + Y;
    end;

TextureBuffer[0].X:= _l;
TextureBuffer[0].Y:= _t;
TextureBuffer[1].X:= _r;
TextureBuffer[1].Y:= _t;
TextureBuffer[2].X:= _r;
TextureBuffer[2].Y:= _b;
TextureBuffer[3].X:= _l;
TextureBuffer[3].Y:= _b;

glVertexPointer(2, GL_FLOAT, 0, @VertexBuffer[0]);
glTexCoordPointer(2, GL_FLOAT, 0, @TextureBuffer[0]);
glDrawArrays(GL_TRIANGLE_FAN, 0, High(VertexBuffer) - Low(VertexBuffer) + 1);
end;
}

procedure DrawTextureFromRect(X, Y, W, H: LongInt; r: PSDL_Rect; SourceTexture: PTexture);
var
    rr: TSDL_Rect;
    VertexBuffer, TextureBuffer: array [0..3] of TVertex2f;
    //VertexBuffer, TextureBuffer: TVertexRect;
    _l, _r, _t, _b: GLfloat;
begin
if (SourceTexture^.h = 0) or (SourceTexture^.w = 0) then
    exit;

// do not draw anything outside the visible screen space (first check fixes some sprite drawing, e.g. hedgehogs)
if (abs(X) > W) and ((abs(X + W / 2) - W / 2) > cScreenWidth / cScaleFactor) then
    exit;
if (abs(Y) > H) and ((abs(Y + H / 2 - (0.5 * cScreenHeight)) - H / 2) > cScreenHeight / cScaleFactor) then
    exit;

rr.x:= X;
rr.y:= Y;
rr.w:= W;
rr.h:= H;

_l:= r^.x / SourceTexture^.w * SourceTexture^.rx;
_r:= (r^.x + r^.w) / SourceTexture^.w * SourceTexture^.rx;
_t:= r^.y / SourceTexture^.h * SourceTexture^.ry;
_b:= (r^.y + r^.h) / SourceTexture^.h * SourceTexture^.ry;

glBindTexture(GL_TEXTURE_2D, SourceTexture^.id);

VertexBuffer[0].X:= X;
VertexBuffer[0].Y:= Y;
VertexBuffer[1].X:= rr.w + X;
VertexBuffer[1].Y:= Y;
VertexBuffer[2].X:= rr.w + X;
VertexBuffer[2].Y:= rr.h + Y;
VertexBuffer[3].X:= X;
VertexBuffer[3].Y:= rr.h + Y;

TextureBuffer[0].X:= _l;
TextureBuffer[0].Y:= _t;
TextureBuffer[1].X:= _r;
TextureBuffer[1].Y:= _t;
TextureBuffer[2].X:= _r;
TextureBuffer[2].Y:= _b;
TextureBuffer[3].X:= _l;
TextureBuffer[3].Y:= _b;

SetVertexPointer(@VertexBuffer[0], Length(VertexBuffer));
SetTexCoordPointer(@TextureBuffer[0], Length(VertexBuffer));

{$IFDEF GL2}
UpdateModelviewProjection;
{$ENDIF}

glDrawArrays(GL_TRIANGLE_FAN, 0, Length(VertexBuffer));
end;

procedure DrawTexture(X, Y: LongInt; Texture: PTexture); inline;
begin
    DrawTexture(X, Y, Texture, 1.0);
end;

procedure DrawTexture(X, Y: LongInt; Texture: PTexture; Scale: GLfloat);
begin

{$IFDEF GL2}
hglPushMatrix;
hglTranslatef(X, Y, 0);
hglScalef(Scale, Scale, 1);
{$ELSE}
glPushMatrix;
glTranslatef(X, Y, 0);
glScalef(Scale, Scale, 1);
{$ENDIF}

glBindTexture(GL_TEXTURE_2D, Texture^.id);

SetVertexPointer(@Texture^.vb, Length(Texture^.vb));
SetTexCoordPointer(@Texture^.tb, Length(Texture^.vb));

{$IFDEF GL2}
UpdateModelviewProjection;
glDrawArrays(GL_TRIANGLE_FAN, 0, Length(Texture^.vb));
hglPopMatrix;
{$ELSE}
glDrawArrays(GL_TRIANGLE_FAN, 0, Length(Texture^.vb));
glPopMatrix;
{$ENDIF}

end;

procedure DrawTextureF(Texture: PTexture; Scale: GLfloat; X, Y, Frame, Dir, w, h: LongInt);
begin
    DrawTextureRotatedF(Texture, Scale, 0, 0, X, Y, Frame, Dir, w, h, 0)
end;

procedure DrawTextureRotatedF(Texture: PTexture; Scale, OffsetX, OffsetY: GLfloat; X, Y, Frame, Dir, w, h: LongInt; Angle: real);
var ft, fb, fl, fr: GLfloat;
    hw, nx, ny: LongInt;
    VertexBuffer, TextureBuffer: array [0..3] of TVertex2f;
begin
// do not draw anything outside the visible screen space (first check fixes some sprite drawing, e.g. hedgehogs)
if (abs(X) > W) and ((abs(X + dir * OffsetX) - W / 2) * cScaleFactor > cScreenWidth) then
    exit;
if (abs(Y) > H) and ((abs(Y + OffsetY - (0.5 * cScreenHeight)) - W / 2) * cScaleFactor > cScreenHeight) then
    exit;

{$IFDEF GL2}
hglPushMatrix;
hglTranslatef(X, Y, 0);
{$ELSE}
glPushMatrix;
glTranslatef(X, Y, 0);
{$ENDIF}

if Dir = 0 then Dir:= 1;

{$IFDEF GL2}
hglRotatef(Angle, 0, 0, Dir);
hglTranslatef(Dir*OffsetX, OffsetY, 0);
hglScalef(Scale, Scale, 1);
{$ELSE}
glRotatef(Angle, 0, 0, Dir);
glTranslatef(Dir*OffsetX, OffsetY, 0);
glScalef(Scale, Scale, 1);
{$ENDIF}

// Any reason for this call? And why only in t direction, not s?
//glTexParameteri(GL_TEXTURE_2D, GL_TEXTURE_WRAP_T, GL_CLAMP_TO_EDGE);

hw:= w div (2 div Dir);

nx:= round(Texture^.w / w); // number of horizontal frames
ny:= round(Texture^.h / h); // number of vertical frames

ft:= (Frame mod ny) * Texture^.ry / ny;
fb:= ((Frame mod ny) + 1) * Texture^.ry / ny;
fl:= (Frame div ny) * Texture^.rx / nx;
fr:= ((Frame div ny) + 1) * Texture^.rx / nx;

glBindTexture(GL_TEXTURE_2D, Texture^.id);

VertexBuffer[0].X:= -hw;
VertexBuffer[0].Y:= w / -2;
VertexBuffer[1].X:= hw;
VertexBuffer[1].Y:= w / -2;
VertexBuffer[2].X:= hw;
VertexBuffer[2].Y:= w / 2;
VertexBuffer[3].X:= -hw;
VertexBuffer[3].Y:= w / 2;

TextureBuffer[0].X:= fl;
TextureBuffer[0].Y:= ft;
TextureBuffer[1].X:= fr;
TextureBuffer[1].Y:= ft;
TextureBuffer[2].X:= fr;
TextureBuffer[2].Y:= fb;
TextureBuffer[3].X:= fl;
TextureBuffer[3].Y:= fb;

SetVertexPointer(@VertexBuffer[0], Length(VertexBuffer));
SetTexCoordPointer(@TextureBuffer[0], Length(VertexBuffer));

{$IFDEF GL2}
UpdateModelviewProjection;
{$ENDIF}

glDrawArrays(GL_TRIANGLE_FAN, 0, Length(VertexBuffer));

{$IFDEF GL2}
hglPopMatrix;
{$ELSE}
glPopMatrix;
{$ENDIF}

end;

procedure DrawSpriteRotated(Sprite: TSprite; X, Y, Dir: LongInt; Angle: real);
begin
    DrawTextureRotated(SpritesData[Sprite].Texture,
        SpritesData[Sprite].Width,
        SpritesData[Sprite].Height,
        X, Y, Dir, Angle)
end;

procedure DrawSpriteRotatedF(Sprite: TSprite; X, Y, Frame, Dir: LongInt; Angle: real);
begin

{$IFDEF GL2}
hglPushMatrix;
hglTranslatef(X, Y, 0);
{$ELSE}
glPushMatrix;
glTranslatef(X, Y, 0);
{$ENDIF}

if Dir < 0 then
{$IFDEF GL2}
    hglRotatef(Angle, 0, 0, -1)
{$ELSE}
    glRotatef(Angle, 0, 0, -1)
{$ENDIF}
else
{$IFDEF GL2}
    hglRotatef(Angle, 0, 0,  1);
{$ELSE}
    glRotatef(Angle, 0, 0,  1);
{$ENDIF}
if Dir < 0 then
{$IFDEF GL2}
    hglScalef(-1.0, 1.0, 1.0);
{$ELSE}
    glScalef(-1.0, 1.0, 1.0);
{$ENDIF}

DrawSprite(Sprite, -SpritesData[Sprite].Width div 2, -SpritesData[Sprite].Height div 2, Frame);

{$IFDEF GL2}
hglPopMatrix;
{$ELSE}
glPopMatrix;
{$ENDIF}

end;

procedure DrawTextureRotated(Texture: PTexture; hw, hh, X, Y, Dir: LongInt; Angle: real);
var VertexBuffer: array [0..3] of TVertex2f;
begin
// do not draw anything outside the visible screen space (first check fixes some sprite drawing, e.g. hedgehogs)
if (abs(X) > 2 * hw) and ((abs(X) - hw) > cScreenWidth / cScaleFactor) then
    exit;
if (abs(Y) > 2 * hh) and ((abs(Y - 0.5 * cScreenHeight) - hh) > cScreenHeight / cScaleFactor) then
    exit;

{$IFDEF GL2}
hglPushMatrix;
hglTranslatef(X, Y, 0);
{$ELSE}
glPushMatrix;
glTranslatef(X, Y, 0);
{$ENDIF}

if Dir < 0 then
    begin
    hw:= - hw;
{$IFDEF GL2}
    hglRotatef(Angle, 0, 0, -1);
{$ELSE}
    glRotatef(Angle, 0, 0, -1);
{$ENDIF}
    end
else
{$IFDEF GL2}
    hglRotatef(Angle, 0, 0,  1);
{$ELSE}
    glRotatef(Angle, 0, 0, 1);
{$ENDIF}

glBindTexture(GL_TEXTURE_2D, Texture^.id);

VertexBuffer[0].X:= -hw;
VertexBuffer[0].Y:= -hh;
VertexBuffer[1].X:= hw;
VertexBuffer[1].Y:= -hh;
VertexBuffer[2].X:= hw;
VertexBuffer[2].Y:= hh;
VertexBuffer[3].X:= -hw;
VertexBuffer[3].Y:= hh;

SetVertexPointer(@VertexBuffer[0], Length(VertexBuffer));
SetTexCoordPointer(@Texture^.tb, Length(VertexBuffer));

{$IFDEF GL2}
UpdateModelviewProjection;
{$ENDIF}

glDrawArrays(GL_TRIANGLE_FAN, 0, Length(VertexBuffer));

{$IFDEF GL2}
hglPopMatrix;
{$ELSE}
glPopMatrix;
{$ENDIF}

end;

procedure DrawSprite(Sprite: TSprite; X, Y, Frame: LongInt);
var row, col, numFramesFirstCol: LongInt;
begin
    if SpritesData[Sprite].imageHeight = 0 then
        exit;
    numFramesFirstCol:= SpritesData[Sprite].imageHeight div SpritesData[Sprite].Height;
    row:= Frame mod numFramesFirstCol;
    col:= Frame div numFramesFirstCol;
    DrawSprite(Sprite, X, Y, col, row);
end;

procedure DrawSprite(Sprite: TSprite; X, Y, FrameX, FrameY: LongInt);
var r: TSDL_Rect;
begin
    r.x:= FrameX * SpritesData[Sprite].Width;
    r.w:= SpritesData[Sprite].Width;
    r.y:= FrameY * SpritesData[Sprite].Height;
    r.h:= SpritesData[Sprite].Height;
    DrawTextureFromRect(X, Y, @r, SpritesData[Sprite].Texture)
end;

procedure DrawSpriteClipped(Sprite: TSprite; X, Y, TopY, RightX, BottomY, LeftX: LongInt);
var r: TSDL_Rect;
begin
r.x:= 0;
r.y:= 0;
r.w:= SpritesData[Sprite].Width;
r.h:= SpritesData[Sprite].Height;

if (X < LeftX) then
    r.x:= LeftX - X;
if (Y < TopY) then
    r.y:= TopY - Y;

if (Y + SpritesData[Sprite].Height > BottomY) then
    r.h:= BottomY - Y + 1;
if (X + SpritesData[Sprite].Width > RightX) then
    r.w:= RightX - X + 1;

dec(r.h, r.y);
dec(r.w, r.x);

DrawTextureFromRect(X + r.x, Y + r.y, @r, SpritesData[Sprite].Texture)
end;

procedure DrawTextureCentered(X, Top: LongInt; Source: PTexture);
var scale: GLfloat;
begin
    if (Source^.w + 20) > cScreenWidth then
        scale:= cScreenWidth / (Source^.w + 20)
    else
        scale:= 1.0;
    DrawTexture(X - round(Source^.w * scale) div 2, Top, Source, scale)
end;

procedure DrawLine(X0, Y0, X1, Y1, Width: Single; r, g, b, a: Byte);
var VertexBuffer: array [0..1] of TVertex2f;
begin
    glEnable(GL_LINE_SMOOTH);
{$IFNDEF GL2}
    glDisable(GL_TEXTURE_2D);

    glPushMatrix;
    glTranslatef(WorldDx, WorldDy, 0);
    glLineWidth(Width);

    Tint(r, g, b, a);
    VertexBuffer[0].X:= X0;
    VertexBuffer[0].Y:= Y0;
    VertexBuffer[1].X:= X1;
    VertexBuffer[1].Y:= Y1;

    SetVertexPointer(@VertexBuffer[0], Length(VertexBuffer));
    glDrawArrays(GL_LINES, 0, Length(VertexBuffer));
    Tint($FF, $FF, $FF, $FF);

    glPopMatrix;

    glEnable(GL_TEXTURE_2D);

{$ELSE}
    EnableTexture(False);

    hglPushMatrix;
    hglTranslatef(WorldDx, WorldDy, 0);
    glLineWidth(Width);

    UpdateModelviewProjection;

    Tint(r, g, b, a);
    VertexBuffer[0].X:= X0;
    VertexBuffer[0].Y:= Y0;
    VertexBuffer[1].X:= X1;
    VertexBuffer[1].Y:= Y1;

    SetVertexPointer(@VertexBuffer[0], Length(VertexBuffer));
    glDrawArrays(GL_LINES, 0, Length(VertexBuffer));
    Tint($FF, $FF, $FF, $FF);

    hglPopMatrix;
    EnableTexture(True);

{$ENDIF}
    glDisable(GL_LINE_SMOOTH);
end;

procedure DrawFillRect(r: TSDL_Rect);
var VertexBuffer: array [0..3] of TVertex2f;
begin
// do not draw anything outside the visible screen space (first check fixes some sprite drawing, e.g. hedgehogs)

if (abs(r.x) > r.w) and ((abs(r.x + r.w / 2) - r.w / 2) * cScaleFactor > cScreenWidth) then
    exit;
if (abs(r.y) > r.h) and ((abs(r.y + r.h / 2 - (0.5 * cScreenHeight)) - r.h / 2) * cScaleFactor > cScreenHeight) then
    exit;

{$IFDEF GL2}
EnableTexture(False);
{$ELSE}
glDisable(GL_TEXTURE_2D);
{$ENDIF}

Tint($00, $00, $00, $80);

VertexBuffer[0].X:= r.x;
VertexBuffer[0].Y:= r.y;
VertexBuffer[1].X:= r.x + r.w;
VertexBuffer[1].Y:= r.y;
VertexBuffer[2].X:= r.x + r.w;
VertexBuffer[2].Y:= r.y + r.h;
VertexBuffer[3].X:= r.x;
VertexBuffer[3].Y:= r.y + r.h;

SetVertexPointer(@VertexBuffer[0], Length(VertexBuffer));
glDrawArrays(GL_TRIANGLE_FAN, 0, Length(VertexBuffer));

Tint($FF, $FF, $FF, $FF);

{$IFDEF GL2}
EnableTexture(True);
{$ELSE}
glEnable(GL_TEXTURE_2D)
{$ENDIF}

end;

procedure DrawCircle(X, Y, Radius, Width: LongInt; r, g, b, a: Byte);
begin
    Tint(r, g, b, a);
    DrawCircle(X, Y, Radius, Width);
    Tint($FF, $FF, $FF, $FF);
end;

procedure DrawCircle(X, Y, Radius, Width: LongInt);
var
    i: LongInt;
    CircleVertex: array [0..59] of TVertex2f;
begin
    for i := 0 to 59 do begin
        CircleVertex[i].X := X + Radius*cos(i*pi/30);
        CircleVertex[i].Y := Y + Radius*sin(i*pi/30);
    end;

{$IFNDEF GL2}

    glDisable(GL_TEXTURE_2D);
    glEnable(GL_LINE_SMOOTH);
    glPushMatrix;
    glLineWidth(Width);
    glVertexPointer(2, GL_FLOAT, 0, @CircleVertex[0]);
    glDrawArrays(GL_LINE_LOOP, 0, 60);
    glPopMatrix;
    glEnable(GL_TEXTURE_2D);
    glDisable(GL_LINE_SMOOTH);

{$ELSE}
    EnableTexture(False);
    glEnable(GL_LINE_SMOOTH);
    hglPushMatrix;
    glLineWidth(Width);
    SetVertexPointer(@CircleVertex[0], 60);
    glDrawArrays(GL_LINE_LOOP, 0, 60);
    hglPopMatrix;
    EnableTexture(True);
    glDisable(GL_LINE_SMOOTH);
{$ENDIF}
end;


procedure DrawHedgehog(X, Y: LongInt; Dir: LongInt; Pos, Step: LongWord; Angle: real);
const VertexBuffer: array [0..3] of TVertex2f = (
        (X: -16; Y: -16),
        (X:  16; Y: -16),
        (X:  16; Y:  16),
        (X: -16; Y:  16));
var l, r, t, b: real;
    TextureBuffer: array [0..3] of TVertex2f;
begin
    // do not draw anything outside the visible screen space (first check fixes some sprite drawing, e.g. hedgehogs)
    if (abs(X) > 32) and ((abs(X) - 16) * cScaleFactor > cScreenWidth) then
        exit;
    if (abs(Y) > 32) and ((abs(Y - 0.5 * cScreenHeight) - 16) * cScaleFactor > cScreenHeight) then
        exit;

    t:= Pos * 32 / HHTexture^.h;
    b:= (Pos + 1) * 32 / HHTexture^.h;

    if Dir = -1 then
        begin
        l:= (Step + 1) * 32 / HHTexture^.w;
        r:= Step * 32 / HHTexture^.w
        end
    else
        begin
        l:= Step * 32 / HHTexture^.w;
        r:= (Step + 1) * 32 / HHTexture^.w
    end;

{$IFDEF GL2}
    hglPushMatrix();
    hglTranslatef(X, Y, 0);
    hglRotatef(Angle, 0, 0, 1);
{$ELSE}
    glPushMatrix();
    glTranslatef(X, Y, 0);
    glRotatef(Angle, 0, 0, 1);
{$ENDIF}

    glBindTexture(GL_TEXTURE_2D, HHTexture^.id);

    TextureBuffer[0].X:= l;
    TextureBuffer[0].Y:= t;
    TextureBuffer[1].X:= r;
    TextureBuffer[1].Y:= t;
    TextureBuffer[2].X:= r;
    TextureBuffer[2].Y:= b;
    TextureBuffer[3].X:= l;
    TextureBuffer[3].Y:= b;

    SetVertexPointer(@VertexBuffer[0], Length(VertexBuffer));
    SetTexCoordPointer(@TextureBuffer[0], Length(VertexBuffer));

{$IFDEF GL2}
    UpdateModelviewProjection;
{$ENDIF}

    glDrawArrays(GL_TRIANGLE_FAN, 0, Length(VertexBuffer));

{$IFDEF GL2}
    hglPopMatrix;
{$ELSE}
    glPopMatrix;
{$ENDIF}
end;

procedure DrawScreenWidget(widget: POnScreenWidget);
{$IFDEF USE_TOUCH_INTERFACE}
var alpha: byte = $FF;
begin
with widget^ do
    begin
    if (fadeAnimStart <> 0) then
        begin
        if RealTicks > (fadeAnimStart + FADE_ANIM_TIME) then
            fadeAnimStart:= 0
        else
            if show then
                alpha:= Byte(trunc((RealTicks - fadeAnimStart)/FADE_ANIM_TIME * $FF))
            else
                alpha:= Byte($FF - trunc((RealTicks - fadeAnimStart)/FADE_ANIM_TIME * $FF));
        end;

    with moveAnim do
        if animate then
            if RealTicks > (startTime + MOVE_ANIM_TIME) then
                begin
                startTime:= 0;
                animate:= false;
                frame.x:= target.x;
                frame.y:= target.y;
                active.x:= active.x + (target.x - source.x);
                active.y:= active.y + (target.y - source.y);
                end
            else
                begin
                frame.x:= source.x + Round((target.x - source.x) * ((RealTicks - startTime) / MOVE_ANIM_TIME));
                frame.y:= source.y + Round((target.y - source.y) * ((RealTicks - startTime) / MOVE_ANIM_TIME));
                end;

    if show or (fadeAnimStart <> 0) then
        begin
        Tint($FF, $FF, $FF, alpha);
        DrawTexture(frame.x, frame.y, spritesData[sprite].Texture, buttonScale);
        Tint($FF, $FF, $FF, $FF);
        end;
    end;
{$ELSE}
begin
{widget:= widget; // avoid hint}
{$ENDIF}
end;

procedure Tint(r, g, b, a: Byte); inline;
var
    nc, tw: Longword;
    scale:Real = 1.0/255.0;
begin
    nc:= (a shl 24) or (b shl 16) or (g shl 8) or r;

    if nc = lastTint then
        exit;

    if GrayScale then
        begin
        tw:= round(r * RGB_LUMINANCE_RED + g * RGB_LUMINANCE_GREEN + b * RGB_LUMINANCE_BLUE);
        if tw > 255 then
            tw:= 255;
        r:= tw;
        g:= tw;
        b:= tw
        end;

    {$IFDEF GL2}
    glUniform4f(uMainTintLocation, r*scale, g*scale, b*scale, a*scale);
    //glColor4ub(r, g, b, a);
    {$ELSE}
    glColor4ub(r, g, b, a);
    {$ENDIF}
    lastTint:= nc;
end;

procedure Tint(c: Longword); inline;
begin
    Tint(((c shr 24) and $FF), ((c shr 16) and $FF), (c shr 8) and $FF, (c and $FF))
end;


end.<|MERGE_RESOLUTION|>--- conflicted
+++ resolved
@@ -75,17 +75,13 @@
 begin
 DrawTextureFromRectDir(X, Y, r^.w, r^.h, r, SourceTexture, 1)
 end;
+
 procedure DrawTextureFromRect(X, Y, W, H: LongInt; r: PSDL_Rect; SourceTexture: PTexture); inline;
 begin
 DrawTextureFromRectDir(X, Y, W, H, r, SourceTexture, 1)
 end;
-<<<<<<< HEAD
-{
-procedure DrawTextureFromRect(X, Y, W, H: LongInt; r: PSDL_Rect; SourceTexture: PTexture);
-=======
 
 procedure DrawTextureFromRectDir(X, Y, W, H: LongInt; r: PSDL_Rect; SourceTexture: PTexture; Dir: LongInt);
->>>>>>> 542ccbf1
 var rr: TSDL_Rect;
     _l, _r, _t, _b: real;
     VertexBuffer, TextureBuffer: array [0..3] of TVertex2f;
@@ -147,9 +143,9 @@
 glTexCoordPointer(2, GL_FLOAT, 0, @TextureBuffer[0]);
 glDrawArrays(GL_TRIANGLE_FAN, 0, High(VertexBuffer) - Low(VertexBuffer) + 1);
 end;
-}
-
-procedure DrawTextureFromRect(X, Y, W, H: LongInt; r: PSDL_Rect; SourceTexture: PTexture);
+
+
+procedure DrawTextureFromRectDir(X, Y, W, H: LongInt; r: PSDL_Rect; SourceTexture: PTexture);
 var
     rr: TSDL_Rect;
     VertexBuffer, TextureBuffer: array [0..3] of TVertex2f;
