--- conflicted
+++ resolved
@@ -56,15 +56,9 @@
 
 if f <> nil then
     begin
-<<<<<<< HEAD
-    while not eof(f) do
-    begin
-       readln(f, s);
-=======
     while not pfsEof(f) do
         begin
         pfsReadLn(f, s);
->>>>>>> 410719c5
         if Length(s) = 0 then
             continue;
         if (s[1] < '0') or (s[1] > '9') then
