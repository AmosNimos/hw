--- conflicted
+++ resolved
@@ -83,15 +83,14 @@
     SDLh,
     SysUtils,
     uIO,
-<<<<<<< HEAD
-    uPhysFSLayer
-{$IFDEF PAS2C}, hwpacksmounter{$ENDIF}
-=======
     uVisualGearsList,
     uGearsHandlersMess,
     uPhysFSLayer,
+{$IFDEF PAS2C}
+    hwpacksmounter
+{$ELSE},
     typinfo
->>>>>>> 3e24655f
+{$ENDIF}
     ;
 
 var luaState : Plua_State;
@@ -246,7 +245,7 @@
 var i : integer;
 begin
     for i:= 1 to lua_gettop(L) do
-        GameFlags := GameFlags and not(LongWord(lua_tointeger(L, i)));
+        GameFlags := (GameFlags and (not (LongWord(lua_tointeger(L, i)))));
     ScriptSetInteger('GameFlags', GameFlags);
     lc_disablegameflags:= 0;
 end;
