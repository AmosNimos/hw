--- conflicted
+++ resolved
@@ -1280,14 +1280,8 @@
 
 function lc_endgame(L : Plua_State) : LongInt; Cdecl;
 begin
-   {$IFNDEF PAS2C}
     L:= L; // avoid compiler hint
-<<<<<<< HEAD
-   {$ENDIF}
-    GameState:= gsExit;
-=======
     AddGear(0, 0, gtATFinishGame, 0, _0, _0, 3000);
->>>>>>> b7a055df
     lc_endgame:= 0
 end;
 
