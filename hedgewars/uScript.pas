(*
 * Hedgewars, a free turn based strategy game
 * Copyright (c) 2004-2013 Andrey Korotaev <unC0Rr@gmail.com>
 *
 * This program is free software; you can redistribute it and/or modify
 * it under the terms of the GNU General Public License as published by
 * the Free Software Foundation; version 2 of the License
 *
 * This program is distributed in the hope that it will be useful,
 * but WITHOUT ANY WARRANTY; without even the implied warranty of
 * MERCHANTABILITY or FITNESS FOR A PARTICULAR PURPOSE.  See the
 * GNU General Public License for more details.
 *
 * You should have received a copy of the GNU General Public License
 * along with this program; if not, write to the Free Software
 * Foundation, Inc., 59 Temple Place - Suite 330, Boston, MA 02111-1307, USA
 *)

{$INCLUDE "options.inc"}

unit uScript;
(*
 * This unit defines, implements and registers functions and
 * variables/constants bindings for usage in Lua scripts.
 *
 * Please keep http://code.google.com/p/hedgewars/wiki/LuaAPI up to date!
 *
 * Note: If you add a new function, make sure to test if _all_ parameters
 *       work as intended! (Especially conversions errors can sneak in
 *       unnoticed and render the parameter useless!)
 *)
interface

procedure ScriptPrintStack;
procedure ScriptClearStack;

procedure ScriptLoad(name : shortstring);
procedure ScriptOnGameInit;
procedure ScriptOnScreenResize;
procedure ScriptSetInteger(name : shortstring; value : LongInt);

procedure ScriptCall(fname : shortstring);
function ScriptCall(fname : shortstring; par1: LongInt) : LongInt;
function ScriptCall(fname : shortstring; par1, par2: LongInt) : LongInt;
function ScriptCall(fname : shortstring; par1, par2, par3: LongInt) : LongInt;
function ScriptCall(fname : shortstring; par1, par2, par3, par4 : LongInt) : LongInt;
function ScriptExists(fname : shortstring) : boolean;


//function ParseCommandOverride(key, value : shortstring) : shortstring;  This did not work out well

procedure initModule;
procedure freeModule;

implementation
{$IFDEF USE_LUA_SCRIPT}

uses LuaPas,
    uConsole,
    uConsts,
    uGears,
    uGearsList,
    uGearsUtils,
    uFloat,
    uWorld,
    uAmmos,
    uTeams,
    uSound,
    uChat,
    uStats,
    uStore,
    uRandom,
    uTypes,
    uVariables,
    uCommands,
    uUtils,
    uCaptions,
    uDebug,
    uCollisions,
    uRenderUtils,
    uTextures,
    uLandGraphics,
<<<<<<< HEAD
    SDLh,
=======
>>>>>>> 17b55131
    SysUtils,
    uIO,
    uVisualGearsList,
    uGearsHandlersMess,
    uPhysFSLayer,
{$IFDEF PAS2C}
    hwpacksmounter
{$ELSE},
    typinfo
{$ENDIF}
    ;

var luaState : Plua_State;
    ScriptAmmoLoadout : shortstring;
    ScriptAmmoProbability : shortstring;
    ScriptAmmoDelay : shortstring;
    ScriptAmmoReinforcement : shortstring;
    ScriptLoaded : boolean;
    mapDims : boolean;

procedure ScriptPrepareAmmoStore; forward;
procedure ScriptApplyAmmoStore; forward;
procedure ScriptSetAmmo(ammo : TAmmoType; count, probability, delay, reinforcement: Byte); forward;
procedure ScriptSetAmmoDelay(ammo : TAmmoType; delay: Byte); forward;

procedure LuaError(s: shortstring);
begin
    WriteLnToConsole(s);
    AddChatString(#5 + s);
end;

procedure LuaParameterCountError(call, paramsyntax: shortstring; wrongcount: LongInt);
begin
    // TODO: i18n?
    LuaError('Lua: Wrong number of parameters (' + inttostr(wrongcount) + ') passed to ' + call + '!     syntax: ' + call + ' ( ' + paramsyntax + ' )');
end;

// wrapped calls //

// functions called from Lua:
// function(L : Plua_State) : LongInt; Cdecl;
// where L contains the state, returns the number of return values on the stack
// call lua_gettop(L) to receive number of parameters passed

function lc_band(L: PLua_State): LongInt; Cdecl;
begin
    if lua_gettop(L) <> 2 then
        begin
        LuaParameterCountError('band', 'value1, value2', lua_gettop(L));
        lua_pushnil(L);
        end
    else
        lua_pushinteger(L, lua_tointeger(L, 2) and lua_tointeger(L, 1));
    lc_band := 1;
end;

function lc_bor(L: PLua_State): LongInt; Cdecl;
begin
    if lua_gettop(L) <> 2 then
        begin
        LuaParameterCountError('bor', 'value1, value2', lua_gettop(L));
        lua_pushnil(L);
        end
    else
        lua_pushinteger(L, lua_tointeger(L, 2) or lua_tointeger(L, 1));
    lc_bor := 1;
end;

function lc_bnot(L: PLua_State): LongInt; Cdecl;
begin
    if lua_gettop(L) <> 1 then
        begin
        LuaParameterCountError('bnot', 'value', lua_gettop(L));
        lua_pushnil(L);
        end
    else
        lua_pushinteger(L, (not lua_tointeger(L, 1)));
    lc_bnot := 1;
end;

function lc_div(L: PLua_State): LongInt; Cdecl;
begin
    if lua_gettop(L) <> 2 then
        begin
        LuaParameterCountError('div', 'dividend, divisor', lua_gettop(L));
        lua_pushnil(L);
        end
    else
        lua_pushinteger(L, lua_tointeger(L, 1) div lua_tointeger(L, 2));
    lc_div := 1;
end;

function lc_getinputmask(L : Plua_State) : LongInt; Cdecl;
begin
    if lua_gettop(L) <> 0 then
        LuaParameterCountError('GetInputMask', '', lua_gettop(L))
    else
        lua_pushinteger(L, InputMask);
    lc_getinputmask:= 1
end;

function lc_setinputmask(L : Plua_State) : LongInt; Cdecl;
begin
    if lua_gettop(L) <> 1 then
        LuaParameterCountError('SetInputMask', 'mask', lua_gettop(L))
    else
        InputMask:= lua_tointeger(L, 1);
    lc_setinputmask:= 0
end;

function lc_writelntoconsole(L : Plua_State) : LongInt; Cdecl;
begin
    if lua_gettop(L) = 1 then
        begin
        WriteLnToConsole('Lua: ' + lua_tostring(L ,1));
        end
    else
        LuaParameterCountError('WriteLnToConsole', 'string', lua_gettop(L));
    lc_writelntoconsole:= 0;
end;

function lc_parsecommand(L : Plua_State) : LongInt; Cdecl;
var t: PChar;
    i,c: LongWord;
    s: shortstring;
begin
    if lua_gettop(L) = 1 then
        begin
        t:= lua_tolstring(L,1,@c);

        for i:= 1 to c do s[i]:= t[i-1];
        s[0]:= char(c);

        ParseCommand(s, true, true);

        end
    else
        LuaParameterCountError('ParseCommand', 'string', lua_gettop(L));
    lc_parsecommand:= 0;
end;

function lc_showmission(L : Plua_State) : LongInt; Cdecl;
begin
    if lua_gettop(L) = 5 then
        begin
        ShowMission(lua_tostring(L, 1), lua_tostring(L, 2), lua_tostring(L, 3), lua_tointeger(L, 4), lua_tointeger(L, 5));
        end
    else
        LuaParameterCountError('ShowMission', 'caption, subcaption, text, icon, time', lua_gettop(L));
    lc_showmission:= 0;
end;

function lc_hidemission(L : Plua_State) : LongInt; Cdecl;
begin
    L:= L; // avoid compiler hint
    HideMission;
    lc_hidemission:= 0;
end;

function lc_enablegameflags(L : Plua_State) : LongInt; Cdecl;
var i : integer;
begin
    for i:= 1 to lua_gettop(L) do
        GameFlags := GameFlags or LongWord(lua_tointeger(L, i));
    ScriptSetInteger('GameFlags', GameFlags);
    lc_enablegameflags:= 0;
end;

function lc_disablegameflags(L : Plua_State) : LongInt; Cdecl;
var i : integer;
begin
    for i:= 1 to lua_gettop(L) do
        GameFlags := (GameFlags and (not (LongWord(lua_tointeger(L, i)))));
    ScriptSetInteger('GameFlags', GameFlags);
    lc_disablegameflags:= 0;
end;

function lc_cleargameflags(L : Plua_State) : LongInt; Cdecl;
begin
    // Silence hint
    L:= L;
    GameFlags:= 0;
    ScriptSetInteger('GameFlags', GameFlags);
    lc_cleargameflags:= 0;
end;

function lc_addcaption(L : Plua_State) : LongInt; Cdecl;
begin
    if lua_gettop(L) = 1 then
        AddCaption(lua_tostring(L, 1), cWhiteColor, capgrpMessage)
    else if lua_gettop(L) = 3 then
        begin
        AddCaption(lua_tostring(L, 1), lua_tointeger(L, 2) shr 8, TCapGroup(lua_tointeger(L, 3)));
        end
    else
        LuaParameterCountError('AddCaption', 'text[, color, captiongroup]', lua_gettop(L));
    lc_addcaption:= 0;
end;

function lc_campaignlock(L : Plua_State) : LongInt; Cdecl;
begin
    if lua_gettop(L) = 1 then
        begin
        // to be done
        end
    else
        LuaParameterCountError('CampaignLock', 'TODO', lua_gettop(L));
    lc_campaignlock:= 0;
end;

function lc_campaignunlock(L : Plua_State) : LongInt; Cdecl;
begin
    if lua_gettop(L) = 1 then
        begin
        // to be done
        end
    else
        LuaParameterCountError('CampaignUnlock', 'TODO', lua_gettop(L));
    lc_campaignunlock:= 0;
end;

function lc_spawnfakehealthcrate(L: Plua_State) : LongInt; Cdecl;
var gear: PGear;
begin
    if lua_gettop(L) <> 4 then
        begin
        LuaParameterCountError('SpawnFakeHealthCrate', 'x, y, explode, poison', lua_gettop(L));
        lua_pushnil(L);
        end
    else
        begin
        gear := SpawnFakeCrateAt(lua_tointeger(L, 1), lua_tointeger(L, 2),
        HealthCrate, lua_toboolean(L, 3), lua_toboolean(L, 4));
        lua_pushinteger(L, gear^.uid);
        end;
    lc_spawnfakehealthcrate := 1;
end;

function lc_spawnfakeammocrate(L: PLua_State): LongInt; Cdecl;
var gear: PGear;
begin
    if lua_gettop(L) <> 4 then
        begin
        LuaParameterCountError('SpawnFakeAmmoCrate', 'x, y, explode, poison', lua_gettop(L));
        lua_pushnil(L);
        end
    else
        begin
        gear := SpawnFakeCrateAt(lua_tointeger(L, 1), lua_tointeger(L, 2),
        AmmoCrate, lua_toboolean(L, 3), lua_toboolean(L, 4));
        lua_pushinteger(L, gear^.uid);
        end;
    lc_spawnfakeammocrate := 1;
end;

function lc_spawnfakeutilitycrate(L: PLua_State): LongInt; Cdecl;
var gear: PGear;
begin
    if lua_gettop(L) <> 4 then
        begin
        LuaParameterCountError('SpawnFakeUtilityCrate', 'x, y, explode, poison', lua_gettop(L));
        lua_pushnil(L);
        end
    else
        begin
        gear := SpawnFakeCrateAt(lua_tointeger(L, 1), lua_tointeger(L, 2),
        UtilityCrate, lua_toboolean(L, 3), lua_toboolean(L, 4));
        lua_pushinteger(L, gear^.uid);
        end;
    lc_spawnfakeutilitycrate := 1;
end;

function lc_spawnhealthcrate(L: Plua_State) : LongInt; Cdecl;
var gear: PGear;
var health: LongInt;
begin
    if (lua_gettop(L) < 2) or (lua_gettop(L) > 3) then
        begin
        LuaParameterCountError('SpawnHealthCrate', 'x, y[, health]', lua_gettop(L));
        lua_pushnil(L);
        end
    else
        begin
        if lua_gettop(L) = 3 then
            health:= lua_tointeger(L, 3)
        else
            health:= cHealthCaseAmount;
        gear := SpawnCustomCrateAt(lua_tointeger(L, 1), lua_tointeger(L, 2), HealthCrate, health, 0);
        if gear <> nil then
            lua_pushinteger(L, gear^.uid)
        else
            lua_pushnil(L);
        end;
    lc_spawnhealthcrate := 1;
end;

function lc_spawnammocrate(L: PLua_State): LongInt; Cdecl;
var gear: PGear;
begin
    if (lua_gettop(L) <> 3) and (lua_gettop(L) <> 4) then
        begin
        LuaParameterCountError('SpawnAmmoCrate', 'x, y, content[, amount]', lua_gettop(L));
        lua_pushnil(L);
        end
    else
        begin
        if (lua_gettop(L) = 3) then
             gear := SpawnCustomCrateAt(lua_tointeger(L, 1), lua_tointeger(L, 2), AmmoCrate, lua_tointeger(L, 3), 0)
        else gear := SpawnCustomCrateAt(lua_tointeger(L, 1), lua_tointeger(L, 2), AmmoCrate, lua_tointeger(L, 3), lua_tointeger(L, 4));
        if gear <> nil then
            lua_pushinteger(L, gear^.uid)
        else
            lua_pushnil(L);
        end;
    lc_spawnammocrate := 1;
end;

function lc_spawnutilitycrate(L: PLua_State): LongInt; Cdecl;
var gear: PGear;
begin
    if (lua_gettop(L) <> 3) and (lua_gettop(L) <> 4) then
        begin
        LuaParameterCountError('SpawnUtilityCrate', 'x, y, content[, amount]', lua_gettop(L));
        lua_pushnil(L);
        end
    else
        begin
        if (lua_gettop(L) = 3) then
             gear := SpawnCustomCrateAt(lua_tointeger(L, 1), lua_tointeger(L, 2), UtilityCrate, lua_tointeger(L, 3), 0)
        else gear := SpawnCustomCrateAt(lua_tointeger(L, 1), lua_tointeger(L, 2), UtilityCrate, lua_tointeger(L, 3), lua_tointeger(L, 4));
        if gear <> nil then
            lua_pushinteger(L, gear^.uid)
        else
            lua_pushnil(L);
       end;
    lc_spawnutilitycrate := 1;
end;

function lc_addgear(L : Plua_State) : LongInt; Cdecl;
var gear : PGear;
    x, y, s, t: LongInt;
    dx, dy: hwFloat;
    gt: TGearType;
begin
    if lua_gettop(L) <> 7 then
        begin
        LuaParameterCountError('AddGear', 'x, y, gearType, state, dx, dy, timer', lua_gettop(L));
        lua_pushnil(L); // return value on stack (nil)
        end
    else
        begin
        x:= lua_tointeger(L, 1);
        y:= lua_tointeger(L, 2);
        gt:= TGearType(lua_tointeger(L, 3));
        s:= lua_tointeger(L, 4);
        dx:= int2hwFloat(lua_tointeger(L, 5)) / 1000000;
        dy:= int2hwFloat(lua_tointeger(L, 6)) / 1000000;
        t:= lua_tointeger(L, 7);

        gear:= AddGear(x, y, gt, s, dx, dy, t);
        lastGearByUID:= gear;
        lua_pushinteger(L, gear^.uid)
        end;
    lc_addgear:= 1; // 1 return value
end;

function lc_deletegear(L : Plua_State) : LongInt; Cdecl;
var gear : PGear;
begin
    if lua_gettop(L) <> 1 then
        begin
        LuaParameterCountError('DeleteGear', 'gearUid', lua_gettop(L));
        end
    else
        begin
        gear:= GearByUID(lua_tointeger(L, 1));
        if gear <> nil then
            gear^.Message:= gear^.Message or gmDelete;
        end;
    lc_deletegear:= 0
end;

function lc_addvisualgear(L : Plua_State) : LongInt; Cdecl;
var vg : PVisualGear;
    x, y, s: LongInt;
    c: Boolean;
    vgt: TVisualGearType;
begin
    if lua_gettop(L) <> 5 then
        begin
        LuaParameterCountError('AddVisualGear', 'x, y, visualGearType, state, critical', lua_gettop(L));
        lua_pushnil(L); // return value on stack (nil)
        end
    else
        begin
        x:= lua_tointeger(L, 1);
        y:= lua_tointeger(L, 2);
        vgt:= TVisualGearType(lua_tointeger(L, 3));
        s:= lua_tointeger(L, 4);
        c:= lua_toboolean(L, 5);

        vg:= AddVisualGear(x, y, vgt, s, c);
        if vg <> nil then
            begin
            lastVisualGearByUID:= vg;
            lua_pushinteger(L, vg^.uid)
            end
        else
            lua_pushinteger(L, 0)
        end;
    lc_addvisualgear:= 1; // 1 return value
end;

function lc_deletevisualgear(L : Plua_State) : LongInt; Cdecl;
var vg : PVisualGear;
begin
    if lua_gettop(L) <> 1 then
        begin
        LuaParameterCountError('DeleteVisualGear', 'vgUid', lua_gettop(L));
        end
    else
        begin
        vg:= VisualGearByUID(lua_tointeger(L, 1));
        if vg <> nil then
            DeleteVisualGear(vg);
        end;
    lc_deletevisualgear:= 0
end;

function lc_getvisualgearvalues(L : Plua_State) : LongInt; Cdecl;
var vg: PVisualGear;
begin
    if lua_gettop(L) <> 1 then
        begin
        LuaParameterCountError('GetVisualGearValues', 'vgUid', lua_gettop(L));
        lua_pushnil(L); lua_pushnil(L); lua_pushnil(L); lua_pushnil(L); lua_pushnil(L);
        lua_pushnil(L); lua_pushnil(L); lua_pushnil(L); lua_pushnil(L); lua_pushnil(L)
        end
    else
        begin
        vg:= VisualGearByUID(lua_tointeger(L, 1));
        if vg <> nil then
            begin
            lua_pushinteger(L, round(vg^.X));
            lua_pushinteger(L, round(vg^.Y));
            lua_pushnumber(L, vg^.dX);
            lua_pushnumber(L, vg^.dY);
            lua_pushnumber(L, vg^.Angle);
            lua_pushinteger(L, vg^.Frame);
            lua_pushinteger(L, vg^.FrameTicks);
            lua_pushinteger(L, vg^.State);
            lua_pushinteger(L, vg^.Timer);
            lua_pushinteger(L, vg^.Tint);
            end
        else
            begin
            lua_pushnil(L); lua_pushnil(L); lua_pushnil(L); lua_pushnil(L); lua_pushnil(L);
            lua_pushnil(L); lua_pushnil(L); lua_pushnil(L); lua_pushnil(L); lua_pushnil(L)
            end
        end;
    lc_getvisualgearvalues:= 10;
end;

function lc_setvisualgearvalues(L : Plua_State) : LongInt; Cdecl;
var vg : PVisualGear;
begin
    if lua_gettop(L) <> 11 then
        begin
        LuaParameterCountError('SetVisualGearValues', 'vgUid, X, Y, dX, dY, Angle, Frame, FrameTicks, State, Timer, Tint', lua_gettop(L));
        lua_pushnil(L); // return value on stack (nil)
        end
    else
        begin
        vg:= VisualGearByUID(lua_tointeger(L, 1));
        if vg <> nil then
            begin
            vg^.X:= lua_tointeger(L, 2);
            vg^.Y:= lua_tointeger(L, 3);
            vg^.dX:= lua_tonumber(L, 4);
            vg^.dY:= lua_tonumber(L, 5);
            vg^.Angle:= lua_tonumber(L, 6);
            vg^.Frame:= lua_tointeger(L, 7);
            if lua_tointeger(L, 8) <> 0 then
                vg^.FrameTicks:= lua_tointeger(L, 8);  // find a better way to do this. maybe need to break all these up.
            vg^.State:= lua_tointeger(L, 9);
            vg^.Timer:= lua_tointeger(L, 10);
            vg^.Tint:= lua_tointeger(L, 11);
            end
        end;
    lc_setvisualgearvalues:= 0;
end;

function lc_getfollowgear(L : Plua_State) : LongInt; Cdecl;
begin
    if lua_gettop(L) <> 0 then
        begin
        LuaParameterCountError('GetFollowGear', '', lua_gettop(L));
        lua_pushnil(L); // return value on stack (nil)
        end
    else
        if FollowGear = nil then
            lua_pushnil(L)
        else
            lua_pushinteger(L, FollowGear^.uid);
    lc_getfollowgear:= 1; // 1 return value
end;

function lc_getgeartype(L : Plua_State) : LongInt; Cdecl;
var gear : PGear;
begin
    if lua_gettop(L) <> 1 then
        begin
        LuaParameterCountError('GetGearType', 'gearUid', lua_gettop(L));
        lua_pushnil(L); // return value on stack (nil)
        end
    else
        begin
        gear:= GearByUID(lua_tointeger(L, 1));
        if gear <> nil then
            lua_pushinteger(L, ord(gear^.Kind))
        else
            lua_pushnil(L);
        end;
    lc_getgeartype:= 1
end;

function lc_getgearmessage(L : Plua_State) : LongInt; Cdecl;
var gear : PGear;
begin
    if lua_gettop(L) <> 1 then
        begin
        LuaParameterCountError('GetGearMessage', 'gearUid', lua_gettop(L));
        lua_pushnil(L); // return value on stack (nil)
        end
    else
        begin
        gear:= GearByUID(lua_tointeger(L, 1));
        if gear <> nil then
            lua_pushinteger(L, gear^.message)
        else
            lua_pushnil(L);
        end;
    lc_getgearmessage:= 1
end;

function lc_getgearelasticity(L : Plua_State) : LongInt; Cdecl;
var gear : PGear;
begin
    if lua_gettop(L) <> 1 then
        begin
        LuaParameterCountError('GetGearElasticity', 'gearUid', lua_gettop(L));
        lua_pushnil(L); // return value on stack (nil)
        end
    else
        begin
        gear:= GearByUID(lua_tointeger(L, 1));
        if gear <> nil then
            lua_pushinteger(L, hwRound(gear^.elasticity * _10000))
        else
            lua_pushnil(L);
        end;
    lc_getgearelasticity:= 1
end;

function lc_setgearmessage(L : Plua_State) : LongInt; Cdecl;
var gear : PGear;
begin
    if lua_gettop(L) <> 2 then
        LuaParameterCountError('SetGearMessage', 'gearUid, message', lua_gettop(L))
    else
        begin
        gear:= GearByUID(lua_tointeger(L, 1));
        if gear <> nil then
            gear^.message:= lua_tointeger(L, 2);
        end;
    lc_setgearmessage:= 0
end;

function lc_getgearpos(L : Plua_State) : LongInt; Cdecl;
var gear : PGear;
begin
    if lua_gettop(L) <> 1 then
        begin
        LuaParameterCountError('GetGearPos', 'gearUid', lua_gettop(L));
        lua_pushnil(L); // return value on stack (nil)
        end
    else
        begin
        gear:= GearByUID(lua_tointeger(L, 1));
        if gear <> nil then
            lua_pushinteger(L, gear^.Pos)
        else
            lua_pushnil(L);
        end;
    lc_getgearpos:= 1
end;

function lc_setgearpos(L : Plua_State) : LongInt; Cdecl;
var gear : PGear;
begin
    if lua_gettop(L) <> 2 then
        LuaParameterCountError('SetGearPos', 'gearUid, value', lua_gettop(L))
    else
        begin
        gear:= GearByUID(lua_tointeger(L, 1));
        if gear <> nil then
            gear^.Pos:= lua_tointeger(L, 2);
        end;
    lc_setgearpos:= 0
end;

function lc_getgearcollisionmask(L : Plua_State) : LongInt; Cdecl;
var gear : PGear;
begin
    if lua_gettop(L) <> 1 then
        begin
        LuaParameterCountError('GetGearCollisionMask', 'gearUid', lua_gettop(L));
        lua_pushnil(L); // return value on stack (nil)
        end
    else
        begin
        gear:= GearByUID(lua_tointeger(L, 1));
        if gear <> nil then
            lua_pushinteger(L, gear^.CollisionMask)
        else
            lua_pushnil(L);
        end;
    lc_getgearcollisionmask:= 1
end;

function lc_setgearcollisionmask(L : Plua_State) : LongInt; Cdecl;
var gear : PGear;
begin
    if lua_gettop(L) <> 2 then
        LuaParameterCountError('SetGearCollisionMask', 'gearUid, mask', lua_gettop(L))
    else
        begin
        gear:= GearByUID(lua_tointeger(L, 1));
        if gear <> nil then
            gear^.CollisionMask:= lua_tointeger(L, 2);
        end;
    lc_setgearcollisionmask:= 0
end;

function lc_gethoglevel(L : Plua_State): LongInt; Cdecl;
var gear : PGear;
begin
    if lua_gettop(L) <> 1 then
        LuaParameterCountError('GetHogLevel', 'gearUid', lua_gettop(L))
    else
        begin
        gear := GearByUID(lua_tointeger(L, 1));
        if (gear <> nil) and ((gear^.Kind = gtHedgehog) or (gear^.Kind = gtGrave)) and (gear^.Hedgehog <> nil) then
            lua_pushinteger(L, gear^.Hedgehog^.BotLevel)
        else
            lua_pushnil(L);
    end;
    lc_gethoglevel := 1;
end;

function lc_sethoglevel(L : Plua_State) : LongInt; Cdecl;
var gear : PGear;
begin
    if lua_gettop(L) <> 2 then
        LuaParameterCountError('SetHogLevel', 'gearUid, level', lua_gettop(L))
    else
        begin
        gear:= GearByUID(lua_tointeger(L, 1));
        if (gear <> nil) and (gear^.Kind = gtHedgehog) and (gear^.Hedgehog <> nil) then
            gear^.Hedgehog^.BotLevel:= lua_tointeger(L, 2);
        end;
    lc_sethoglevel:= 0
end;

function lc_gethogclan(L : Plua_State) : LongInt; Cdecl;
var gear : PGear;
begin
    if lua_gettop(L) <> 1 then
        begin
        LuaParameterCountError('GetHogClan', 'gearUid', lua_gettop(L));
        lua_pushnil(L); // return value on stack (nil)
        end
    else
        begin
        gear:= GearByUID(lua_tointeger(L, 1));
        if (gear <> nil) and ((gear^.Kind = gtHedgehog) or (gear^.Kind = gtGrave)) and (gear^.Hedgehog <> nil) then
            begin
            lua_pushinteger(L, gear^.Hedgehog^.Team^.Clan^.ClanIndex)
            end
        else
            lua_pushnil(L);
        end;
    lc_gethogclan:= 1
end;

function lc_getclancolor(L : Plua_State) : LongInt; Cdecl;
begin
    if lua_gettop(L) <> 1 then
        begin
        LuaParameterCountError('GetClanColor', 'clan', lua_gettop(L));
        lua_pushnil(L); // return value on stack (nil)
        end
    else lua_pushinteger(L, ClansArray[lua_tointeger(L, 1)]^.Color shl 8 or $FF);
    lc_getclancolor:= 1
end;

function lc_setclancolor(L : Plua_State) : LongInt; Cdecl;
var clan : PClan;
    team : PTeam;
    hh   : THedgehog;
    i, j : LongInt;
begin
    if lua_gettop(L) <> 2 then
        LuaParameterCountError('SetClanColor', 'clan, color', lua_gettop(L))
    else
        begin
        clan := ClansArray[lua_tointeger(L, 1)];
        clan^.Color:= lua_tointeger(L, 2) shr 8;

        for i:= 0 to Pred(clan^.TeamsNumber) do
            begin
            team:= clan^.Teams[i];
            for j:= 0 to 7 do
                begin
                hh:= team^.Hedgehogs[j];
                if (hh.Gear <> nil) or (hh.GearHidden <> nil) then
                    begin
                    FreeTexture(hh.NameTagTex);
                    hh.NameTagTex:= RenderStringTex(hh.Name, clan^.Color, fnt16);
                    RenderHealth(hh);
                    end;
                end;
            FreeTexture(team^.NameTagTex);
            team^.NameTagTex:= RenderStringTex(clan^.Teams[i]^.TeamName, clan^.Color, fnt16);
            end;

        clan^.HealthTex:= makeHealthBarTexture(cTeamHealthWidth + 5, clan^.Teams[0]^.NameTagTex^.h, clan^.Color);
        end;

    lc_setclancolor:= 0
end;

function lc_gethogteamname(L : Plua_State) : LongInt; Cdecl;
var gear : PGear;
begin
    if lua_gettop(L) <> 1 then
        begin
        LuaParameterCountError('GetHogTeamName', 'gearUid', lua_gettop(L));
        lua_pushnil(L); // return value on stack (nil)
        end
    else
        begin
        gear:= GearByUID(lua_tointeger(L, 1));
        if (gear <> nil) and ((gear^.Kind = gtHedgehog) or (gear^.Kind = gtGrave)) and (gear^.Hedgehog <> nil) then
            begin
            lua_pushstring(L, str2pchar(gear^.Hedgehog^.Team^.TeamName))
            end
        else
            lua_pushnil(L);
        end;
    lc_gethogteamname:= 1
end;

function lc_sethogteamname(L : Plua_State) : LongInt; Cdecl;
var gear : PGear;
begin
    if lua_gettop(L) <> 2 then
        begin
        LuaParameterCountError('SetHogTeamName', 'gearUid, name', lua_gettop(L));
        lua_pushnil(L); // return value on stack (nil)
        end
    else
        begin
        gear := GearByUID(lua_tointeger(L, 1));
        if (gear <> nil) and ((gear^.Kind = gtHedgehog) or (gear^.Kind = gtGrave)) and (gear^.Hedgehog <> nil) then
            begin
            gear^.Hedgehog^.Team^.TeamName := lua_tostring(L, 2);

            FreeTexture(gear^.Hedgehog^.Team^.NameTagTex);
            gear^.Hedgehog^.Team^.NameTagTex:= RenderStringTex(gear^.Hedgehog^.Team^.TeamName, gear^.Hedgehog^.Team^.Clan^.Color, fnt16);
            end
        else
            lua_pushnil(L);
        end;
    lc_sethogteamname:= 1
end;

function lc_gethogname(L : Plua_State) : LongInt; Cdecl;
var gear : PGear;
begin
    if lua_gettop(L) <> 1 then
        begin
        LuaParameterCountError('GetHogName', 'gearUid', lua_gettop(L));
        lua_pushnil(L); // return value on stack (nil)
        end
    else
        begin
        gear:= GearByUID(lua_tointeger(L, 1));
        if (gear <> nil) and ((gear^.Kind = gtHedgehog) or (gear^.Kind = gtGrave)) and (gear^.Hedgehog <> nil) then
            begin
            lua_pushstring(L, str2pchar(gear^.Hedgehog^.Name))
            end
        else
            lua_pushnil(L);
        end;
    lc_gethogname:= 1
end;

function lc_sethogname(L : Plua_State) : LongInt; Cdecl;
var gear : PGear;
begin
    if lua_gettop(L) <> 2 then
        begin
        LuaParameterCountError('SetHogName', 'gearUid, name', lua_gettop(L));
        lua_pushnil(L)
        end
    else
        begin
        gear:= GearByUID(lua_tointeger(L, 1));
        if (gear <> nil) and (gear^.Kind = gtHedgehog) and (gear^.Hedgehog <> nil) then
            begin
            gear^.Hedgehog^.Name:= lua_tostring(L, 2);

            FreeTexture(gear^.Hedgehog^.NameTagTex);
            gear^.Hedgehog^.NameTagTex:= RenderStringTex(gear^.Hedgehog^.Name, gear^.Hedgehog^.Team^.Clan^.Color, fnt16)
            end
        end;
    lc_sethogname:= 0;
end;

function lc_gettimer(L : Plua_State) : LongInt; Cdecl;
var gear : PGear;
begin
    if lua_gettop(L) <> 1 then
        begin
        LuaParameterCountError('GetTimer', 'gearUid', lua_gettop(L));
        lua_pushnil(L); // return value on stack (nil)
        end
    else
        begin
        gear:= GearByUID(lua_tointeger(L, 1));
        if gear <> nil then
            lua_pushinteger(L, gear^.Timer)
        else
            lua_pushnil(L);
        end;
    lc_gettimer:= 1
end;

function lc_gethealth(L : Plua_State) : LongInt; Cdecl;
var gear : PGear;
begin
    if lua_gettop(L) <> 1 then
        begin
        LuaParameterCountError('GetHealth', 'gearUid', lua_gettop(L));
        lua_pushnil(L); // return value on stack (nil)
        end
    else
        begin
        gear:= GearByUID(lua_tointeger(L, 1));
        if gear <> nil then
            lua_pushinteger(L, gear^.Health)
        else
            lua_pushnil(L);
        end;
    lc_gethealth:= 1
end;

function lc_getx(L : Plua_State) : LongInt; Cdecl;
var gear : PGear;
begin
    if lua_gettop(L) <> 1 then
        begin
        LuaParameterCountError('GetX', 'gearUid', lua_gettop(L));
        lua_pushnil(L); // return value on stack (nil)
        end
    else
        begin
        gear:= GearByUID(lua_tointeger(L, 1));
        if gear <> nil then
            lua_pushinteger(L, hwRound(gear^.X))
        else
            lua_pushnil(L);
        end;
    lc_getx:= 1
end;

function lc_gety(L : Plua_State) : LongInt; Cdecl;
var gear : PGear;
begin
    if lua_gettop(L) <> 1 then
        begin
        LuaParameterCountError('GetY', 'gearUid', lua_gettop(L));
        lua_pushnil(L); // return value on stack (nil)
        end
    else
        begin
        gear:= GearByUID(lua_tointeger(L, 1));
        if gear <> nil then
            lua_pushinteger(L, hwRound(gear^.Y))
        else
            lua_pushnil(L);
        end;
    lc_gety:= 1
end;

function lc_copypv(L : Plua_State) : LongInt; Cdecl;
var gears, geard : PGear;
begin
    if lua_gettop(L) <> 2 then
        begin
        LuaParameterCountError('CopyPV', 'fromGearUid, toGearUid', lua_gettop(L));
        end
    else
        begin
        gears:= GearByUID(lua_tointeger(L, 1));
        geard:= GearByUID(lua_tointeger(L, 2));
        if (gears <> nil) and (geard <> nil) then
            begin
            geard^.X:= gears^.X;
            geard^.Y:= gears^.Y;
            geard^.dX:= gears^.dX;
            geard^.dY:= gears^.dY;
            end
        end;
    lc_copypv:= 1
end;

function lc_followgear(L : Plua_State) : LongInt; Cdecl;
var gear : PGear;
begin
    if lua_gettop(L) <> 1 then
        LuaParameterCountError('FollowGear', 'gearUid', lua_gettop(L))
    else
        begin
        gear:= GearByUID(lua_tointeger(L, 1));
        if gear <> nil then FollowGear:= gear
        end;
    lc_followgear:= 0
end;

function lc_hogsay(L : Plua_State) : LongInt; Cdecl;
var gear : PGear;
   vgear : PVisualGear;
       s : LongWord;
begin
    if lua_gettop(L) = 4 then
        s:= lua_tointeger(L, 4)
    else
        s:= 0;

    if (lua_gettop(L) = 4) or (lua_gettop(L) = 3) then
        begin
        gear:= GearByUID(lua_tointeger(L, 1));
        if gear <> nil then
            begin
            vgear:= AddVisualGear(0, 0, vgtSpeechBubble, s, true);
            if vgear <> nil then
               begin
               vgear^.Text:= lua_tostring(L, 2);
               vgear^.Hedgehog:= gear^.Hedgehog;
               vgear^.FrameTicks:= lua_tointeger(L, 3);
               if (vgear^.FrameTicks < 1) or (vgear^.FrameTicks > 3) then
                   vgear^.FrameTicks:= 1;
               lua_pushinteger(L, vgear^.Uid);
               AddChatString(#1+'[' + gear^.Hedgehog^.Name + '] '+vgear^.text)
               end
            end
            else
                lua_pushnil(L)
        end
    else LuaParameterCountError('HogSay', 'gearUid, text, manner[, vgState]', lua_gettop(L));
    lc_hogsay:= 1
end;

function lc_switchhog(L : Plua_State) : LongInt; Cdecl;
var gear, prevgear : PGear;
begin
    if lua_gettop(L) <> 1 then
        LuaParameterCountError('SwitchHog', 'gearUid', lua_gettop(L))
    else
        begin
        gear:= GearByUID(lua_tointeger(L, 1));
// should we allow this when there is no current hedgehog? might do some odd(er) things to turn sequence.
        if (gear <> nil) and (gear^.Kind = gtHedgehog) and (gear^.Hedgehog <> nil) and (CurrentHedgehog <> nil) then
            begin
            prevgear := CurrentHedgehog^.Gear;
            if prevgear <> nil then
                begin
                prevgear^.Active := false;
                prevgear^.State:= prevgear^.State and (not gstHHDriven);
                prevgear^.Z := cHHZ;
                prevgear^.Message:= prevgear^.Message or gmRemoveFromList or gmAddToList;
                end;

            SwitchCurrentHedgehog(gear^.Hedgehog);
            CurrentTeam:= CurrentHedgehog^.Team;

            gear^.State:= gear^.State or gstHHDriven;
            gear^.Active := true;
            gear^.Z := cCurrHHZ;
            gear^.Message:= gear^.Message or gmRemoveFromList or gmAddToList;
            end
        end;
    lc_switchhog:= 0
end;

{function lc_addammo(L : Plua_State) : LongInt; Cdecl;
var gear : PGear;
begin

    if lua_gettop(L) = 3 then
    begin
    gear:= GearByUID(lua_tointeger(L, 1));
        if (gear <> nil) and (gear^.Hedgehog <> nil) then
            AddAmmoAmount(gear^.Hedgehog^, TAmmoType(lua_tointeger(L, 2)), lua_tointeger(L,3) );
    end else

    if lua_gettop(L) = 2 then
    begin
    gear:= GearByUID(lua_tointeger(L, 1));
        if (gear <> nil) and (gear^.Hedgehog <> nil) then
            AddAmmo(gear^.Hedgehog^, TAmmoType(lua_tointeger(L, 2)));
    end else
    begin
        LuaParameterCountError('AddAmmo', 'TODO', lua_gettop(L));
    end;

    lc_addammo:= 0;

end;}

function lc_addammo(L : Plua_State) : LongInt; Cdecl;
var gear : PGear;
begin
    if (lua_gettop(L) = 3) or (lua_gettop(L) = 2) then
        begin
        gear:= GearByUID(lua_tointeger(L, 1));
        if (gear <> nil) and (gear^.Hedgehog <> nil) then
            if lua_gettop(L) = 2 then
                AddAmmo(gear^.Hedgehog^, TAmmoType(lua_tointeger(L, 2)))
            else
                SetAmmo(gear^.Hedgehog^, TAmmoType(lua_tointeger(L, 2)), lua_tointeger(L, 3))
        end
    else LuaParameterCountError('AddAmmo', 'gearUid, ammoType[, ammoCount]', lua_gettop(L));
    lc_addammo:= 0
end;

function lc_getammocount(L : Plua_State) : LongInt; Cdecl;
var gear : PGear;
    ammo : PAmmo;
begin
    if (lua_gettop(L) = 2) then
        begin
        gear:= GearByUID(lua_tointeger(L, 1));
        if (gear <> nil) and (gear^.Hedgehog <> nil) then
            begin
            ammo:= GetAmmoEntry(gear^.Hedgehog^, TAmmoType(lua_tointeger(L, 2)));
            if ammo^.AmmoType = amNothing then
                lua_pushinteger(L, 0)
            else
                lua_pushinteger(L, ammo^.Count)
            end
        else lua_pushinteger(L, 0)
        end
    else
        begin
        LuaParameterCountError('GetAmmoCount', 'gearUid, ammoType', lua_gettop(L));
        lua_pushnil(L)
        end;
    lc_getammocount:= 1
end;

function lc_sethealth(L : Plua_State) : LongInt; Cdecl;
var gear : PGear;
begin
    if lua_gettop(L) <> 2 then
        begin
        LuaParameterCountError('SetHealth', 'gearUid, health', lua_gettop(L));
        end
    else
        begin
        gear:= GearByUID(lua_tointeger(L, 1));
        if gear <> nil then
            begin
            gear^.Health:= lua_tointeger(L, 2);

<<<<<<< HEAD
        if (gear^.Kind = gtHedgehog) and (gear^.Hedgehog <> nil) then
            begin
            RenderHealth(gear^.Hedgehog^);
            RecountTeamHealth(gear^.Hedgehog^.Team)
            end;

            SetAllToActive;
=======
            if (gear^.Kind = gtHedgehog) and (gear^.Hedgehog <> nil) then
                begin
                RenderHealth(gear^.Hedgehog^);
                RecountTeamHealth(gear^.Hedgehog^.Team)
                end;
            // Why did this do a "setalltoactive" ?
            //SetAllToActive;  
            Gear^.Active:= true;
            AllInactive:= false
>>>>>>> 17b55131
            end
        end;
    lc_sethealth:= 0
end;

function lc_settimer(L : Plua_State) : LongInt; Cdecl;
var gear : PGear;
begin
    if lua_gettop(L) <> 2 then
        begin
        LuaParameterCountError('SetTimer', 'gearUid, timer', lua_gettop(L));
        end
    else
        begin
        gear:= GearByUID(lua_tointeger(L, 1));
        if gear <> nil then gear^.Timer:= lua_tointeger(L, 2)
        end;
    lc_settimer:= 0
end;

function lc_seteffect(L : Plua_State) : LongInt; Cdecl;
var gear: PGear;
begin
    if lua_gettop(L) <> 3 then
        LuaParameterCountError('SetEffect', 'gearUid, effect, enabled', lua_gettop(L))
    else begin
        gear := GearByUID(lua_tointeger(L, 1));
        if (gear <> nil) and (gear^.Hedgehog <> nil) then
            gear^.Hedgehog^.Effects[THogEffect(lua_tointeger(L, 2))]:= lua_tointeger(L, 3);
    end;
    lc_seteffect := 0;
end;

function lc_geteffect(L : Plua_State) : LongInt; Cdecl;
var gear : PGear;
begin
    if lua_gettop(L) <> 2 then
        begin
        LuaParameterCountError('GetEffect', 'gearUid, effect', lua_gettop(L));
        end
    else
        begin
        gear:= GearByUID(lua_tointeger(L, 1));
        if (gear <> nil) and (gear^.Hedgehog <> nil) then
            lua_pushinteger(L, gear^.Hedgehog^.Effects[THogEffect(lua_tointeger(L, 2))])
        else
            lua_pushinteger(L, 0)
        end;
    lc_geteffect:= 1
end;

function lc_setstate(L : Plua_State) : LongInt; Cdecl;
var gear : PGear;
begin
    if lua_gettop(L) <> 2 then
        begin
        LuaParameterCountError('SetState', 'gearUid, state', lua_gettop(L));
        end
    else
        begin
        gear:= GearByUID(lua_tointeger(L, 1));
        if gear <> nil then
            begin
            gear^.State:= lua_tointeger(L, 2);
            SetAllToActive;
            end
        end;
    lc_setstate:= 0
end;

function lc_getstate(L : Plua_State) : LongInt; Cdecl;
var gear : PGear;
begin
    if lua_gettop(L) <> 1 then
        begin
        LuaParameterCountError('GetState', 'gearUid', lua_gettop(L));
        end
    else
        begin
        gear:= GearByUID(lua_tointeger(L, 1));
        if gear <> nil then
            lua_pushinteger(L, gear^.State)
        else
            lua_pushnil(L)
        end;
    lc_getstate:= 1
end;

function lc_gettag(L : Plua_State) : LongInt; Cdecl;
var gear : PGear;
begin
    if lua_gettop(L) <> 1 then
        begin
        LuaParameterCountError('GetTag', 'gearUid', lua_gettop(L));
        lua_pushnil(L); // return value on stack (nil)
        end
    else
        begin
        gear:= GearByUID(lua_tointeger(L, 1));
        if gear <> nil then
            lua_pushinteger(L, gear^.Tag)
        else
            lua_pushnil(L);
        end;
    lc_gettag:= 1
end;

function lc_settag(L : Plua_State) : LongInt; Cdecl;
var gear : PGear;
begin
    if lua_gettop(L) <> 2 then
        begin
        LuaParameterCountError('SetTag', 'gearUid, tag', lua_gettop(L));
        end
    else
        begin
        gear:= GearByUID(lua_tointeger(L, 1));
        if gear <> nil then
            begin
            gear^.Tag:= lua_tointeger(L, 2);
            SetAllToActive;
            end
        end;
    lc_settag:= 0
end;

function lc_endgame(L : Plua_State) : LongInt; Cdecl;
begin
    L:= L; // avoid compiler hint
    AddGear(0, 0, gtATFinishGame, 0, _0, _0, 3000);
    lc_endgame:= 0
end;

function lc_sendstat(L : Plua_State) : LongInt; Cdecl;
var statInfo : TStatInfoType;
var i : LongInt;
var color : shortstring;
begin
    statInfo := TStatInfoType(lua_tointeger(L, 1));
    if (lua_gettop(L) <> 2) and ((statInfo <> siPlayerKills)
            and (statInfo <> siClanHealth)) then
        begin
<<<<<<< HEAD
        LuaError('Lua: Wrong number of parameters passed to SendStat! Expected 2 parameters.');
=======
        LuaParameterCountError('SendStat', 'statInfoType, color', lua_gettop(L));
>>>>>>> 17b55131
        end
    else if (lua_gettop(L) <> 3) and ((statInfo = siPlayerKills)
            or (statInfo = siClanHealth)) then
        begin
<<<<<<< HEAD
        LuaError('Lua: Wrong number of parameters passed to SendStat! Expected 3 parameters.');
=======
        LuaParameterCountError('SendStat', 'siClanHealth, color, teamname', lua_gettop(L));
>>>>>>> 17b55131
        end
    else
        begin
        if ((statInfo = siPlayerKills) or (statInfo = siClanHealth)) then
            begin
            // 3: team name
            for i:= 0 to Pred(TeamsCount) do
                begin
                with TeamsArray[i]^ do
                    begin
                        if TeamName = lua_tostring(L, 3) then
                            begin
                            color := uUtils.IntToStr(Clan^.Color);
                            Break;
                            end
                    end
                end;
            if (statInfo = siPlayerKills) then
                begin
                    SendStat(siPlayerKills, color + ' ' +
                        lua_tostring(L, 2) + ' ' + TeamsArray[i]^.TeamName);
                end
            else if (statInfo = siClanHealth) then
                begin
                    SendStat(siClanHealth, color + ' ' +
                        lua_tostring(L, 2));
                end
            end
        else
            begin
            SendStat(statInfo,lua_tostring(L, 2));
            end;
        end;
    lc_sendstat:= 0
end;

function lc_sendhealthstatsoff(L : Plua_State) : LongInt; Cdecl;
begin
    L:= L; // avoid compiler hint
    uStats.SendHealthStatsOn := false;
    lc_sendhealthstatsoff:= 0
end;

function lc_findplace(L : Plua_State) : LongInt; Cdecl;
var gear: PGear;
    fall: boolean;
    tryhard: boolean;
    left, right: LongInt;
begin
    tryhard:= false;
    if (lua_gettop(L) <> 4) and (lua_gettop(L) <> 5) then
        LuaParameterCountError('FindPlace', 'gearUid, fall, left, right[, tryHarder]', lua_gettop(L))
    else
        begin
        gear:= GearByUID(lua_tointeger(L, 1));
        fall:= lua_toboolean(L, 2);
        left:= lua_tointeger(L, 3);
        right:= lua_tointeger(L, 4);
        if lua_gettop(L) = 5 then
            tryhard:= lua_toboolean(L, 5);
        if gear <> nil then
            FindPlace(gear, fall, left, right, tryhard);
        if gear <> nil then
            lua_pushinteger(L, gear^.uid)
        else
            lua_pushnil(L);
        end;
    lc_findplace:= 1
end;

function lc_playsound(L : Plua_State) : LongInt; Cdecl;
var gear: PGear;
begin
    if lua_gettop(L) = 1 then
        PlaySound(TSound(lua_tointeger(L, 1)))
    else if lua_gettop(L) = 2 then
        begin
        gear:= GearByUID(lua_tointeger(L, 2));
        if (gear <> nil) and (gear^.Kind = gtHedgehog) and (gear^.Hedgehog <> nil) then
            AddVoice(TSound(lua_tointeger(L, 1)),gear^.Hedgehog^.Team^.Voicepack)
        end
    else LuaParameterCountError('PlaySound', 'soundId', lua_gettop(L));
    lc_playsound:= 0;
end;

function lc_addteam(L : Plua_State) : LongInt; Cdecl;
var np: LongInt;
begin
    np:= lua_gettop(L);
    if (np < 5) or (np > 6) then
        begin
        LuaParameterCountError('AddTeam', 'teamname, color, grave, fort, voicepack[, flag]', lua_gettop(L));
        //lua_pushnil(L)
        end
    else
        begin
        ParseCommand('addteam x ' + lua_tostring(L, 2) + ' ' + lua_tostring(L, 1), true, true);
        ParseCommand('grave ' + lua_tostring(L, 3), true, true);
        ParseCommand('fort ' + lua_tostring(L, 4), true, true);
        ParseCommand('voicepack ' + lua_tostring(L, 5), true, true);
        if (np = 6) then ParseCommand('flag ' + lua_tostring(L, 6), true, true);
        CurrentTeam^.Binds:= DefaultBinds
        // fails on x64
        //lua_pushinteger(L, LongInt(CurrentTeam));
        end;
    lc_addteam:= 0;//1;
end;

function lc_addhog(L : Plua_State) : LongInt; Cdecl;
var temp: ShortString;
begin
    if lua_gettop(L) <> 4 then
        begin
        LuaParameterCountError('AddHog', 'hogname, botlevel, health, hat', lua_gettop(L));
        lua_pushnil(L)
        end
    else
        begin
        temp:= lua_tostring(L, 4);
        ParseCommand('addhh ' + lua_tostring(L, 2) + ' ' + lua_tostring(L, 3) + ' ' + lua_tostring(L, 1), true, true);
        ParseCommand('hat ' + temp, true, true);
        lua_pushinteger(L, CurrentHedgehog^.Gear^.uid);
        end;
    lc_addhog:= 1;
end;

function lc_hogturnleft(L : Plua_State) : LongInt; Cdecl;
var gear: PGear;
begin
    if lua_gettop(L) <> 2 then
        begin
        LuaParameterCountError('HogTurnLeft', 'gearUid, boolean', lua_gettop(L));
        end
    else
        begin
        gear:= GearByUID(lua_tointeger(L, 1));
        if gear <> nil then
            gear^.dX.isNegative:= lua_toboolean(L, 2);
        end;
    lc_hogturnleft:= 0;
end;

function lc_getgearposition(L : Plua_State) : LongInt; Cdecl;
var gear: PGear;
begin
    if lua_gettop(L) <> 1 then
        begin
        LuaParameterCountError('GetGearPosition', 'gearUid', lua_gettop(L));
        lua_pushnil(L);
        lua_pushnil(L)
        end
    else
        begin
        gear:= GearByUID(lua_tointeger(L, 1));
        if gear <> nil then
            begin
            lua_pushinteger(L, hwRound(gear^.X));
            lua_pushinteger(L, hwRound(gear^.Y))
            end
        else
            begin
            lua_pushnil(L);
            lua_pushnil(L)
            end;
        end;
    lc_getgearposition:= 2;
end;

function lc_setgearposition(L : Plua_State) : LongInt; Cdecl;
var gear: PGear;
    col: boolean;
    x, y: LongInt;
begin
    if lua_gettop(L) <> 3 then
        LuaParameterCountError('SetGearPosition', 'gearUid, x, y', lua_gettop(L))
    else
        begin
        gear:= GearByUID(lua_tointeger(L, 1));
        if gear <> nil then
            begin
            col:= gear^.CollisionIndex >= 0;
            x:= lua_tointeger(L, 2);
            y:= lua_tointeger(L, 3);
            if col then
                DeleteCI(gear);
            gear^.X:= int2hwfloat(x);
            gear^.Y:= int2hwfloat(y);
            if col then
                AddCI(gear);
            SetAllToActive
            end
        end;
    lc_setgearposition:= 0
end;

function lc_getgeartarget(L : Plua_State) : LongInt; Cdecl;
var gear: PGear;
begin
    if lua_gettop(L) <> 1 then
        begin
        LuaParameterCountError('GetGearTarget', 'gearUid', lua_gettop(L));
        lua_pushnil(L);
        lua_pushnil(L)
        end
    else
        begin
        gear:= GearByUID(lua_tointeger(L, 1));
        if gear <> nil then
            begin
            lua_pushinteger(L, gear^.Target.X);
            lua_pushinteger(L, gear^.Target.Y)
            end
        else
            begin
            lua_pushnil(L);
            lua_pushnil(L)
            end
        end;
    lc_getgeartarget:= 2;
end;

function lc_setgeartarget(L : Plua_State) : LongInt; Cdecl;
var gear: PGear;
begin
    if lua_gettop(L) <> 3 then
        LuaParameterCountError('SetGearTarget', 'gearUid, x, y', lua_gettop(L))
    else
        begin
        gear:= GearByUID(lua_tointeger(L, 1));
        if gear <> nil then
            begin
            gear^.Target.X:= lua_tointeger(L, 2);
            gear^.Target.Y:= lua_tointeger(L, 3)
            end
        end;
    lc_setgeartarget:= 0
end;

function lc_getgearvelocity(L : Plua_State) : LongInt; Cdecl;
var gear: PGear;
var t: LongInt;
begin
    if lua_gettop(L) <> 1 then
        begin
        LuaParameterCountError('GetGearVelocity', 'gearUid', lua_gettop(L));
        lua_pushnil(L);
        lua_pushnil(L)
        end
    else
        begin
        gear:= GearByUID(lua_tointeger(L, 1));
        if gear <> nil then
            begin
            t:= hwRound(gear^.dX * 1000000);
            // gear dX determines hog orientation
            if (gear^.dX.isNegative) and (t = 0) then t:= -1;
            lua_pushinteger(L, t);
            lua_pushinteger(L, hwRound(gear^.dY * 1000000))
            end
        end;
    lc_getgearvelocity:= 2;
end;

function lc_setgearvelocity(L : Plua_State) : LongInt; Cdecl;
var gear: PGear;
begin
    if lua_gettop(L) <> 3 then
        LuaParameterCountError('SetGearVelocity', 'gearUid, dx, dy', lua_gettop(L))
    else
        begin
        gear:= GearByUID(lua_tointeger(L, 1));
        if gear <> nil then
            begin
            gear^.dX:= int2hwFloat(lua_tointeger(L, 2)) / 1000000;
            gear^.dY:= int2hwFloat(lua_tointeger(L, 3)) / 1000000;
            SetAllToActive;
            end
        end;
    lc_setgearvelocity:= 0
end;

function lc_setzoom(L : Plua_State) : LongInt; Cdecl;
begin
    if lua_gettop(L) <> 1 then
        LuaParameterCountError('SetZoom', 'zoomLevel', lua_gettop(L))
    else
        begin
        ZoomValue:= lua_tonumber(L, 1);
        if ZoomValue < cMaxZoomLevel then
            ZoomValue:= cMaxZoomLevel;
        if ZoomValue > cMinZoomLevel then
            ZoomValue:= cMinZoomLevel;
        end;
    lc_setzoom:= 0
end;

function lc_getzoom(L : Plua_State) : LongInt; Cdecl;
begin
    if lua_gettop(L) <> 0 then
        begin
        LuaParameterCountError('GetZoom', '', lua_gettop(L));
        lua_pushnil(L)
        end
    else
        lua_pushnumber(L, ZoomValue);
    lc_getzoom:= 1
end;

function lc_setammo(L : Plua_State) : LongInt; Cdecl;
var np: LongInt;
begin
    np:= lua_gettop(L);
    if (np < 4) or (np > 5) then
        LuaParameterCountError('SetAmmo', 'ammoType, count, probability, delay[, numberInCrate]', lua_gettop(L))
    else if np = 4 then
        ScriptSetAmmo(TAmmoType(lua_tointeger(L, 1)), lua_tointeger(L, 2), lua_tointeger(L, 3), lua_tointeger(L, 4), 1)
    else
        ScriptSetAmmo(TAmmoType(lua_tointeger(L, 1)), lua_tointeger(L, 2), lua_tointeger(L, 3), lua_tointeger(L, 4), lua_tointeger(L, 5));
    lc_setammo:= 0
end;

function lc_setammodelay(L : Plua_State) : LongInt; Cdecl;
var np: LongInt;
begin
    np:= lua_gettop(L);
    if (np <> 2) then
        LuaParameterCountError('SetAmmoDelay', 'ammoType, delay', lua_gettop(L))
    else
        ScriptSetAmmoDelay(TAmmoType(lua_tointeger(L, 1)), lua_tointeger(L, 2));
    lc_setammodelay:= 0
end;

function lc_setammostore(L : Plua_State) : LongInt; Cdecl;
var np: LongInt;
begin
    np:= lua_gettop(L);
    if (np <> 4) then
        LuaParameterCountError('SetAmmoStore', 'loadouts, probabilities, delays, reinforments', lua_gettop(L))
    else
        begin
        ScriptAmmoLoadout:= lua_tostring(L, 1);
        ScriptAmmoProbability:= lua_tostring(L, 2);
        ScriptAmmoDelay:= lua_tostring(L, 3);
        ScriptAmmoReinforcement:= lua_tostring(L, 4);
        end;
    lc_setammostore:= 0
end;

function lc_getrandom(L : Plua_State) : LongInt; Cdecl;
var m : LongInt;
begin
    if lua_gettop(L) <> 1 then
        begin
        LuaParameterCountError('GetRandom', 'number', lua_gettop(L));
        lua_pushnil(L); // return value on stack (nil)
        end
    else
        begin
        m:= lua_tointeger(L, 1);
        if (m > 0) then
            lua_pushinteger(L, GetRandom(m))
        else
            begin
            LuaError('Lua: Tried to pass 0 to GetRandom!');
            lua_pushnil(L);
            end
        end;
    lc_getrandom:= 1
end;

function lc_setwind(L : Plua_State) : LongInt; Cdecl;
begin
    if lua_gettop(L) <> 1 then
        LuaParameterCountError('SetWind', 'windSpeed', lua_gettop(L))
    else
        begin
        cWindSpeed:= int2hwfloat(lua_tointeger(L, 1)) / 100 * cMaxWindSpeed;
        cWindSpeedf:= SignAs(cWindSpeed,cWindSpeed).QWordValue / SignAs(_1,_1).QWordValue;
        if cWindSpeed.isNegative then
            CWindSpeedf := -cWindSpeedf;
        AddVisualGear(0, 0, vgtSmoothWindBar);
        end;
    lc_setwind:= 0
end;

function lc_getdatapath(L : Plua_State) : LongInt; Cdecl;
begin
    if lua_gettop(L) <> 0 then
        begin
        LuaParameterCountError('GetDataPath', '', lua_gettop(L));
        lua_pushnil(L);
        end
    else
        lua_pushstring(L, str2pchar(cPathz[ptData]));
    lc_getdatapath:= 1
end;

function lc_getuserdatapath(L : Plua_State) : LongInt; Cdecl;
begin
    if lua_gettop(L) <> 0 then
        begin
        LuaParameterCountError('GetUserDataPath', '', lua_gettop(L));
        lua_pushnil(L);
        end
    else
        lua_pushstring(L, str2pchar(cPathz[ptData]));
    lc_getuserdatapath:= 1
end;

function lc_maphasborder(L : Plua_State) : LongInt; Cdecl;
begin
    if lua_gettop(L) <> 0 then
        begin
        LuaParameterCountError('MapHasBorder', '', lua_gettop(L));
        lua_pushnil(L);
        end
    else
        lua_pushboolean(L, hasBorder);
    lc_maphasborder:= 1
end;

function lc_getgearradius(L : Plua_State) : LongInt; Cdecl;
var gear : PGear;
begin
    if lua_gettop(L) <> 1 then
        begin
        LuaParameterCountError('GetGearRadius', 'gearUid', lua_gettop(L));
        lua_pushnil(L); // return value on stack (nil)
        end
    else
        begin
        gear:= GearByUID(lua_tointeger(L, 1));
        if gear <> nil then
            lua_pushinteger(L, gear^.Radius)
        else
            lua_pushnil(L);
        end;
    lc_getgearradius:= 1
end;

function lc_gethoghat(L : Plua_State): LongInt; Cdecl;
var gear : PGear;
begin
    if lua_gettop(L) <> 1 then
        LuaParameterCountError('GetHogHat', 'gearUid', lua_gettop(L))
    else begin
        gear := GearByUID(lua_tointeger(L, 1));
        if (gear <> nil) and ((gear^.Kind = gtHedgehog) or (gear^.Kind = gtGrave)) and (gear^.Hedgehog <> nil) then
            lua_pushstring(L, str2pchar(gear^.Hedgehog^.Hat))
        else
            lua_pushnil(L);
    end;
    lc_gethoghat := 1;
end;

function lc_sethoghat(L : Plua_State) : LongInt; Cdecl;
var gear : PGear;
    hat: ShortString;
begin
    if lua_gettop(L) <> 2 then
        begin
        LuaParameterCountError('SetHogHat', 'gearUid, hat', lua_gettop(L));
        lua_pushnil(L)
        end
    else
        begin
        gear:= GearByUID(lua_tointeger(L, 1));
        if (gear <> nil) and (gear^.Kind = gtHedgehog) and (gear^.Hedgehog <> nil) then
            begin
            hat:= lua_tostring(L, 2);
            gear^.Hedgehog^.Hat:= hat;
            AddFileLog('Changed hat to: '+hat);
            if (Length(hat) > 39) and (Copy(hat,1,8) = 'Reserved') and (Copy(hat,9,32) = gear^.Hedgehog^.Team^.PlayerHash) then
                LoadHedgehogHat(gear^.Hedgehog^, 'Reserved/' + Copy(hat,9,Length(hat)-8))
            else
                LoadHedgehogHat(gear^.Hedgehog^, hat)
            end
        end;
    lc_sethoghat:= 0;
end;

function lc_placegirder(L : Plua_State) : LongInt; Cdecl;
begin
    if lua_gettop(L) <> 3 then
        LuaParameterCountError('PlaceGirder', 'x, y, state', lua_gettop(L))
    else
        TryPlaceOnLand(
            lua_tointeger(L, 1) - SpritesData[sprAmGirder].Width div 2,
            lua_tointeger(L, 2) - SpritesData[sprAmGirder].Height div 2,
            sprAmGirder, lua_tointeger(L, 3), true, false);
    lc_placegirder:= 0
end;

function lc_getcurammotype(L : Plua_State): LongInt; Cdecl;
begin
    if lua_gettop(L) <> 0 then
        LuaParameterCountError('GetCurAmmoType', '', lua_gettop(L))
    else
        lua_pushinteger(L, ord(CurrentHedgehog^.CurAmmoType));
    lc_getcurammotype := 1;
end;

function lc_savecampaignvar(L : Plua_State): LongInt; Cdecl;
begin
    if lua_gettop(L) <> 2 then
        LuaParameterCountError('SaveCampaignVar', 'varname, value', lua_gettop(L))
    else begin
        SendIPC('V!' + lua_tostring(L, 1) + ' ' + lua_tostring(L, 2) + #0);
    end;
    lc_savecampaignvar := 0;
end;

function lc_getcampaignvar(L : Plua_State): LongInt; Cdecl;
begin
    if (lua_gettop(L) <> 1) then
        LuaParameterCountError('GetCampaignVar', 'varname', lua_gettop(L))
    else
        SendIPCAndWaitReply('V?' + lua_tostring(L, 1) + #0);
    lua_pushstring(L, str2pchar(CampaignVariable));
    lc_getcampaignvar := 1;
end;

function lc_hidehog(L: Plua_State): LongInt; Cdecl;
var gear: PGear;
begin
    if lua_gettop(L) <> 1 then
        LuaParameterCountError('HideHog', 'gearUid', lua_gettop(L))
    else
        begin
        gear:= GearByUID(lua_tointeger(L, 1));
        HideHog(gear^.hedgehog)
        end;
    lc_hidehog := 0;
end;

function lc_restorehog(L: Plua_State): LongInt; Cdecl;
var i, h: LongInt;
    uid: LongWord;
begin
    if lua_gettop(L) <> 1 then
        LuaParameterCountError('RestoreHog', 'gearUid', lua_gettop(L))
    else
        begin
        uid:= LongWord(lua_tointeger(L, 1));
        if TeamsCount > 0 then
            for i:= 0 to Pred(TeamsCount) do
                for h:= 0 to cMaxHHIndex do
                    if (TeamsArray[i]^.Hedgehogs[h].GearHidden <> nil) and (TeamsArray[i]^.Hedgehogs[h].GearHidden^.uid = uid) then
                        begin
                        RestoreHog(@TeamsArray[i]^.Hedgehogs[h]);
                        exit(0)
                        end
        end;
    lc_restorehog := 0;
end;

// boolean TestRectForObstacle(x1, y1, x2, y2, landOnly)
function lc_testrectforobstacle(L : Plua_State) : LongInt; Cdecl;
var rtn: Boolean;
begin
    if lua_gettop(L) <> 5 then
        begin
        LuaParameterCountError('TestRectForObstacle', 'x1, y1, x2, y2, landOnly', lua_gettop(L));
        lua_pushnil(L); // return value on stack (nil)
        end
    else
        begin
        rtn:= TestRectancleForObstacle(
                    lua_tointeger(L, 1),
                    lua_tointeger(L, 2),
                    lua_tointeger(L, 3),
                    lua_tointeger(L, 4),
                    lua_toboolean(L, 5)
                    );
        lua_pushboolean(L, rtn);
        end;
    lc_testrectforobstacle:= 1
end;


function lc_getgravity(L : Plua_State) : LongInt; Cdecl;
begin
    if lua_gettop(L) <> 0 then
        LuaParameterCountError('GetGravity', '', lua_gettop(L))
    else
        lua_pushinteger(L, hwRound(cGravity * 50 / cWindSpeed));
    lc_getgravity:= 1
end;

function lc_setgravity(L : Plua_State) : LongInt; Cdecl;
begin
    if lua_gettop(L) <> 1 then
        LuaParameterCountError('SetGravity', 'gravity', lua_gettop(L))
    else
        begin
        cGravity:= cMaxWindSpeed * lua_tointeger(L, 1) * _0_02;
        cGravityf:= 0.00025 * lua_tointeger(L, 1) * 0.02
        end;
    lc_setgravity:= 0
end;

function lc_setwaterline(L : Plua_State) : LongInt; Cdecl;
var iterator: PGear;
begin
    if lua_gettop(L) <> 1 then
         LuaParameterCountError('SetWaterLine', 'waterline', lua_gettop(L))
    else
        begin
        cWaterLine:= lua_tointeger(L,1);
        AllInactive:= false;
        iterator:= GearsList;
        while iterator <> nil do
            begin
            if not (iterator^.Kind in [gtPortal, gtAirAttack]) and (iterator^.Message and (gmAllStoppable or gmLJump or gmHJump) = 0) then
                begin
                iterator^.Active:= true;
                if iterator^.dY.QWordValue = 0 then iterator^.dY.isNegative:= false;
                iterator^.State:= iterator^.State or gstMoving;
                DeleteCI(iterator)
                end;
            iterator:= iterator^.NextGear
            end
        end;
    lc_setwaterline:= 0
end;

function lc_setaihintsongear(L : Plua_State) : LongInt; Cdecl;
var gear: PGear;
begin
    if lua_gettop(L) <> 2 then
        LuaParameterCountError('SetAIHintOnGear', 'gearUid, aiHints', lua_gettop(L))
    else
        begin
        gear:= GearByUID(lua_tointeger(L, 1));
        if gear <> nil then
            gear^.aihints:= lua_tointeger(L, 2);
        end;
    lc_setaihintsongear:= 0
end;


function lc_hedgewarsscriptload(L : Plua_State) : LongInt; Cdecl;
begin
    if lua_gettop(L) <> 1 then
        begin
        LuaParameterCountError('HedgewarsScriptLoad', 'scriptPath', lua_gettop(L));
        lua_pushnil(L)
        end
    else
        ScriptLoad(lua_tostring(L, 1));
    lc_hedgewarsscriptload:= 0;
end;


function lc_declareachievement(L : Plua_State) : LongInt; Cdecl;
begin
    if lua_gettop(L) <> 4 then
        LuaParameterCountError('DeclareAchievement', 'achievementId, teamname, location, value', lua_gettop(L))
    else
        declareAchievement(lua_tostring(L, 1), lua_tostring(L, 2), lua_tostring(L, 3), lua_tointeger(L, 4));
    lc_declareachievement:= 0
end;
///////////////////

procedure ScriptPrintStack;
var n, i : LongInt;
begin
    n:= lua_gettop(luaState);
    WriteLnToConsole('Lua: Stack (' + inttostr(n) + ' elements):');
    for i:= 1 to n do
        if not lua_isboolean(luaState, i) then
            WriteLnToConsole('Lua:  ' + inttostr(i) + ': ' + lua_tostring(luaState, i))
        else if lua_toboolean(luaState, i) then
            WriteLnToConsole('Lua:  ' + inttostr(i) + ': true')
        else
            WriteLnToConsole('Lua:  ' + inttostr(i) + ': false');
end;

procedure ScriptClearStack;
begin
    lua_settop(luaState, 0)
end;

procedure ScriptSetNil(name : shortstring);
begin
    lua_pushnil(luaState);
    lua_setglobal(luaState, Str2PChar(name));
end;

procedure ScriptSetInteger(name : shortstring; value : LongInt);
begin
    lua_pushinteger(luaState, value);
    lua_setglobal(luaState, Str2PChar(name));
end;

procedure ScriptSetString(name : shortstring; value : shortstring);
begin
    lua_pushstring(luaState, Str2PChar(value));
    lua_setglobal(luaState, Str2PChar(name));
end;

function ScriptGetInteger(name : shortstring) : LongInt;
begin
    lua_getglobal(luaState, Str2PChar(name));
    ScriptGetInteger:= lua_tointeger(luaState, -1);
    lua_pop(luaState, 1);
end;

function ScriptGetString(name : shortstring) : shortstring;
begin
    lua_getglobal(luaState, Str2PChar(name));
    ScriptGetString:= lua_tostring(luaState, -1);
    lua_pop(luaState, 1);
end;

procedure ScriptOnGameInit;
var i, j, k: LongInt;
begin
// not required if there is no script to run
if not ScriptLoaded then
    exit;

// push game variables so they may be modified by the script
ScriptSetInteger('BorderColor', ExplosionBorderColor);
ScriptSetInteger('GameFlags', GameFlags);
ScriptSetString('Seed', cSeed);
ScriptSetInteger('TemplateFilter', cTemplateFilter);
ScriptSetInteger('TemplateNumber', LuaTemplateNumber);
ScriptSetInteger('MapGen', cMapGen);
ScriptSetInteger('ScreenHeight', cScreenHeight);
ScriptSetInteger('ScreenWidth', cScreenWidth);
ScriptSetInteger('TurnTime', cHedgehogTurnTime);
ScriptSetInteger('CaseFreq', cCaseFactor);
ScriptSetInteger('HealthCaseProb', cHealthCaseProb);
ScriptSetInteger('HealthCaseAmount', cHealthCaseAmount);
ScriptSetInteger('DamagePercent', cDamagePercent);
ScriptSetInteger('RopePercent', cRopePercent);
ScriptSetInteger('MinesNum', cLandMines);
ScriptSetInteger('MinesTime', cMinesTime);
ScriptSetInteger('MineDudPercent', cMineDudPercent);
ScriptSetInteger('Explosives', cExplosives);
ScriptSetInteger('Delay', cInactDelay);
ScriptSetInteger('Ready', cReadyDelay);
ScriptSetInteger('SuddenDeathTurns', cSuddenDTurns);
ScriptSetInteger('WaterRise', cWaterRise);
ScriptSetInteger('HealthDecrease', cHealthDecrease);
ScriptSetInteger('GetAwayTime', cGetAwayTime);
ScriptSetString('Map', cMapName);
ScriptSetString('Theme', '');
ScriptSetString('Goals', '');
ScriptSetString('ScriptParam', cScriptParam);

ScriptCall('onGameInit');

// pop game variables
ParseCommand('seed ' + ScriptGetString('Seed'), true, true);
cTemplateFilter  := ScriptGetInteger('TemplateFilter');
LuaTemplateNumber:= ScriptGetInteger('TemplateNumber');
cMapGen          := ScriptGetInteger('MapGen');
GameFlags        := ScriptGetInteger('GameFlags');
cHedgehogTurnTime:= ScriptGetInteger('TurnTime');
cCaseFactor      := ScriptGetInteger('CaseFreq');
cHealthCaseProb  := ScriptGetInteger('HealthCaseProb');
cHealthCaseAmount:= ScriptGetInteger('HealthCaseAmount');
cDamagePercent   := ScriptGetInteger('DamagePercent');
cRopePercent     := ScriptGetInteger('RopePercent');
cLandMines       := ScriptGetInteger('MinesNum');
cMinesTime       := ScriptGetInteger('MinesTime');
cMineDudPercent  := ScriptGetInteger('MineDudPercent');
cExplosives      := ScriptGetInteger('Explosives');
cInactDelay      := ScriptGetInteger('Delay');
cReadyDelay      := ScriptGetInteger('Ready');
cSuddenDTurns    := ScriptGetInteger('SuddenDeathTurns');
cWaterRise       := ScriptGetInteger('WaterRise');
cHealthDecrease  := ScriptGetInteger('HealthDecrease');
cGetAwayTime     := ScriptGetInteger('GetAwayTime');

if cMapName <> ScriptGetString('Map') then
    ParseCommand('map ' + ScriptGetString('Map'), true, true);
if ScriptGetString('Theme') <> '' then
    ParseCommand('theme ' + ScriptGetString('Theme'), true, true);
LuaGoals:= ScriptGetString('Goals');

// Support lua changing the ammo layout - assume all hogs have same ammo, note this might leave a few ammo stores lying around.
k:= 0;
if (GameFlags and gfSharedAmmo) <> 0 then
    for i:= 0 to Pred(ClansCount) do
        for j:= 0 to Pred(ClansArray[i]^.TeamsNumber) do
            for k:= 0 to Pred(ClansArray[i]^.Teams[j]^.HedgehogsNumber) do
                ClansArray[i]^.Teams[j]^.Hedgehogs[k].AmmoStore:= i
else if (GameFlags and gfPerHogAmmo) <> 0 then
    for i:= 0 to Pred(TeamsCount) do
        for j:= 0 to Pred(TeamsArray[i]^.HedgehogsNumber) do
            begin
            TeamsArray[i]^.Hedgehogs[j].AmmoStore:= k;
            if StoreCnt-1 < k then AddAmmoStore;
            inc(k)
            end
else
    for i:= 0 to Pred(TeamsCount) do
        begin
        for j:= 0 to Pred(TeamsArray[i]^.HedgehogsNumber) do
            TeamsArray[i]^.Hedgehogs[j].AmmoStore:= k;
        if StoreCnt-1 < k then AddAmmoStore;
        inc(k)
        end;
if ScriptExists('onAmmoStoreInit') or ScriptExists('onNewAmmoStore') then
    begin
    // reset ammostore (quite unclean, but works?)
    uAmmos.freeModule;
    uAmmos.initModule;
    if ScriptExists('onAmmoStoreInit') then
        begin
        ScriptPrepareAmmoStore;
        ScriptCall('onAmmoStoreInit');
        SetAmmoLoadout(ScriptAmmoLoadout);
        SetAmmoProbability(ScriptAmmoProbability);
        SetAmmoDelay(ScriptAmmoDelay);
        SetAmmoReinforcement(ScriptAmmoReinforcement)
        end;
    ScriptApplyAmmoStore
    end;

ScriptSetInteger('ClansCount', ClansCount);
ScriptSetInteger('TeamsCount', TeamsCount);
mapDims:= false
end;


// Update values of screen dimensions and allow script to react to resolution change
procedure ScriptOnScreenResize();
begin
ScriptSetInteger('ScreenHeight', cScreenHeight);
ScriptSetInteger('ScreenWidth', cScreenWidth);
ScriptCall('onScreenResize');
end;

// custom script loader via physfs, passed to lua_load
const BUFSIZE = 1024;

procedure ScriptLoad(name : shortstring);
var ret : LongInt;
      s : shortstring;
      f : PFSFile;
    buf : array[0..Pred(BUFSIZE)] of byte;
begin
s:= cPathz[ptData] + name;
if not pfsExists(s) then
    begin
    AddFileLog('[LUA] Script not found: ' + name);
    exit;
    end;

f:= pfsOpenRead(s);
if f = nil then
    exit;

physfsReaderSetBuffer(@buf);
ret:= lua_load(luaState, @physfsReader, f, Str2PChar(s));
pfsClose(f);

if ret <> 0 then
    begin
    LuaError('Lua: Failed to load ' + name + '(error ' + IntToStr(ret) + ')');
    LuaError('Lua: ' + lua_tostring(luaState, -1));
    end
else
    begin
    WriteLnToConsole('Lua: ' + name + ' loaded');
    // call the script file
    lua_pcall(luaState, 0, 0, 0);
    ScriptLoaded:= true
    end;
    hedgewarsMountPackage(Str2PChar(copy(s, 1, length(s)-4)+'.hwp'));
end;

procedure SetGlobals;
begin
ScriptSetInteger('TurnTimeLeft', TurnTimeLeft);
ScriptSetInteger('GameTime', GameTicks);
ScriptSetInteger('TotalRounds', TotalRounds);
ScriptSetInteger('WaterLine', cWaterLine);
if not mapDims then
    begin
    mapDims:= true;
    ScriptSetInteger('LAND_WIDTH', LAND_WIDTH);
    ScriptSetInteger('LAND_HEIGHT', LAND_HEIGHT);
    ScriptSetInteger('LeftX', leftX);
    ScriptSetInteger('RightX', rightX);
    ScriptSetInteger('TopY', topY)
    end;
if (CurrentHedgehog <> nil) and (CurrentHedgehog^.Gear <> nil) then
    ScriptSetInteger('CurrentHedgehog', CurrentHedgehog^.Gear^.UID)
else
    ScriptSetNil('CurrentHedgehog');
end;

procedure GetGlobals;
begin
TurnTimeLeft:= ScriptGetInteger('TurnTimeLeft');
end;

procedure ScriptCall(fname : shortstring);
begin
if (not ScriptLoaded) or (not ScriptExists(fname)) then
    exit;
SetGlobals;
lua_getglobal(luaState, Str2PChar(fname));
if lua_pcall(luaState, 0, 0, 0) <> 0 then
    begin
    LuaError('Lua: Error while calling ' + fname + ': ' + lua_tostring(luaState, -1));
    lua_pop(luaState, 1)
    end;
GetGlobals;
end;

(*
function ParseCommandOverride(key, value : shortstring) : shortstring;
begin
ParseCommandOverride:= value;
if not ScriptExists('ParseCommandOverride') then
    exit;
lua_getglobal(luaState, Str2PChar('ParseCommandOverride'));
lua_pushstring(luaState, Str2PChar(key));
lua_pushstring(luaState, Str2PChar(value));
if lua_pcall(luaState, 2, 1, 0) <> 0 then
    begin
    LuaError('Lua: Error while calling ParseCommandOverride: ' + lua_tostring(luaState, -1));
    lua_pop(luaState, 1)
    end
else
    begin
    ParseCommandOverride:= lua_tostring(luaState, -1);
    lua_pop(luaState, 1)
    end;
end;
*)

function ScriptCall(fname : shortstring; par1: LongInt) : LongInt;
begin
ScriptCall:= ScriptCall(fname, par1, 0, 0, 0)
end;

function ScriptCall(fname : shortstring; par1, par2: LongInt) : LongInt;
begin
ScriptCall:= ScriptCall(fname, par1, par2, 0, 0)
end;

function ScriptCall(fname : shortstring; par1, par2, par3: LongInt) : LongInt;
begin
ScriptCall:= ScriptCall(fname, par1, par2, par3, 0)
end;

function ScriptCall(fname : shortstring; par1, par2, par3, par4 : LongInt) : LongInt;
begin
if (not ScriptLoaded) or (not ScriptExists(fname)) then
    exit;
SetGlobals;
lua_getglobal(luaState, Str2PChar(fname));
lua_pushinteger(luaState, par1);
lua_pushinteger(luaState, par2);
lua_pushinteger(luaState, par3);
lua_pushinteger(luaState, par4);
ScriptCall:= 0;
if lua_pcall(luaState, 4, 1, 0) <> 0 then
    begin
    LuaError('Lua: Error while calling ' + fname + ': ' + lua_tostring(luaState, -1));
    lua_pop(luaState, 1)
    end
else
    begin
    ScriptCall:= lua_tointeger(luaState, -1);
    lua_pop(luaState, 1)
    end;
GetGlobals;
end;

function ScriptExists(fname : shortstring) : boolean;
begin
if not ScriptLoaded then
    begin
    ScriptExists:= false;
    exit
    end;
lua_getglobal(luaState, Str2PChar(fname));
ScriptExists:= not lua_isnoneornil(luaState, -1);
lua_pop(luaState, -1)
end;

procedure ScriptPrepareAmmoStore;
var i: ShortInt;
begin
ScriptAmmoLoadout:= '';
ScriptAmmoDelay:= '';
ScriptAmmoProbability:= '';
ScriptAmmoReinforcement:= '';
for i:=1 to ord(High(TAmmoType)) do
    begin
    ScriptAmmoLoadout:= ScriptAmmoLoadout + '0';
    ScriptAmmoProbability:= ScriptAmmoProbability + '0';
    ScriptAmmoDelay:= ScriptAmmoDelay + '0';
    ScriptAmmoReinforcement:= ScriptAmmoReinforcement + '0';
    end;
end;

procedure ScriptSetAmmo(ammo : TAmmoType; count, probability, delay, reinforcement: Byte);
begin
//if (ord(ammo) < 1) or (count > 9) or (count < 0) or (probability < 0) or (probability > 8) or (delay < 0) or (delay > 9) or (reinforcement < 0) or (reinforcement > 8) then
if (ord(ammo) < 1) or (count > 9) or (probability > 8) or (delay > 9) or (reinforcement > 8) then
    exit;
ScriptAmmoLoadout[ord(ammo)]:= inttostr(count)[1];
ScriptAmmoProbability[ord(ammo)]:= inttostr(probability)[1];
ScriptSetAmmoDelay(ammo, delay);
ScriptAmmoReinforcement[ord(ammo)]:= inttostr(reinforcement)[1];
end;

procedure ScriptSetAmmoDelay(ammo : TAmmoType; delay: Byte);
begin
// change loadout string if ammo store hasn't been initialized yet
if (StoreCnt = 0) then
begin
    if (delay <= 9) then
        ScriptAmmoDelay[ord(ammo)]:= inttostr(delay)[1];
end
// change "live" delay values
else if (CurrentTeam <> nil) then
        ammoz[ammo].SkipTurns:= CurrentTeam^.Clan^.TurnNumber + delay;
end;

procedure ScriptApplyAmmoStore;
var i, j, k : LongInt;
begin
if (GameFlags and gfSharedAmmo) <> 0 then
    for i:= 0 to Pred(ClansCount) do
        begin
        if ScriptExists('onNewAmmoStore') then
            begin
            ScriptPrepareAmmoStore;
            ScriptCall('onNewAmmoStore',i,-1);
            SetAmmoLoadout(ScriptAmmoLoadout);
            SetAmmoProbability(ScriptAmmoProbability);
            SetAmmoDelay(ScriptAmmoDelay);
            SetAmmoReinforcement(ScriptAmmoReinforcement)
            end;
        AddAmmoStore;
        for j:= 0 to Pred(ClansArray[i]^.TeamsNumber) do
            for k:= 0 to Pred(ClansArray[i]^.Teams[j]^.HedgehogsNumber) do
                ClansArray[i]^.Teams[j]^.Hedgehogs[k].AmmoStore:= StoreCnt - 1
        end
else if (GameFlags and gfPerHogAmmo) <> 0 then
    for i:= 0 to Pred(TeamsCount) do
        for j:= 0 to Pred(TeamsArray[i]^.HedgehogsNumber) do
            begin
            if ScriptExists('onNewAmmoStore') then
                begin
                ScriptPrepareAmmoStore;
                ScriptCall('onNewAmmoStore',i,j);
                SetAmmoLoadout(ScriptAmmoLoadout);
                SetAmmoProbability(ScriptAmmoProbability);
                SetAmmoDelay(ScriptAmmoDelay);
                SetAmmoReinforcement(ScriptAmmoReinforcement)
                end;
            AddAmmoStore;
            TeamsArray[i]^.Hedgehogs[j].AmmoStore:= StoreCnt - 1
            end
else
    for i:= 0 to Pred(TeamsCount) do
        begin
        if ScriptExists('onNewAmmoStore') then
            begin
            ScriptPrepareAmmoStore;
            ScriptCall('onNewAmmoStore',i,-1);
            SetAmmoLoadout(ScriptAmmoLoadout);
            SetAmmoProbability(ScriptAmmoProbability);
            SetAmmoDelay(ScriptAmmoDelay);
            SetAmmoReinforcement(ScriptAmmoReinforcement)
            end;
        AddAmmoStore;
        for j:= 0 to Pred(TeamsArray[i]^.HedgehogsNumber) do
            TeamsArray[i]^.Hedgehogs[j].AmmoStore:= StoreCnt - 1
        end
end;

procedure initModule;
var at : TGearType;
    vgt: TVisualGearType;
    am : TAmmoType;
    si : TStatInfoType;
    st : TSound;
    he : THogEffect;
    cg : TCapGroup;
begin
// initialize lua
luaState:= lua_open;
TryDo(luaState <> nil, 'lua_open failed', true);

// open internal libraries
luaopen_base(luaState);
luaopen_string(luaState);
luaopen_math(luaState);
luaopen_table(luaState);

// import some variables
ScriptSetString(_S'L', cLocale);

// import game flags
ScriptSetInteger('gfForts', gfForts);
ScriptSetInteger('gfMultiWeapon', gfMultiWeapon);
ScriptSetInteger('gfSolidLand', gfSolidLand);
ScriptSetInteger('gfBorder', gfBorder);
ScriptSetInteger('gfBottomBorder', gfBottomBorder);
ScriptSetInteger('gfDivideTeams', gfDivideTeams);
ScriptSetInteger('gfLowGravity', gfLowGravity);
ScriptSetInteger('gfLaserSight', gfLaserSight);
ScriptSetInteger('gfInvulnerable', gfInvulnerable);
ScriptSetInteger('gfVampiric', gfVampiric);
ScriptSetInteger('gfKarma', gfKarma);
ScriptSetInteger('gfArtillery', gfArtillery);
ScriptSetInteger('gfOneClanMode', gfOneClanMode);
ScriptSetInteger('gfRandomOrder', gfRandomOrder);
ScriptSetInteger('gfKing', gfKing);
ScriptSetInteger('gfPlaceHog', gfPlaceHog);
ScriptSetInteger('gfSharedAmmo', gfSharedAmmo);
ScriptSetInteger('gfDisableGirders', gfDisableGirders);
ScriptSetInteger('gfDisableLandObjects', gfDisableLandObjects);
ScriptSetInteger('gfAISurvival', gfAISurvival);
ScriptSetInteger('gfInfAttack', gfInfAttack);
ScriptSetInteger('gfResetWeps', gfResetWeps);
ScriptSetInteger('gfPerHogAmmo', gfPerHogAmmo);
ScriptSetInteger('gfDisableWind', gfDisableWind);
ScriptSetInteger('gfMoreWind', gfMoreWind);
ScriptSetInteger('gfTagTeam', gfTagTeam);
ScriptSetInteger('gfShoppaBorder', gfShoppaBorder);

ScriptSetInteger('gmLeft', gmLeft);
ScriptSetInteger('gmRight', gmRight);
ScriptSetInteger('gmUp', gmUp);
ScriptSetInteger('gmDown', gmDown);
ScriptSetInteger('gmSwitch', gmSwitch);
ScriptSetInteger('gmAttack', gmAttack);
ScriptSetInteger('gmLJump', gmLJump);
ScriptSetInteger('gmHJump', gmHJump);
ScriptSetInteger('gmDestroy', gmDestroy);
ScriptSetInteger('gmSlot', gmSlot);
ScriptSetInteger('gmWeapon', gmWeapon);
ScriptSetInteger('gmTimer', gmTimer);
ScriptSetInteger('gmAnimate', gmAnimate);
ScriptSetInteger('gmPrecise', gmPrecise);
ScriptSetInteger('gmAllStoppable', gmAllStoppable);

// speech bubbles
ScriptSetInteger('SAY_SAY', 1);
ScriptSetInteger('SAY_THINK', 2);
ScriptSetInteger('SAY_SHOUT', 3);

// register gear types
for at:= Low(TGearType) to High(TGearType) do
    ScriptSetInteger(EnumToStr(at), ord(at));

for vgt:= Low(TVisualGearType) to High(TVisualGearType) do
    ScriptSetInteger(EnumToStr(vgt), ord(vgt));

// register sounds
for st:= Low(TSound) to High(TSound) do
    ScriptSetInteger(EnumToStr(st), ord(st));

// register ammo types
for am:= Low(TAmmoType) to High(TAmmoType) do
    ScriptSetInteger(EnumToStr(am), ord(am));

for si:= Low(TStatInfoType) to High(TStatInfoType) do
    ScriptSetInteger(EnumToStr(si), ord(si));

for he:= Low(THogEffect) to High(THogEffect) do
    ScriptSetInteger(EnumToStr(he), ord(he));

for cg:= Low(TCapGroup) to High(TCapGroup) do
    ScriptSetInteger(EnumToStr(cg), ord(cg));

ScriptSetInteger('gstDrowning'       ,$00000001);
ScriptSetInteger('gstHHDriven'       ,$00000002);
ScriptSetInteger('gstMoving'         ,$00000004);
ScriptSetInteger('gstAttacked'       ,$00000008);
ScriptSetInteger('gstAttacking'      ,$00000010);
ScriptSetInteger('gstCollision'      ,$00000020);
ScriptSetInteger('gstHHChooseTarget' ,$00000040);
ScriptSetInteger('gstHHJumping'      ,$00000100);
ScriptSetInteger('gsttmpFlag'        ,$00000200);
ScriptSetInteger('gstHHThinking'     ,$00000800);
ScriptSetInteger('gstNoDamage'       ,$00001000);
ScriptSetInteger('gstHHHJump'        ,$00002000);
ScriptSetInteger('gstAnimation'      ,$00004000);
ScriptSetInteger('gstHHDeath'        ,$00008000);
ScriptSetInteger('gstWinner'         ,$00010000);
ScriptSetInteger('gstWait'           ,$00020000);
ScriptSetInteger('gstNotKickable'    ,$00040000);
ScriptSetInteger('gstLoser'          ,$00080000);
ScriptSetInteger('gstHHGone'         ,$00100000);
ScriptSetInteger('gstInvisible'      ,$00200000);

// ai hints
ScriptSetInteger('aihUsualProcessing' ,$00000000);
ScriptSetInteger('aihDoesntMatter'    ,$00000001);

// register functions
lua_register(luaState, _P'HideHog', @lc_hidehog);
lua_register(luaState, _P'RestoreHog', @lc_restorehog);
lua_register(luaState, _P'SaveCampaignVar', @lc_savecampaignvar);
lua_register(luaState, _P'GetCampaignVar', @lc_getcampaignvar);
lua_register(luaState, _P'band', @lc_band);
lua_register(luaState, _P'bor', @lc_bor);
lua_register(luaState, _P'bnot', @lc_bnot);
lua_register(luaState, _P'div', @lc_div);
lua_register(luaState, _P'GetInputMask', @lc_getinputmask);
lua_register(luaState, _P'SetInputMask', @lc_setinputmask);
lua_register(luaState, _P'AddGear', @lc_addgear);
lua_register(luaState, _P'EnableGameFlags', @lc_enablegameflags);
lua_register(luaState, _P'DisableGameFlags', @lc_disablegameflags);
lua_register(luaState, _P'ClearGameFlags', @lc_cleargameflags);
lua_register(luaState, _P'DeleteGear', @lc_deletegear);
lua_register(luaState, _P'AddVisualGear', @lc_addvisualgear);
lua_register(luaState, _P'DeleteVisualGear', @lc_deletevisualgear);
lua_register(luaState, _P'GetVisualGearValues', @lc_getvisualgearvalues);
lua_register(luaState, _P'SetVisualGearValues', @lc_setvisualgearvalues);
lua_register(luaState, _P'SpawnHealthCrate', @lc_spawnhealthcrate);
lua_register(luaState, _P'SpawnAmmoCrate', @lc_spawnammocrate);
lua_register(luaState, _P'SpawnUtilityCrate', @lc_spawnutilitycrate);
lua_register(luaState, _P'SpawnFakeHealthCrate', @lc_spawnfakehealthcrate);
lua_register(luaState, _P'SpawnFakeAmmoCrate', @lc_spawnfakeammocrate);
lua_register(luaState, _P'SpawnFakeUtilityCrate', @lc_spawnfakeutilitycrate);
lua_register(luaState, _P'WriteLnToConsole', @lc_writelntoconsole);
lua_register(luaState, _P'GetGearType', @lc_getgeartype);
lua_register(luaState, _P'EndGame', @lc_endgame);
lua_register(luaState, _P'SendStat', @lc_sendstat);
lua_register(luaState, _P'SendHealthStatsOff', @lc_sendhealthstatsoff);
lua_register(luaState, _P'FindPlace', @lc_findplace);
lua_register(luaState, _P'SetGearPosition', @lc_setgearposition);
lua_register(luaState, _P'GetGearPosition', @lc_getgearposition);
lua_register(luaState, _P'SetGearTarget', @lc_setgeartarget);
lua_register(luaState, _P'GetGearTarget', @lc_getgeartarget);
lua_register(luaState, _P'SetGearVelocity', @lc_setgearvelocity);
lua_register(luaState, _P'GetGearVelocity', @lc_getgearvelocity);
lua_register(luaState, _P'ParseCommand', @lc_parsecommand);
lua_register(luaState, _P'ShowMission', @lc_showmission);
lua_register(luaState, _P'HideMission', @lc_hidemission);
lua_register(luaState, _P'AddCaption', @lc_addcaption);
lua_register(luaState, _P'SetAmmo', @lc_setammo);
lua_register(luaState, _P'SetAmmoDelay', @lc_setammodelay);
lua_register(luaState, _P'SetAmmoStore', @lc_setammostore);
lua_register(luaState, _P'PlaySound', @lc_playsound);
lua_register(luaState, _P'AddTeam', @lc_addteam);
lua_register(luaState, _P'AddHog', @lc_addhog);
lua_register(luaState, _P'AddAmmo', @lc_addammo);
lua_register(luaState, _P'GetAmmoCount', @lc_getammocount);
lua_register(luaState, _P'SetHealth', @lc_sethealth);
lua_register(luaState, _P'GetHealth', @lc_gethealth);
lua_register(luaState, _P'SetEffect', @lc_seteffect);
lua_register(luaState, _P'GetEffect', @lc_geteffect);
lua_register(luaState, _P'GetHogClan', @lc_gethogclan);
lua_register(luaState, _P'GetClanColor', @lc_getclancolor);
lua_register(luaState, _P'SetClanColor', @lc_setclancolor);
lua_register(luaState, _P'GetHogTeamName', @lc_gethogteamname);
lua_register(luaState, _P'SetHogTeamName', @lc_sethogteamname);
lua_register(luaState, _P'GetHogName', @lc_gethogname);
lua_register(luaState, _P'SetHogName', @lc_sethogname);
lua_register(luaState, _P'GetHogLevel', @lc_gethoglevel);
lua_register(luaState, _P'SetHogLevel', @lc_sethoglevel);
lua_register(luaState, _P'GetX', @lc_getx);
lua_register(luaState, _P'GetY', @lc_gety);
lua_register(luaState, _P'CopyPV', @lc_copypv);
lua_register(luaState, _P'FollowGear', @lc_followgear);
lua_register(luaState, _P'GetFollowGear', @lc_getfollowgear);
lua_register(luaState, _P'SetState', @lc_setstate);
lua_register(luaState, _P'GetState', @lc_getstate);
lua_register(luaState, _P'GetTag', @lc_gettag);
lua_register(luaState, _P'SetTag', @lc_settag);
lua_register(luaState, _P'SetTimer', @lc_settimer);
lua_register(luaState, _P'GetTimer', @lc_gettimer);
lua_register(luaState, _P'SetZoom', @lc_setzoom);
lua_register(luaState, _P'GetZoom', @lc_getzoom);
lua_register(luaState, _P'HogSay', @lc_hogsay);
lua_register(luaState, _P'SwitchHog', @lc_switchhog);
lua_register(luaState, _P'HogTurnLeft', @lc_hogturnleft);
lua_register(luaState, _P'CampaignLock', @lc_campaignlock);
lua_register(luaState, _P'CampaignUnlock', @lc_campaignunlock);
lua_register(luaState, _P'GetGearElasticity', @lc_getgearelasticity);
lua_register(luaState, _P'GetGearRadius', @lc_getgearradius);
lua_register(luaState, _P'GetGearMessage', @lc_getgearmessage);
lua_register(luaState, _P'SetGearMessage', @lc_setgearmessage);
lua_register(luaState, _P'GetGearPos', @lc_getgearpos);
lua_register(luaState, _P'SetGearPos', @lc_setgearpos);
lua_register(luaState, _P'GetGearCollisionMask', @lc_getgearcollisionmask);
lua_register(luaState, _P'SetGearCollisionMask', @lc_setgearcollisionmask);
lua_register(luaState, _P'GetRandom', @lc_getrandom);
lua_register(luaState, _P'SetWind', @lc_setwind);
lua_register(luaState, _P'GetDataPath', @lc_getdatapath);
lua_register(luaState, _P'GetUserDataPath', @lc_getuserdatapath);
lua_register(luaState, _P'MapHasBorder', @lc_maphasborder);
lua_register(luaState, _P'GetHogHat', @lc_gethoghat);
lua_register(luaState, _P'SetHogHat', @lc_sethoghat);
lua_register(luaState, _P'PlaceGirder', @lc_placegirder);
lua_register(luaState, _P'GetCurAmmoType', @lc_getcurammotype);
lua_register(luaState, _P'TestRectForObstacle', @lc_testrectforobstacle);
lua_register(luaState, _P'GetGravity', @lc_getgravity);
lua_register(luaState, _P'SetGravity', @lc_setgravity);
lua_register(luaState, _P'SetWaterLine', @lc_setwaterline);

lua_register(luaState, _P'SetGearAIHints', @lc_setaihintsongear);
lua_register(luaState, _P'HedgewarsScriptLoad', @lc_hedgewarsscriptload);
lua_register(luaState, _P'DeclareAchievement', @lc_declareachievement);


ScriptClearStack; // just to be sure stack is empty
ScriptLoaded:= false;
end;

procedure freeModule;
begin
lua_close(luaState);
end;

{$ELSE}
procedure ScriptPrintStack;
begin
end;

procedure ScriptClearStack;
begin
end;

procedure ScriptLoad(name : shortstring);
begin
    name:= name; // avoid hint
end;

procedure ScriptOnGameInit;
begin
end;

procedure ScriptCall(fname : shortstring);
begin
    fname:= fname; // avoid hint
end;

function ScriptCall(fname : shortstring; par1, par2, par3, par4 : LongInt) : LongInt;
begin
    // avoid hints
    fname:= fname;
    par1:= par1;
    par2:= par2;
    par3:= par3;
    par4:= par4;
    ScriptCall:= 0
end;

function ScriptCall(fname : shortstring; par1: LongInt) : LongInt;
begin
    // avoid hints
    fname:= fname;
    par1:= par1;
    ScriptCall:= 0
end;

function ScriptCall(fname : shortstring; par1, par2: LongInt) : LongInt;
begin
    // avoid hints
    fname:= fname;
    par1:= par1;
    par2:= par2;
    ScriptCall:= 0
end;

function ScriptCall(fname : shortstring; par1, par2, par3: LongInt) : LongInt;
begin
    // avoid hints
    fname:= fname;
    par1:= par1;
    par2:= par2;
    par3:= par3;
    ScriptCall:= 0
end;

function ScriptExists(fname : shortstring) : boolean;
begin
    fname:= fname; // avoid hint
    ScriptExists:= false
end;
(*
function ParseCommandOverride(key, value : shortstring) : shortstring;
begin
    // avoid hints
    key:= key;
    value:= value;
    ParseCommandOverride:= ''
end;
*)

procedure ScriptOnScreenResize;
begin
end;

procedure initModule;
begin
mapDims:= false;
end;

procedure freeModule;
begin
end;

{$ENDIF}
end.<|MERGE_RESOLUTION|>--- conflicted
+++ resolved
@@ -80,10 +80,6 @@
     uRenderUtils,
     uTextures,
     uLandGraphics,
-<<<<<<< HEAD
-    SDLh,
-=======
->>>>>>> 17b55131
     SysUtils,
     uIO,
     uVisualGearsList,
@@ -1171,15 +1167,6 @@
             begin
             gear^.Health:= lua_tointeger(L, 2);
 
-<<<<<<< HEAD
-        if (gear^.Kind = gtHedgehog) and (gear^.Hedgehog <> nil) then
-            begin
-            RenderHealth(gear^.Hedgehog^);
-            RecountTeamHealth(gear^.Hedgehog^.Team)
-            end;
-
-            SetAllToActive;
-=======
             if (gear^.Kind = gtHedgehog) and (gear^.Hedgehog <> nil) then
                 begin
                 RenderHealth(gear^.Hedgehog^);
@@ -1189,7 +1176,6 @@
             //SetAllToActive;  
             Gear^.Active:= true;
             AllInactive:= false
->>>>>>> 17b55131
             end
         end;
     lc_sethealth:= 0
@@ -1332,20 +1318,12 @@
     if (lua_gettop(L) <> 2) and ((statInfo <> siPlayerKills)
             and (statInfo <> siClanHealth)) then
         begin
-<<<<<<< HEAD
-        LuaError('Lua: Wrong number of parameters passed to SendStat! Expected 2 parameters.');
-=======
         LuaParameterCountError('SendStat', 'statInfoType, color', lua_gettop(L));
->>>>>>> 17b55131
         end
     else if (lua_gettop(L) <> 3) and ((statInfo = siPlayerKills)
             or (statInfo = siClanHealth)) then
         begin
-<<<<<<< HEAD
-        LuaError('Lua: Wrong number of parameters passed to SendStat! Expected 3 parameters.');
-=======
         LuaParameterCountError('SendStat', 'siClanHealth, color, teamname', lua_gettop(L));
->>>>>>> 17b55131
         end
     else
         begin
