--- conflicted
+++ resolved
@@ -262,11 +262,6 @@
 function lc_disablegameflags(L : Plua_State) : LongInt; Cdecl;
 var i : integer;
 begin
-<<<<<<< HEAD
-    for i:= 1 to lua_gettop(L) do
-        GameFlags := (GameFlags and (not (LongWord(lua_tointeger(L, i)))));
-    ScriptSetInteger('GameFlags', GameFlags);
-=======
     if lua_gettop(L) = 0 then
         begin
         LuaParameterCountError('DisableGameFlags', '', lua_gettop(L));
@@ -278,7 +273,6 @@
             GameFlags := GameFlags and not(LongWord(lua_tointeger(L, i)));
         ScriptSetInteger('GameFlags', GameFlags);
         end;
->>>>>>> a95b4934
     lc_disablegameflags:= 0;
 end;
 
