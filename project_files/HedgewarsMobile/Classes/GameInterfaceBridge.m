--- conflicted
+++ resolved
@@ -80,14 +80,8 @@
         height = screenBounds.size.width;
     }
 
-<<<<<<< HEAD
-    NSString *horizontalSize = [[NSString alloc] initWithFormat:@"%d", width * (int)getScreenScale()];
-    NSString *verticalSize = [[NSString alloc] initWithFormat:@"%d", height * (int)getScreenScale()];
-=======
     NSString *horizontalSize = [[NSString alloc] initWithFormat:@"%d", (int)(width * screenScale)];
     NSString *verticalSize = [[NSString alloc] initWithFormat:@"%d", (int)(height * screenScale)];
-    NSString *rotation = [[NSString alloc] initWithString:@"0"];
->>>>>>> d829d1aa
 
     NSString *modelId = [HWUtils modelType];
     NSInteger tmpQuality;
