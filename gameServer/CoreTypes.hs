--- conflicted
+++ resolved
@@ -1,3 +1,4 @@
+{-# LANGUAGE OverloadedStrings #-}
 module CoreTypes where
 
 import System.IO
@@ -6,102 +7,95 @@
 import Control.Concurrent.STM
 import Data.Word
 import qualified Data.Map as Map
-import qualified Data.IntMap as IntMap
 import qualified Data.IntSet as IntSet
 import Data.Sequence(Seq, empty)
 import Data.Time
 import Network
 import Data.Function
+import Data.ByteString.Char8 as B
 
+import RoomsAndClients
+
+type ClientChan = Chan [B.ByteString]
 
 data ClientInfo =
     ClientInfo
     {
-        clientUID :: !Int,
-        sendChan :: Chan [String],
-        clientHandle :: Handle,
-        host :: String,
+        sendChan :: ClientChan,
+        clientSocket :: Socket,
+        host :: B.ByteString,
         connectTime :: UTCTime,
-        nick :: String,
-        webPassword :: String,
+        nick :: B.ByteString,
+        webPassword :: B.ByteString,
         logonPassed :: Bool,
         clientProto :: !Word16,
-        roomID :: !Int,
+        roomID :: RoomIndex,
         pingsQueue :: !Word,
         isMaster :: Bool,
-        isReady :: Bool,
+        isReady :: !Bool,
         isAdministrator :: Bool,
-        clientClan :: String,
+        clientClan :: B.ByteString,
         teamsInGame :: Word
     }
 
 instance Show ClientInfo where
-    show ci = show (clientUID ci)
-            ++ " nick: " ++ (nick ci)
-            ++ " host: " ++ (host ci)
+    show ci = " nick: " ++ (unpack $ nick ci) ++ " host: " ++ (unpack $ host ci)
 
 instance Eq ClientInfo where
-    (==) = (==) `on` clientHandle
+    (==) = (==) `on` clientSocket
 
 data HedgehogInfo =
-    HedgehogInfo String String
+    HedgehogInfo B.ByteString B.ByteString
 
 data TeamInfo =
     TeamInfo
     {
-        teamownerId :: !Int,
-        teamowner :: String,
-        teamname :: String,
-        teamcolor :: String,
-        teamgrave :: String,
-        teamfort :: String,
-        teamvoicepack :: String,
-        teamflag :: String,
+        teamownerId :: ClientIndex,
+        teamowner :: B.ByteString,
+        teamname :: B.ByteString,
+        teamcolor :: B.ByteString,
+        teamgrave :: B.ByteString,
+        teamfort :: B.ByteString,
+        teamvoicepack :: B.ByteString,
+        teamflag :: B.ByteString,
         difficulty :: Int,
         hhnum :: Int,
         hedgehogs :: [HedgehogInfo]
     }
 
 instance Show TeamInfo where
-    show ti = "owner: " ++ (teamowner ti)
-            ++ "name: " ++ (teamname ti)
-            ++ "color: " ++ (teamcolor ti)
+    show ti = "owner: " ++ (unpack $ teamowner ti)
+            ++ "name: " ++ (unpack $ teamname ti)
+            ++ "color: " ++ (unpack $ teamcolor ti)
 
 data RoomInfo =
     RoomInfo
     {
-        roomUID :: !Int,
-        masterID :: !Int,
-        name :: String,
-        password :: String,
+        masterID :: ClientIndex,
+        name :: B.ByteString,
+        password :: B.ByteString,
         roomProto :: Word16,
         teams :: [TeamInfo],
         gameinprogress :: Bool,
         playersIn :: !Int,
         readyPlayers :: !Int,
-        playersIDs :: IntSet.IntSet,
         isRestrictedJoins :: Bool,
         isRestrictedTeams :: Bool,
-        roundMsgs :: Seq String,
-        leftTeams :: [String],
+        roundMsgs :: Seq B.ByteString,
+        leftTeams :: [B.ByteString],
         teamsAtStart :: [TeamInfo],
-        params :: Map.Map String [String]
+        params :: Map.Map B.ByteString [B.ByteString]
     }
 
 instance Show RoomInfo where
-    show ri = show (roomUID ri)
-            ++ ", players ids: " ++ show (IntSet.size $ playersIDs ri)
-            ++ ", players: " ++ show (playersIn ri)
+    show ri = ", players: " ++ show (playersIn ri)
             ++ ", ready: " ++ show (readyPlayers ri)
             ++ ", teams: " ++ show (teams ri)
 
-instance Eq RoomInfo where
-    (==) = (==) `on` roomUID
-
+newRoom :: RoomInfo
 newRoom = (
     RoomInfo
-        0
-        0
+        undefined
         ""
         ""
         0
@@ -109,7 +103,6 @@
         False
         0
         0
-        IntSet.empty
         False
         False
         Data.Sequence.empty
@@ -129,15 +122,15 @@
     ServerInfo
     {
         isDedicated :: Bool,
-        serverMessage :: String,
-        serverMessageForOldVersions :: String,
+        serverMessage :: B.ByteString,
+        serverMessageForOldVersions :: B.ByteString,
         latestReleaseVersion :: Word16,
         listenPort :: PortNumber,
         nextRoomID :: Int,
-        dbHost :: String,
-        dbLogin :: String,
-        dbPassword :: String,
-        lastLogins :: [(String, (UTCTime, String))],
+        dbHost :: B.ByteString,
+        dbLogin :: B.ByteString,
+        dbPassword :: B.ByteString,
+        lastLogins :: [(B.ByteString, UTCTime)],
         stats :: TMVar StatisticsInfo,
         coreChan :: Chan CoreMessage,
         dbQueries :: Chan DBQuery
@@ -146,12 +139,13 @@
 instance Show ServerInfo where
     show _ = "Server Info"
 
+newServerInfo :: TMVar StatisticsInfo -> Chan CoreMessage -> Chan DBQuery -> ServerInfo
 newServerInfo = (
     ServerInfo
         True
         "<h2><p align=center><a href=\"http://www.hedgewars.org/\">http://www.hedgewars.org/</a></p></h2>"
-        "<font color=yellow><h3 align=center>Hedgewars 0.9.15 is out! Please update.</h3><p align=center><a href=http://hedgewars.org/download.html>Download page here</a></font>"
-        37
+        "<font color=yellow><h3 align=center>Hedgewars 0.9.14.1 is out! Please update.</h3><p align=center><a href=http://hedgewars.org/download.html>Download page here</a></font>"
+        35
         46631
         0
         ""
@@ -161,34 +155,22 @@
     )
 
 data AccountInfo =
-    HasAccount String Bool
+    HasAccount B.ByteString Bool
     | Guest
     | Admin
     deriving (Show, Read)
 
 data DBQuery =
-    CheckAccount Int String String
+    CheckAccount ClientIndex B.ByteString B.ByteString
     | ClearCache
     | SendStats Int Int
     deriving (Show, Read)
 
 data CoreMessage =
     Accept ClientInfo
-    | ClientMessage (Int, [String])
-    | ClientAccountInfo (Int, AccountInfo)
+    | ClientMessage (ClientIndex, [B.ByteString])
+    | ClientAccountInfo (ClientIndex, AccountInfo)
     | TimerAction Int
-<<<<<<< HEAD
-
-type Clients = IntMap.IntMap ClientInfo
-type Rooms = IntMap.IntMap RoomInfo
-
---type ClientsTransform = [ClientInfo] -> [ClientInfo]
---type RoomsTransform = [RoomInfo] -> [RoomInfo]
---type HandlesSelector = ClientInfo -> [ClientInfo] -> [RoomInfo] -> [ClientInfo]
---type Answer = ServerInfo -> (HandlesSelector, [String])
-
-type ClientsSelector = Clients -> Rooms -> [Int]
-=======
     | Remove ClientIndex
 
 instance Show CoreMessage where
@@ -204,5 +186,4 @@
 data Notice =
     NickAlreadyInUse
     | AdminLeft
-    deriving Enum
->>>>>>> d8da1b1b
+    deriving Enum