--- conflicted
+++ resolved
@@ -1,29 +1,20 @@
+{-# LANGUAGE OverloadedStrings #-}
 module HWProtoNEState where
 
 import qualified Data.IntMap as IntMap
 import Data.Maybe
 import Data.List
 import Data.Word
+import Control.Monad.Reader
+import qualified Data.ByteString.Char8 as B
 --------------------------------------
 import CoreTypes
 import Actions
 import Utils
+import RoomsAndClients
 
 handleCmd_NotEntered :: CmdHandler
 
-<<<<<<< HEAD
-handleCmd_NotEntered clID clients _ ["NICK", newNick]
-    | not . null $ nick client = [ProtocolError "Nickname already chosen"]
-    | haveSameNick = [AnswerThisClient ["WARNING", "Nickname already in use"], ByeClient "Nickname already in use"]
-    | illegalName newNick = [ByeClient "Illegal nickname"]
-    | otherwise =
-        ModifyClient (\c -> c{nick = newNick}) :
-        AnswerThisClient ["NICK", newNick] :
-        [CheckRegistered | clientProto client /= 0]
-    where
-        client = clients IntMap.! clID
-        haveSameNick = isJust $ find (\cl -> newNick == nick cl) $ IntMap.elems clients
-=======
 handleCmd_NotEntered ["NICK", newNick] = do
     (ci, irnc) <- ask
     let cl = irnc `client` ci
@@ -39,37 +30,32 @@
                     [CheckRegistered | clientProto cl /= 0]
     where
     haveSameNick irnc = isJust . find (== newNick) . map (nick . client irnc) $ allClients irnc
->>>>>>> d8da1b1b
+
+handleCmd_NotEntered ["PROTO", protoNum] = do
+    (ci, irnc) <- ask
+    let cl = irnc `client` ci
+    if clientProto cl > 0 then return [ProtocolError "Protocol already known"]
+        else
+        if parsedProto == 0 then return [ProtocolError "Bad number"]
+            else
+            return $
+                ModifyClient (\c -> c{clientProto = parsedProto}) :
+                AnswerClients [sendChan cl] ["PROTO", B.pack $ show parsedProto] :
+                [CheckRegistered | not . B.null $ nick cl]
+    where
+        parsedProto = case B.readInt protoNum of
+                           Just (i, t) | B.null t -> fromIntegral i
+                           otherwise -> 0
 
 
-handleCmd_NotEntered clID clients _ ["PROTO", protoNum]
-    | clientProto client > 0 = [ProtocolError "Protocol already known"]
-    | parsedProto == 0 = [ProtocolError "Bad number"]
-    | otherwise =
-        ModifyClient (\c -> c{clientProto = parsedProto}) :
-        AnswerThisClient ["PROTO", show parsedProto] :
-        [CheckRegistered | (not . null) (nick client)]
-    where
-        client = clients IntMap.! clID
-        parsedProto = fromMaybe 0 (maybeRead protoNum :: Maybe Word16)
+handleCmd_NotEntered ["PASSWORD", passwd] = do
+    (ci, irnc) <- ask
+    let cl = irnc `client` ci
+
+    if passwd == webPassword cl then
+        return $ JoinLobby : [AnswerClients [sendChan cl] ["ADMIN_ACCESS"] | isAdministrator cl]
+        else
+        return [ByeClient "Authentication failed"]
 
 
-handleCmd_NotEntered clID clients _ ["PASSWORD", passwd] =
-    if passwd == webPassword client then
-        [ModifyClient (\cl -> cl{logonPassed = True}),
-        MoveToLobby] ++ adminNotice
-    else
-        [ByeClient "Authentication failed"]
-    where
-        client = clients IntMap.! clID
-        adminNotice = [AnswerThisClient ["ADMIN_ACCESS"] | isAdministrator client]
-
-<<<<<<< HEAD
-
-handleCmd_NotEntered clID clients _ ["DUMP"] =
-    if isAdministrator (clients IntMap.! clID) then [Dump] else []
-=======
->>>>>>> d8da1b1b
-
-
-handleCmd_NotEntered clID _ _ _ = [ProtocolError "Incorrect command (state: not entered)"]+handleCmd_NotEntered _ = return [ProtocolError "Incorrect command (state: not entered)"]