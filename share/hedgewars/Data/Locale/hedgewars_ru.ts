<?xml version="1.0" encoding="utf-8"?>
<!DOCTYPE TS>
<TS version="2.0" language="ru">
<context>
    <name>About</name>
    <message>
        <source>Unknown Compiler</source>
        <translation type="unfinished"></translation>
    </message>
</context>
<context>
    <name>AbstractPage</name>
    <message>
        <source>Go back</source>
        <translation>Назад</translation>
    </message>
</context>
<context>
    <name>AmmoSchemeModel</name>
    <message>
        <source>new</source>
        <translation>новый</translation>
    </message>
    <message>
        <source>copy of</source>
        <translation>копия</translation>
    </message>
</context>
<context>
    <name>BanDialog</name>
    <message>
        <source>IP</source>
        <translation type="unfinished">IP</translation>
    </message>
    <message>
        <source>Nick</source>
        <translation type="unfinished"></translation>
    </message>
    <message>
        <source>IP/Nick</source>
        <translation type="unfinished"></translation>
    </message>
    <message>
        <source>Reason</source>
        <translation type="unfinished"></translation>
    </message>
    <message>
        <source>Duration</source>
        <translation type="unfinished"></translation>
    </message>
    <message>
        <source>Ok</source>
        <translation type="unfinished"></translation>
    </message>
    <message>
        <source>Cancel</source>
        <translation type="unfinished">Отмена</translation>
    </message>
    <message>
        <source>you know why</source>
        <translation type="unfinished"></translation>
    </message>
    <message>
        <source>Warning</source>
        <translation type="unfinished"></translation>
    </message>
    <message>
        <source>Please, specify %1</source>
        <translation type="unfinished"></translation>
    </message>
    <message>
        <source>nickname</source>
        <translation type="unfinished"></translation>
    </message>
    <message>
        <source>permanent</source>
        <translation type="unfinished"></translation>
    </message>
</context>
<context>
    <name>DataManager</name>
    <message>
        <source>Use Default</source>
        <translation type="unfinished"></translation>
    </message>
</context>
<context>
    <name>FeedbackDialog</name>
    <message>
        <source>View</source>
        <translation type="unfinished"></translation>
    </message>
    <message>
        <source>Cancel</source>
        <translation type="unfinished">Отмена</translation>
    </message>
    <message>
        <source>Send Feedback</source>
        <translation type="unfinished"></translation>
    </message>
    <message>
        <source>Please give us feedback!</source>
        <translation type="unfinished"></translation>
    </message>
    <message>
        <source>We are always happy about suggestions, ideas, or bug reports.</source>
        <translation type="unfinished"></translation>
    </message>
    <message>
        <source>If you found a bug, you can see if it&apos;s already known here (english): </source>
        <translation type="unfinished"></translation>
    </message>
    <message>
        <source>Your email address is optional, but we may want to contact you.</source>
        <translation type="unfinished"></translation>
    </message>
</context>
<context>
    <name>FreqSpinBox</name>
    <message>
        <source>Never</source>
        <translation>Никогда</translation>
    </message>
    <message numerus="yes">
        <source>Every %1 turn</source>
        <translation>
            <numerusform>Каждый %1 ход</numerusform>
            <numerusform>Каждые %1 хода</numerusform>
            <numerusform>Каждые %1 ходов</numerusform>
        </translation>
    </message>
</context>
<context>
    <name>GameCFGWidget</name>
    <message>
        <source>Edit weapons</source>
        <translation>Редактировать оружие</translation>
    </message>
    <message>
        <source>Edit schemes</source>
        <translation>Редактировать схемы</translation>
    </message>
    <message>
        <source>Game Options</source>
        <translation type="obsolete">Настройки игры</translation>
    </message>
    <message>
        <source>Game scheme will auto-select a weapon</source>
        <translation type="unfinished"></translation>
    </message>
    <message>
        <source>Map</source>
        <translation type="unfinished">Карта</translation>
    </message>
    <message>
        <source>Game options</source>
        <translation type="unfinished"></translation>
    </message>
</context>
<context>
    <name>HWApplication</name>
    <message numerus="yes">
        <source>%1 minutes</source>
        <translation type="unfinished">
            <numerusform></numerusform>
            <numerusform></numerusform>
            <numerusform></numerusform>
        </translation>
    </message>
    <message numerus="yes">
        <source>%1 hour</source>
        <translation type="unfinished">
            <numerusform></numerusform>
            <numerusform></numerusform>
            <numerusform></numerusform>
        </translation>
    </message>
    <message numerus="yes">
        <source>%1 hours</source>
        <translation type="unfinished">
            <numerusform></numerusform>
            <numerusform></numerusform>
            <numerusform></numerusform>
        </translation>
    </message>
    <message numerus="yes">
        <source>%1 day</source>
        <translation type="unfinished">
            <numerusform></numerusform>
            <numerusform></numerusform>
            <numerusform></numerusform>
        </translation>
    </message>
    <message numerus="yes">
        <source>%1 days</source>
        <translation type="unfinished">
            <numerusform></numerusform>
            <numerusform></numerusform>
            <numerusform></numerusform>
        </translation>
    </message>
    <message>
        <source>Scheme &apos;%1&apos; not supported</source>
        <translation type="unfinished"></translation>
    </message>
<<<<<<< HEAD
=======
    <message>
        <source>Cannot create directory %1</source>
        <translation type="unfinished">Не могу создать папку %1</translation>
    </message>
    <message>
        <source>Failed to open data directory:
%1

Please check your installation!</source>
        <translation type="unfinished"></translation>
    </message>
>>>>>>> db4c7eca
</context>
<context>
    <name>HWAskQuitDialog</name>
    <message>
        <source>Do you really want to quit?</source>
        <translation>Хотите выйти?</translation>
    </message>
</context>
<context>
    <name>HWChatWidget</name>
    <message>
        <source>%1 has been removed from your ignore list</source>
        <translation>%1 был удалён из вашего списка игнорирования</translation>
    </message>
    <message>
        <source>%1 has been added to your ignore list</source>
        <translation>%1 был добавлен в ваш список игнорирования</translation>
    </message>
    <message>
        <source>%1 has been removed from your friends list</source>
        <translation>%1 был удалён из вашего списка друзей</translation>
    </message>
    <message>
        <source>%1 has been added to your friends list</source>
        <translation>%1 был добавлен в ваш список друзей</translation>
    </message>
    <message>
        <source>Stylesheet imported from %1</source>
        <translation>Импортирован стиль из %1</translation>
    </message>
    <message>
        <source>Enter %1 if you want to use the current StyleSheet in future, enter %2 to reset!</source>
        <translation>Введите %1 для использования текущего стиля и в будущем, введите %2 для сброса!</translation>
    </message>
    <message>
        <source>Couldn&apos;t read %1</source>
        <translation>Не могу прочитать %1</translation>
    </message>
    <message>
        <source>StyleSheet discarded</source>
        <translation>Стиль снят</translation>
    </message>
    <message>
        <source>StyleSheet saved to %1</source>
        <translation>Стиль сохранён в %1</translation>
    </message>
    <message>
        <source>Failed to save StyleSheet to %1</source>
        <translation>Ошибка при сохранении стиля в %1</translation>
    </message>
</context>
<context>
    <name>HWForm</name>
    <message>
        <source>Cannot save record to file %1</source>
        <translation>Не могу сохранить запись в файл %1</translation>
    </message>
    <message>
        <source>DefaultTeam</source>
        <translation>Команда по умолчанию</translation>
    </message>
    <message>
        <source>Hedgewars Demo File</source>
        <comment>File Types</comment>
        <translation>Файл записи игры hedgewars</translation>
    </message>
    <message>
        <source>Hedgewars Save File</source>
        <comment>File Types</comment>
        <translation>Файл сохранения игры hedgewars</translation>
    </message>
    <message>
        <source>Demo name</source>
        <translation>Название демки</translation>
    </message>
    <message>
        <source>Demo name:</source>
        <translation>Название демки:</translation>
    </message>
    <message>
        <source>Game aborted</source>
        <translation>Игра прекращена</translation>
    </message>
    <message>
        <source>Nickname</source>
        <translation>Псевдоним</translation>
    </message>
    <message>
        <source>No nickname supplied.</source>
        <translation>Псевдоним не указан.</translation>
    </message>
    <message>
        <source>Someone already uses your nickname %1 on the server.
Please pick another nickname:</source>
        <translation>Кто-то уже использует ваш псевдоним %1 на сервере.
Пожалуйста, выберите другой псевдоним:</translation>
    </message>
    <message>
        <source>%1&apos;s Team</source>
        <translation type="unfinished"></translation>
    </message>
    <message>
        <source>Hedgewars - Nick registered</source>
        <translation type="unfinished"></translation>
    </message>
    <message>
        <source>This nick is registered, and you haven&apos;t specified a password.

If this nick isn&apos;t yours, please register your own nick at www.hedgewars.org

Password:</source>
        <translation type="unfinished"></translation>
    </message>
    <message>
        <source>Your nickname is not registered.
To prevent someone else from using it,
please register it at www.hedgewars.org</source>
        <translation type="unfinished"></translation>
    </message>
    <message>
        <source>

Your password wasn&apos;t saved either.</source>
        <translation type="unfinished"></translation>
    </message>
    <message>
        <source>Hedgewars - Empty nickname</source>
        <translation type="unfinished"></translation>
    </message>
    <message>
        <source>Hedgewars - Wrong password</source>
        <translation type="unfinished"></translation>
    </message>
    <message>
        <source>You entered a wrong password.</source>
        <translation type="unfinished"></translation>
    </message>
    <message>
        <source>Try Again</source>
        <translation type="unfinished"></translation>
    </message>
    <message>
        <source>Hedgewars - Connection error</source>
        <translation type="unfinished"></translation>
    </message>
    <message>
        <source>You reconnected too fast.
Please wait a few seconds and try again.</source>
        <translation type="unfinished"></translation>
    </message>
</context>
<context>
    <name>HWGame</name>
    <message>
        <source>en.txt</source>
        <translation>ru.txt</translation>
    </message>
    <message>
        <source>Cannot open demofile %1</source>
        <translation>Не могу открыть демо %1</translation>
    </message>
</context>
<context>
    <name>HWMapContainer</name>
    <message>
        <source>All</source>
        <translation>Все</translation>
    </message>
    <message>
        <source>Small</source>
        <translation>Маленькие</translation>
    </message>
    <message>
        <source>Medium</source>
        <translation>Средние</translation>
    </message>
    <message>
        <source>Large</source>
        <translation>Большие</translation>
    </message>
    <message>
        <source>Cavern</source>
        <translation>Пещеры</translation>
    </message>
    <message>
        <source>Wacky</source>
        <translation>Необычные</translation>
    </message>
    <message>
        <source>Small tunnels</source>
        <translation>Маленькие туннели</translation>
    </message>
    <message>
        <source>Medium tunnels</source>
        <translation>Средние туннели</translation>
    </message>
    <message>
        <source>Seed</source>
        <translation>Зерно</translation>
    </message>
    <message>
        <source>Map type:</source>
        <translation type="unfinished"></translation>
    </message>
    <message>
        <source>Image map</source>
        <translation type="unfinished"></translation>
    </message>
    <message>
        <source>Mission map</source>
        <translation type="unfinished"></translation>
    </message>
    <message>
        <source>Hand-drawn</source>
        <translation type="unfinished">Рисованная карта</translation>
    </message>
    <message>
        <source>Randomly generated</source>
        <translation type="unfinished"></translation>
    </message>
    <message>
        <source>Random maze</source>
        <translation type="unfinished"></translation>
    </message>
    <message>
        <source>Random</source>
        <translation type="unfinished">Случайно</translation>
    </message>
    <message>
        <source>Map preview:</source>
        <translation type="unfinished"></translation>
    </message>
    <message>
        <source>Load map drawing</source>
        <translation type="unfinished"></translation>
    </message>
    <message>
        <source>Edit map drawing</source>
        <translation type="unfinished"></translation>
    </message>
    <message>
        <source>Small islands</source>
        <translation type="unfinished"></translation>
    </message>
    <message>
        <source>Medium islands</source>
        <translation type="unfinished"></translation>
    </message>
    <message>
        <source>Large islands</source>
        <translation type="unfinished"></translation>
    </message>
    <message>
        <source>Map size:</source>
        <translation type="unfinished"></translation>
    </message>
    <message>
        <source>Maze style:</source>
        <translation type="unfinished"></translation>
    </message>
    <message>
        <source>Mission:</source>
        <translation type="unfinished"></translation>
    </message>
    <message>
        <source>Map:</source>
        <translation type="unfinished"></translation>
    </message>
    <message>
        <source>Theme: </source>
        <translation type="unfinished"></translation>
    </message>
    <message>
        <source>Load drawn map</source>
        <translation type="unfinished">Загрузить рисованную карту</translation>
    </message>
    <message>
        <source>Drawn Maps</source>
        <translation type="unfinished">Рисованные карты</translation>
    </message>
    <message>
        <source>All files</source>
        <translation type="unfinished">Все файлы</translation>
    </message>
    <message>
        <source>Large tunnels</source>
        <translation type="unfinished"></translation>
    </message>
</context>
<context>
    <name>HWNetServersModel</name>
    <message>
        <source>Title</source>
        <translation>Название</translation>
    </message>
    <message>
        <source>IP</source>
        <translation>IP</translation>
    </message>
    <message>
        <source>Port</source>
        <translation>Порт</translation>
    </message>
</context>
<context>
    <name>HWNewNet</name>
    <message>
        <source>The host was not found. Please check the host name and port settings.</source>
        <translation>Ошибка подключения. Проверьте имя сервера и номер порта.</translation>
    </message>
    <message>
        <source>Connection refused</source>
        <translation>Отказано в соединении</translation>
    </message>
    <message>
        <source>Quit reason: </source>
        <translation>Вышел: </translation>
    </message>
    <message>
        <source>Room destroyed</source>
        <translation>Комната удалена</translation>
    </message>
    <message>
        <source>You got kicked</source>
        <translation>Вас выкинули</translation>
    </message>
    <message>
        <source>%1 *** %2 has joined the room</source>
        <translation>%1 *** %2 вошёл в комнату</translation>
    </message>
    <message>
        <source>%1 *** %2 has joined</source>
        <translation>%1 *** %2 вошёл</translation>
    </message>
    <message>
        <source>%1 *** %2 has left (%3)</source>
        <translation>%1 *** %2 ушёл (%3)</translation>
    </message>
    <message>
        <source>%1 *** %2 has left</source>
        <translation>%1 *** %2 ушёл</translation>
    </message>
    <message>
        <source>User quit</source>
        <translation>Пользователь вышел</translation>
    </message>
    <message>
        <source>Remote host has closed connection</source>
        <translation>Удалённый хост закрыл соединение</translation>
    </message>
    <message>
        <source>The server is too old. Disconnecting now.</source>
        <translation>Слишком старый сервер. Отсоединяюсь.</translation>
    </message>
</context>
<context>
    <name>HWPasswordDialog</name>
    <message>
        <source>Login</source>
        <translation type="unfinished"></translation>
    </message>
    <message>
        <source>To connect to the server, please log in.

If you don&apos;t have an account on www.hedgewars.org,
just enter your nickname.</source>
        <translation type="unfinished"></translation>
    </message>
    <message>
        <source>Nickname:</source>
        <translation type="unfinished"></translation>
    </message>
    <message>
        <source>Password:</source>
        <translation type="unfinished"></translation>
    </message>
</context>
<context>
    <name>HWUploadVideoDialog</name>
    <message>
        <source>Upload video</source>
        <translation>Залить видео</translation>
    </message>
    <message>
        <source>Upload</source>
        <translation>Залить</translation>
    </message>
</context>
<context>
    <name>HatButton</name>
    <message>
        <source>Change hat (%1)</source>
        <translation type="unfinished"></translation>
    </message>
</context>
<context>
    <name>HatPrompt</name>
    <message>
        <source>Cancel</source>
        <translation type="unfinished">Отмена</translation>
    </message>
    <message>
        <source>Use selected hat</source>
        <translation type="unfinished"></translation>
    </message>
    <message>
        <source>Search for a hat:</source>
        <translation type="unfinished"></translation>
    </message>
</context>
<context>
    <name>KB</name>
    <message>
        <source>SDL_ttf returned error while rendering text, most propably it is related to the bug in freetype2. It&apos;s recommended to update your freetype lib.</source>
        <translation>SDL_ttf возвратил ошибку при выводе текста, наиболее вероятно это вызвано багом в библиотеке freetype2. Рекомендуется обновить библиотеку.</translation>
    </message>
</context>
<context>
    <name>KeyBinder</name>
    <message>
        <source>Category</source>
        <translation type="unfinished"></translation>
    </message>
</context>
<context>
    <name>LibavInteraction</name>
    <message>
        <source>Duration: %1m %2s
</source>
        <translation type="unfinished">Длительность: %1мин %2сек</translation>
    </message>
    <message>
        <source>Video: %1x%2, </source>
        <translation type="unfinished">Видео: %1x%2, </translation>
    </message>
    <message>
        <source>%1 fps, </source>
        <translation type="unfinished">%1 кадров/сек,</translation>
    </message>
    <message>
        <source>Audio: </source>
        <translation type="unfinished">Аудио: </translation>
    </message>
    <message>
        <source>unknown</source>
        <translation type="unfinished"></translation>
    </message>
</context>
<context>
    <name>MapModel</name>
    <message>
        <source>No description available.</source>
        <translation type="unfinished"></translation>
    </message>
</context>
<context>
    <name>PageAdmin</name>
    <message>
        <source>Clear Accounts Cache</source>
        <translation>Очистить кэш учётных записей</translation>
    </message>
    <message>
        <source>Fetch data</source>
        <translation>Получить данные</translation>
    </message>
    <message>
        <source>Server message for latest version:</source>
        <translation>Сообщение сервера для последней версии клиента:</translation>
    </message>
    <message>
        <source>Server message for previous versions:</source>
        <translation>Сообщение сервера для предыдущих версий клиента:</translation>
    </message>
    <message>
        <source>Latest version protocol number:</source>
        <translation>Номер протокола последнего релиза:</translation>
    </message>
    <message>
        <source>MOTD preview:</source>
        <translation>Предпросмотр сообщения сервера:</translation>
    </message>
    <message>
        <source>Set data</source>
        <translation>Установить данные</translation>
    </message>
    <message>
        <source>General</source>
        <translation type="unfinished">Основные настройки</translation>
    </message>
    <message>
        <source>Bans</source>
        <translation type="unfinished"></translation>
    </message>
    <message>
        <source>IP/Nick</source>
        <translation type="unfinished"></translation>
    </message>
    <message>
        <source>Expiration</source>
        <translation type="unfinished"></translation>
    </message>
    <message>
        <source>Reason</source>
        <translation type="unfinished"></translation>
    </message>
    <message>
        <source>Refresh</source>
        <translation type="unfinished"></translation>
    </message>
    <message>
        <source>Add</source>
        <translation type="unfinished"></translation>
    </message>
    <message>
        <source>Remove</source>
        <translation type="unfinished"></translation>
    </message>
</context>
<context>
    <name>PageConnecting</name>
    <message>
        <source>Connecting...</source>
        <translation>Соединение...</translation>
    </message>
</context>
<context>
    <name>PageDrawMap</name>
    <message>
        <source>Undo</source>
        <translation>Отменить</translation>
    </message>
    <message>
        <source>Clear</source>
        <translation>Очистить</translation>
    </message>
    <message>
        <source>Load</source>
        <translation>Загрузить</translation>
    </message>
    <message>
        <source>Save</source>
        <translation>Сохранить</translation>
    </message>
    <message>
        <source>Load drawn map</source>
        <translation>Загрузить рисованную карту</translation>
    </message>
    <message>
        <source>Save drawn map</source>
        <translation>Сохранить рисованную карту</translation>
    </message>
    <message>
        <source>Drawn Maps</source>
        <translation>Рисованные карты</translation>
    </message>
    <message>
        <source>All files</source>
        <translation>Все файлы</translation>
    </message>
    <message>
        <source>Eraser</source>
        <translation>Стирательная резинка</translation>
    </message>
</context>
<context>
    <name>PageEditTeam</name>
    <message>
        <source>General</source>
        <translation>Основные настройки</translation>
    </message>
    <message>
        <source>Select an action to choose a custom key bind for this team</source>
        <translation type="unfinished"></translation>
    </message>
    <message>
        <source>Use my default</source>
        <translation type="unfinished"></translation>
    </message>
    <message>
        <source>Reset all binds</source>
        <translation type="unfinished"></translation>
    </message>
    <message>
        <source>Custom Controls</source>
        <translation type="unfinished"></translation>
    </message>
    <message>
        <source>Hat</source>
        <translation type="unfinished">Шляпа</translation>
    </message>
    <message>
        <source>Name</source>
        <translation type="unfinished">Название</translation>
    </message>
    <message>
        <source>This hedgehog&apos;s name</source>
        <translation type="unfinished"></translation>
    </message>
    <message>
        <source>Randomize this hedgehog&apos;s name</source>
        <translation type="unfinished"></translation>
    </message>
    <message>
        <source>Random Team</source>
        <translation type="unfinished">Случайная команда</translation>
    </message>
</context>
<context>
    <name>PageGameStats</name>
    <message>
        <source>Details</source>
        <translation>Подробности</translation>
    </message>
    <message>
        <source>Health graph</source>
        <translation>График уровня здоровья</translation>
    </message>
    <message>
        <source>Ranking</source>
        <translation>Рейтинг</translation>
    </message>
    <message>
        <source>The best shot award was won by &lt;b&gt;%1&lt;/b&gt; with &lt;b&gt;%2&lt;/b&gt; pts.</source>
        <translation>Приз за лучший выстрел получает &lt;b&gt;%1&lt;/b&gt; с &lt;b&gt;%2&lt;/b&gt; пунктами урона.</translation>
    </message>
    <message numerus="yes">
        <source>The best killer is &lt;b&gt;%1&lt;/b&gt; with &lt;b&gt;%2&lt;/b&gt; kills in a turn.</source>
        <translation>
            <numerusform>Лучший убийца &lt;b&gt;%1&lt;/b&gt; с &lt;b&gt;%2&lt;/b&gt; убийством за ход.</numerusform>
            <numerusform>Лучший убийца &lt;b&gt;%1&lt;/b&gt; с &lt;b&gt;%2&lt;/b&gt; убийствами за ход.</numerusform>
            <numerusform>Лучший убийца &lt;b&gt;%1&lt;/b&gt; с &lt;b&gt;%2&lt;/b&gt; убийствами за ход.</numerusform>
        </translation>
    </message>
    <message numerus="yes">
        <source>A total of &lt;b&gt;%1&lt;/b&gt; hedgehog(s) were killed during this round.</source>
        <translation>
            <numerusform>Всего &lt;b&gt;%1&lt;/b&gt; ёж был убит в течение игры.</numerusform>
            <numerusform>Всего &lt;b&gt;%1&lt;/b&gt; ежа были убиты в течение игры.</numerusform>
            <numerusform>Всего &lt;b&gt;%1&lt;/b&gt; ежей были убиты в течение игры.</numerusform>
        </translation>
    </message>
    <message numerus="yes">
        <source>(%1 kill)</source>
        <translation>
            <numerusform>(%1 убийство)</numerusform>
            <numerusform>(%1 убийства)</numerusform>
            <numerusform>(%1 убийств)</numerusform>
        </translation>
    </message>
    <message numerus="yes">
        <source>&lt;b&gt;%1&lt;/b&gt; thought it&apos;s good to shoot his own hedgehogs with &lt;b&gt;%2&lt;/b&gt; pts.</source>
        <translation>
            <numerusform>&lt;b&gt;%1&lt;/b&gt; посчитал нужным подстрелить друзей на &lt;b&gt;%2&lt;/b&gt; пункт урона.</numerusform>
            <numerusform>&lt;b&gt;%1&lt;/b&gt; посчитал нужным подстрелить друзей на &lt;b&gt;%2&lt;/b&gt; пункта урона.</numerusform>
            <numerusform>&lt;b&gt;%1&lt;/b&gt; посчитал нужным подстрелить друзей на &lt;b&gt;%2&lt;/b&gt; пунктов урона.</numerusform>
        </translation>
    </message>
    <message numerus="yes">
        <source>&lt;b&gt;%1&lt;/b&gt; killed &lt;b&gt;%2&lt;/b&gt; of his own hedgehogs.</source>
        <translation>
            <numerusform>&lt;b&gt;%1&lt;/b&gt; убил &lt;b&gt;%2&lt;/b&gt; союзника.</numerusform>
            <numerusform>&lt;b&gt;%1&lt;/b&gt; убил &lt;b&gt;%2&lt;/b&gt; союзников.</numerusform>
            <numerusform>&lt;b&gt;%1&lt;/b&gt; убил &lt;b&gt;%2&lt;/b&gt; союзников.</numerusform>
        </translation>
    </message>
    <message numerus="yes">
        <source>&lt;b&gt;%1&lt;/b&gt; was scared and skipped turn &lt;b&gt;%2&lt;/b&gt; times.</source>
        <translation>
            <numerusform>&lt;b&gt;%1&lt;/b&gt; испугался и пропустил &lt;b&gt;%2&lt;/b&gt; ход.</numerusform>
            <numerusform>&lt;b&gt;%1&lt;/b&gt; испугался и пропустил &lt;b&gt;%2&lt;/b&gt; хода.</numerusform>
            <numerusform>&lt;b&gt;%1&lt;/b&gt; испугался и пропустил &lt;b&gt;%2&lt;/b&gt; ходов.</numerusform>
        </translation>
    </message>
</context>
<context>
    <name>PageInGame</name>
    <message>
        <source>In game...</source>
        <translation>В игре...</translation>
    </message>
</context>
<context>
    <name>PageInfo</name>
    <message>
        <source>Open the snapshot folder</source>
        <translation>Открыть папку скриншотов</translation>
    </message>
</context>
<context>
    <name>PageMain</name>
    <message>
        <source>Downloadable Content</source>
        <translation type="unfinished"></translation>
    </message>
    <message>
        <source>Play a game on a single computer</source>
        <translation>Играть на одном компьютере</translation>
    </message>
    <message>
        <source>Play a game across a network</source>
        <translation>Играть по сети</translation>
    </message>
    <message>
        <source>Read about who is behind the Hedgewars Project</source>
        <translation>Прочитать, кто стоит за проектом Hedgewars</translation>
    </message>
    <message>
        <source>Leave a feedback here reporting issues, suggesting features or just saying how you like Hedgewars</source>
        <translation type="unfinished"></translation>
    </message>
    <message>
        <source>Access the user created content downloadable from our website</source>
        <translation type="unfinished"></translation>
    </message>
    <message>
        <source>Exit game</source>
        <translation>Выйти из игры</translation>
    </message>
    <message>
        <source>Manage videos recorded from game</source>
        <translation>Управление видеозаписями игры</translation>
    </message>
    <message>
        <source>Edit game preferences</source>
        <translation>Редактировать настройки игры</translation>
    </message>
    <message>
        <source>Play a game across a local area network</source>
        <translation type="unfinished"></translation>
    </message>
    <message>
        <source>Play a game on an official server</source>
        <translation type="unfinished"></translation>
    </message>
    <message>
        <source>Feedback</source>
        <translation type="unfinished"></translation>
    </message>
    <message>
        <source>Play local network game</source>
        <translation type="unfinished"></translation>
    </message>
    <message>
        <source>Play official network game</source>
        <translation type="unfinished"></translation>
    </message>
</context>
<context>
    <name>PageMultiplayer</name>
    <message>
        <source>Start</source>
        <translation>Старт</translation>
    </message>
    <message>
        <source>Edit game preferences</source>
        <translation type="unfinished">Редактировать настройки игры</translation>
    </message>
</context>
<context>
    <name>PageNetGame</name>
    <message>
        <source>Control</source>
        <translation type="obsolete">Управление</translation>
    </message>
    <message>
        <source>Edit game preferences</source>
        <translation type="unfinished">Редактировать настройки игры</translation>
    </message>
    <message>
        <source>Start</source>
        <translation type="unfinished">Старт</translation>
    </message>
    <message>
        <source>Update</source>
        <translation type="unfinished">Обновить</translation>
    </message>
    <message>
        <source>Room controls</source>
        <translation type="unfinished"></translation>
    </message>
</context>
<context>
    <name>PageNetServer</name>
    <message>
<<<<<<< HEAD
        <source>Click here for details</source>
        <translation type="unfinished"></translation>
    </message>
    <message>
=======
>>>>>>> db4c7eca
        <source>Insert your address here</source>
        <translation type="unfinished"></translation>
    </message>
</context>
<context>
    <name>PageOptions</name>
    <message>
        <source>New team</source>
        <translation>Новая команда</translation>
    </message>
    <message>
        <source>Edit team</source>
        <translation>Изменить</translation>
    </message>
    <message>
        <source>Delete team</source>
        <translation>Удалить команду</translation>
    </message>
    <message>
        <source>You can&apos;t edit teams from team selection. Go back to main menu to add, edit or delete teams.</source>
        <translation>Невозможно редактировать команды со страницы выбора команд. Вернитесь в главное меню для добавления, редактирования или удаления команд.</translation>
    </message>
    <message>
        <source>New scheme</source>
        <translation>Новая схема</translation>
    </message>
    <message>
        <source>Edit scheme</source>
        <translation>Редактировать схему</translation>
    </message>
    <message>
        <source>Delete scheme</source>
        <translation>Удалить схему</translation>
    </message>
    <message>
        <source>New weapon set</source>
        <translation>Новый набор оружия</translation>
    </message>
    <message>
        <source>Edit weapon set</source>
        <translation>Редактировать набор оружия</translation>
    </message>
    <message>
        <source>Delete weapon set</source>
        <translation>Удалить набор оружия</translation>
    </message>
    <message>
        <source>Advanced</source>
        <translation>Дополнительно</translation>
    </message>
    <message>
        <source>Reset to default colors</source>
        <translation>Сбросить на цвета по умолчанию</translation>
    </message>
    <message>
        <source>Proxy host</source>
        <translation>Адрес прокси-сервера</translation>
    </message>
    <message>
        <source>Proxy port</source>
        <translation>Порт</translation>
    </message>
    <message>
        <source>Proxy login</source>
        <translation>Имя пользователя</translation>
    </message>
    <message>
        <source>Proxy password</source>
        <translation>Пароль</translation>
    </message>
    <message>
        <source>No proxy</source>
        <translation>Без прокси</translation>
    </message>
    <message>
        <source>Socks5 proxy</source>
        <translation>Socks5 прокси</translation>
    </message>
    <message>
        <source>HTTP proxy</source>
        <translation>HTTP прокси</translation>
    </message>
    <message>
        <source>System proxy settings</source>
        <translation>Системные настройки</translation>
    </message>
    <message>
        <source>Select an action to change what key controls it</source>
        <translation type="unfinished"></translation>
    </message>
    <message>
        <source>Reset to default</source>
        <translation type="unfinished"></translation>
    </message>
    <message>
        <source>Reset all binds</source>
        <translation type="unfinished"></translation>
    </message>
    <message>
        <source>Game</source>
        <translation type="unfinished"></translation>
    </message>
    <message>
        <source>Graphics</source>
        <translation type="unfinished"></translation>
    </message>
    <message>
        <source>Audio</source>
        <translation type="unfinished"></translation>
    </message>
    <message>
        <source>Controls</source>
        <translation type="unfinished"></translation>
    </message>
    <message>
        <source>Video Recording</source>
        <translation type="unfinished"></translation>
    </message>
    <message>
        <source>Network</source>
        <translation type="unfinished"></translation>
    </message>
    <message>
        <source>Teams</source>
        <translation type="unfinished">Команды</translation>
    </message>
    <message>
        <source>Schemes</source>
        <translation type="unfinished"></translation>
    </message>
    <message>
        <source>Weapons</source>
        <translation type="unfinished">Оружие</translation>
    </message>
    <message>
        <source>Frontend</source>
        <translation type="unfinished"></translation>
    </message>
    <message>
        <source>Custom colors</source>
        <translation type="unfinished">Свои цвета</translation>
    </message>
    <message>
        <source>Game audio</source>
        <translation type="unfinished"></translation>
    </message>
    <message>
        <source>Frontend audio</source>
        <translation type="unfinished"></translation>
    </message>
    <message>
        <source>Account</source>
        <translation type="unfinished"></translation>
    </message>
    <message>
        <source>Proxy settings</source>
        <translation type="unfinished">Настройки прокси</translation>
    </message>
    <message>
        <source>Miscellaneous</source>
        <translation type="unfinished">Разное</translation>
    </message>
    <message>
        <source>Updates</source>
        <translation type="unfinished"></translation>
    </message>
    <message>
        <source>Check for updates</source>
        <translation type="unfinished"></translation>
    </message>
    <message>
        <source>Video recording options</source>
        <translation type="unfinished">Настройки видео</translation>
    </message>
</context>
<context>
    <name>PagePlayDemo</name>
    <message>
        <source>Rename dialog</source>
        <translation>Переименование</translation>
    </message>
    <message>
        <source>Enter new file name:</source>
        <translation>Введите новое имя файла:</translation>
    </message>
</context>
<context>
    <name>PageRoomsList</name>
    <message>
        <source>Create</source>
        <translation type="obsolete">Создать</translation>
    </message>
    <message>
        <source>Join</source>
        <translation type="obsolete">Присоединиться</translation>
    </message>
    <message>
        <source>Admin features</source>
        <translation>Администрирование</translation>
    </message>
    <message>
        <source>Room Name:</source>
        <translation type="obsolete">Название комнаты:</translation>
    </message>
    <message>
        <source>Rules:</source>
        <translation>Правила:</translation>
    </message>
    <message>
        <source>Weapons:</source>
        <translation>Оружие:</translation>
    </message>
    <message>
        <source>Search:</source>
        <translation type="obsolete">Поиск:</translation>
    </message>
    <message>
        <source>Clear</source>
        <translation type="obsolete">Очистить</translation>
    </message>
    <message numerus="yes">
        <source>%1 players online</source>
        <translation>
            <numerusform>на сервере %1 игрок</numerusform>
            <numerusform>на сервере %1 игрока</numerusform>
            <numerusform>на сервере %1 игроков</numerusform>
        </translation>
    </message>
    <message>
        <source>Search for a room:</source>
        <translation type="unfinished"></translation>
    </message>
    <message>
        <source>Create room</source>
        <translation type="unfinished"></translation>
    </message>
    <message>
        <source>Join room</source>
        <translation type="unfinished"></translation>
    </message>
    <message>
        <source>Room state</source>
        <translation type="unfinished"></translation>
    </message>
    <message>
        <source>Clear filters</source>
        <translation type="unfinished"></translation>
    </message>
    <message>
        <source>Open server administration page</source>
        <translation type="unfinished"></translation>
    </message>
</context>
<context>
    <name>PageScheme</name>
    <message>
        <source>Gain 80% of the damage you do back in health</source>
        <translation>80% урона, нанесённого врагу, вернётся в виде здоровья вашему ежу</translation>
    </message>
    <message>
        <source>Share your opponents pain, share their damage</source>
        <translation>Раздели боль врага, раздели с ним его урон</translation>
    </message>
    <message>
        <source>Your hogs are unable to move, put your artillery skills to the test</source>
        <translation>Ёжики не могут двигаться, проверьте свои артиллерийские навыки</translation>
    </message>
    <message>
        <source>Random</source>
        <translation>Случайно</translation>
    </message>
    <message>
        <source>Seconds</source>
        <translation>Секунды</translation>
    </message>
    <message>
        <source>New</source>
        <translation>Новая</translation>
    </message>
    <message>
        <source>Delete</source>
        <translation>Удалить</translation>
    </message>
    <message>
        <source>Defend your fort and destroy the opponents, two team colours max!</source>
        <translation>Защищай свой форт и уничтожай форт оппонента, два цвета команды на карте!</translation>
    </message>
    <message>
        <source>Teams will start on opposite sides of the terrain, two team colours max!</source>
        <translation>Команды располагаются в противоположных сторонах карты, два цвета команды на карте!</translation>
    </message>
    <message>
        <source>Land can not be destroyed!</source>
        <translation>Земля не может быть разрушена!</translation>
    </message>
    <message>
        <source>Lower gravity</source>
        <translation>Пониженная гравитация</translation>
    </message>
    <message>
        <source>Assisted aiming with laser sight</source>
        <translation>Помощь в прицеливании (лазерный прицел)</translation>
    </message>
    <message>
        <source>All hogs have a personal forcefield</source>
        <translation>Каждый ёжик в защитном поле</translation>
    </message>
    <message>
        <source>Order of play is random instead of in room order.</source>
        <translation>Порядок ходов случаен, а не является порядком команд в списке.</translation>
    </message>
    <message>
        <source>Play with a King. If he dies, your side dies.</source>
        <translation>Играть с Королём. Если он умирает, ваша сторона проигрывает.</translation>
    </message>
    <message>
        <source>Take turns placing your hedgehogs before the start of play.</source>
        <translation>Расставить ежей вручную перед игрой.</translation>
    </message>
    <message>
        <source>Ammo is shared between all teams that share a colour.</source>
        <translation>Оружие совместно используется всеми командами с одним цветом.</translation>
    </message>
    <message>
        <source>Disable girders when generating random maps.</source>
        <translation>Убрать балки из генерируемых карт.</translation>
    </message>
    <message>
        <source>Disable land objects when generating random maps.</source>
        <translation>Отключить добавляемые объекты на генерируемых картах.</translation>
    </message>
    <message>
        <source>AI respawns on death.</source>
        <translation>Боты воскресают после смерти.</translation>
    </message>
    <message>
        <source>All (living) hedgehogs are fully restored at the end of turn</source>
        <translation>Все (живые) ежи полностью поправляются в конце хода</translation>
    </message>
    <message>
        <source>Attacking does not end your turn.</source>
        <translation>Атака не заканчивает ход.</translation>
    </message>
    <message>
        <source>Weapons are reset to starting values each turn.</source>
        <translation>Набор оружия восстанавливается на каждом ходу.</translation>
    </message>
    <message>
        <source>Each hedgehog has its own ammo. It does not share with the team.</source>
        <translation>У каждого ежа свой набор оружия, не являющийся общим для команды.</translation>
    </message>
    <message>
        <source>You will not have to worry about wind anymore.</source>
        <translation>Больше не придётся беспокоиться о ветре.</translation>
    </message>
    <message>
        <source>Wind will affect almost everything.</source>
        <translation>Ветер будет оказывать влияние почти на всё.</translation>
    </message>
    <message>
        <source>Copy</source>
        <translation>Копировать</translation>
    </message>
    <message>
        <source>Teams in each clan take successive turns sharing their turn time.</source>
        <translation>Команды в каждом клане будут последовательно получать право хода, имея общее время на ход.</translation>
    </message>
    <message>
        <source>Add an indestructible border around the terrain</source>
        <translation>Добавить неразрушимую границу вокруг карты</translation>
    </message>
    <message>
        <source>Add an indestructible border along the bottom</source>
        <translation>Добавить неразрушимую границу внизу карты</translation>
    </message>
</context>
<context>
    <name>PageSelectWeapon</name>
    <message>
        <source>Default</source>
        <translation>По умолчанию</translation>
    </message>
    <message>
        <source>Delete</source>
        <translation>Удалить</translation>
    </message>
    <message>
        <source>New</source>
        <translation>Новая</translation>
    </message>
    <message>
        <source>Copy</source>
        <translation>Копировать</translation>
    </message>
</context>
<context>
    <name>PageSinglePlayer</name>
    <message>
        <source>Play a quick game against the computer with random settings</source>
        <translation>Играть против компьютера</translation>
    </message>
    <message>
        <source>Play a hotseat game against your friends, or AI teams</source>
        <translation>Играть с друзьями за одним компьютером или против ботов</translation>
    </message>
    <message>
        <source>Campaign Mode</source>
        <translation>Кампания</translation>
    </message>
    <message>
        <source>Practice your skills in a range of training missions</source>
        <translation>Тренировка мастерства в тренировочных миссиях</translation>
    </message>
    <message>
        <source>Watch recorded demos</source>
        <translation>Смотреть записанные демки</translation>
    </message>
    <message>
        <source>Load a previously saved game</source>
        <translation>Загрузить сохранённую игру</translation>
    </message>
</context>
<context>
    <name>PageTraining</name>
    <message>
        <source>No description available</source>
        <translation>Описание отсутствует</translation>
    </message>
    <message>
        <source>Select a mission!</source>
        <translation>Выберите миссию!</translation>
    </message>
    <message>
        <source>Pick the mission or training to play</source>
        <translation>Выберите миссию или тренировку</translation>
    </message>
    <message>
        <source>Start fighting</source>
        <translation>Начать битву</translation>
    </message>
</context>
<context>
    <name>PageVideos</name>
    <message>
        <source>Name</source>
        <translation>Название</translation>
    </message>
    <message>
        <source>Size</source>
        <translation>Размер</translation>
    </message>
    <message numerus="yes">
        <source>%1 bytes</source>
        <translation>
            <numerusform>%1 байт</numerusform>
            <numerusform>%1 байта</numerusform>
            <numerusform>%1 байтов</numerusform>
        </translation>
    </message>
    <message>
        <source>(in progress...)</source>
        <translation>(в игре...)</translation>
    </message>
    <message>
        <source>encoding</source>
        <translation>кодирование</translation>
    </message>
    <message>
        <source>uploading</source>
        <translation>отправка</translation>
    </message>
    <message>
        <source>Date: %1
</source>
        <translation type="unfinished"></translation>
    </message>
    <message>
        <source>Size: %1
</source>
        <translation type="unfinished"></translation>
    </message>
</context>
<context>
    <name>QAction</name>
    <message>
        <source>Kick</source>
        <translation>Выпнуть</translation>
    </message>
    <message>
        <source>Restrict Joins</source>
        <translation>Запретить вход</translation>
    </message>
    <message>
        <source>Restrict Team Additions</source>
        <translation>Запретить добавление команд</translation>
    </message>
    <message>
        <source>Info</source>
        <translation>Инфо</translation>
    </message>
    <message>
        <source>Ban</source>
        <translation>Заблокировать</translation>
    </message>
    <message>
        <source>Follow</source>
        <translation>Следовать</translation>
    </message>
    <message>
        <source>Ignore</source>
        <translation>Игнорировать</translation>
    </message>
    <message>
        <source>Add friend</source>
        <translation>Добавить в друзья</translation>
    </message>
    <message>
        <source>Unignore</source>
        <translation>Убрать игнорирование</translation>
    </message>
    <message>
        <source>Remove friend</source>
        <translation>Убирать из списка друзей</translation>
    </message>
    <message>
        <source>Update</source>
        <translation type="obsolete">Обновить</translation>
    </message>
    <message>
        <source>Restrict Unregistered Players Join</source>
        <translation type="unfinished"></translation>
    </message>
    <message>
        <source>Show games in lobby</source>
        <translation type="unfinished"></translation>
    </message>
    <message>
        <source>Show games in-progress</source>
        <translation type="unfinished"></translation>
    </message>
</context>
<context>
    <name>QCheckBox</name>
    <message>
        <source>Check for updates at startup</source>
        <translation>Проверять обновления при запуске</translation>
    </message>
    <message>
        <source>Fullscreen</source>
        <translation>Полный экран</translation>
    </message>
    <message>
        <source>Show FPS</source>
        <translation>Показывать значение FPS</translation>
    </message>
    <message>
        <source>Alternative damage show</source>
        <translation>Альтернативный показ урона</translation>
    </message>
    <message>
        <source>Append date and time to record file name</source>
        <translation>Указывать дату и время в названиях демок и сейвов</translation>
    </message>
    <message>
        <source>Show ammo menu tooltips</source>
        <translation>Показывать подсказки к оружию</translation>
    </message>
    <message>
        <source>Save password</source>
        <translation>Сохранить пароль</translation>
    </message>
    <message>
        <source>Save account name and password</source>
        <translation>Сохранить псевдоним и пароль</translation>
    </message>
    <message>
        <source>Video is private</source>
        <translation>Частное видео</translation>
    </message>
    <message>
        <source>Record audio</source>
        <translation>Запись звука</translation>
    </message>
    <message>
        <source>Use game resolution</source>
        <translation>Использовать разрешение игры</translation>
    </message>
    <message>
        <source>Visual effects</source>
        <translation type="unfinished"></translation>
    </message>
    <message>
        <source>Sound</source>
        <translation type="unfinished"></translation>
    </message>
    <message>
        <source>In-game sound effects</source>
        <translation type="unfinished"></translation>
    </message>
    <message>
        <source>Music</source>
        <translation type="unfinished"></translation>
    </message>
    <message>
        <source>In-game music</source>
        <translation type="unfinished"></translation>
    </message>
    <message>
        <source>Frontend sound effects</source>
        <translation type="unfinished"></translation>
    </message>
    <message>
        <source>Frontend music</source>
        <translation type="unfinished"></translation>
    </message>
</context>
<context>
    <name>QComboBox</name>
    <message>
        <source>Human</source>
        <translation>Человек</translation>
    </message>
    <message>
        <source>Level</source>
        <translation>Уровень</translation>
    </message>
    <message>
        <source>(System default)</source>
        <translation>(Системный по умолчанию)</translation>
    </message>
    <message>
        <source>Community</source>
        <translation>Сообщество</translation>
    </message>
    <message>
        <source>Any</source>
        <translation>Любой</translation>
    </message>
    <message>
        <source>In lobby</source>
        <translation type="obsolete">Подготовка</translation>
    </message>
    <message>
        <source>In progress</source>
        <translation type="obsolete">В игре</translation>
    </message>
    <message>
        <source>Disabled</source>
        <translation>Отключен</translation>
    </message>
    <message>
        <source>Red/Cyan</source>
        <translation type="unfinished"></translation>
    </message>
    <message>
        <source>Cyan/Red</source>
        <translation type="unfinished"></translation>
    </message>
    <message>
        <source>Red/Blue</source>
        <translation type="unfinished"></translation>
    </message>
    <message>
        <source>Blue/Red</source>
        <translation type="unfinished"></translation>
    </message>
    <message>
        <source>Red/Green</source>
        <translation type="unfinished"></translation>
    </message>
    <message>
        <source>Green/Red</source>
        <translation type="unfinished"></translation>
    </message>
    <message>
        <source>Side-by-side</source>
        <translation type="unfinished"></translation>
    </message>
    <message>
        <source>Top-Bottom</source>
        <translation type="unfinished"></translation>
    </message>
    <message>
        <source>Red/Cyan grayscale</source>
        <translation type="unfinished"></translation>
    </message>
    <message>
        <source>Cyan/Red grayscale</source>
        <translation type="unfinished"></translation>
    </message>
    <message>
        <source>Red/Blue grayscale</source>
        <translation type="unfinished"></translation>
    </message>
    <message>
        <source>Blue/Red grayscale</source>
        <translation type="unfinished"></translation>
    </message>
    <message>
        <source>Red/Green grayscale</source>
        <translation type="unfinished"></translation>
    </message>
    <message>
        <source>Green/Red grayscale</source>
        <translation type="unfinished"></translation>
    </message>
</context>
<context>
    <name>QGroupBox</name>
    <message>
        <source>Team Members</source>
        <translation>Состав команды</translation>
    </message>
    <message>
        <source>Fort</source>
        <translation>Форт</translation>
    </message>
    <message>
        <source>Playing teams</source>
        <translation>Команды в игре</translation>
    </message>
    <message>
        <source>Net game</source>
        <translation>Сетевая игра</translation>
    </message>
    <message>
        <source>Game Modifiers</source>
        <translation>Модификаторы игры</translation>
    </message>
    <message>
        <source>Basic Settings</source>
        <translation>Основные настройки</translation>
    </message>
    <message>
        <source>Team Settings</source>
        <translation>Настройки команды</translation>
    </message>
    <message>
        <source>Videos</source>
        <translation>Видео</translation>
    </message>
    <message>
        <source>Description</source>
        <translation>Описание</translation>
    </message>
</context>
<context>
    <name>QLabel</name>
    <message>
        <source>Mines Time</source>
        <translation>Время мин</translation>
    </message>
    <message>
        <source>Mines</source>
        <translation>Мины</translation>
    </message>
    <message>
        <source>Resolution</source>
        <translation>Разрешение</translation>
    </message>
    <message>
        <source>FPS limit</source>
        <translation>Ограничение FPS</translation>
    </message>
    <message>
        <source>Server name:</source>
        <translation>Название сервера:</translation>
    </message>
    <message>
        <source>Server port:</source>
        <translation>Порт:</translation>
    </message>
    <message>
        <source>Host:</source>
        <translation>Сервер:</translation>
    </message>
    <message>
        <source>Port:</source>
        <translation>Порт:</translation>
    </message>
    <message>
        <source>Weapons</source>
        <translation>Оружие</translation>
    </message>
    <message>
        <source>Version</source>
        <translation type="obsolete">Версия</translation>
    </message>
    <message>
        <source>Initial sound volume</source>
        <translation>Начальная громкость</translation>
    </message>
    <message>
        <source>Damage Modifier</source>
        <translation>Модификатор урона</translation>
    </message>
    <message>
        <source>Turn Time</source>
        <translation>Время хода</translation>
    </message>
    <message>
        <source>Initial Health</source>
        <translation>Начальное здоровье</translation>
    </message>
    <message>
        <source>Sudden Death Timeout</source>
        <translation>Время до скорой смерти</translation>
    </message>
    <message>
        <source>Scheme Name:</source>
        <translation>Название схемы:</translation>
    </message>
    <message>
        <source>Crate Drops</source>
        <translation>Бонус выпадает</translation>
    </message>
    <message>
        <source>% Dud Mines</source>
        <translation>% невзрывающихся мин</translation>
    </message>
    <message>
        <source>Name</source>
        <translation>Название</translation>
    </message>
    <message>
        <source>Type</source>
        <translation>Тип</translation>
    </message>
    <message>
        <source>Grave</source>
        <translation>Надгробие</translation>
    </message>
    <message>
        <source>Flag</source>
        <translation>Флаг</translation>
    </message>
    <message>
        <source>Voice</source>
        <translation>Голос</translation>
    </message>
    <message>
        <source>Locale</source>
        <translation>Язык</translation>
    </message>
    <message>
        <source>Explosives</source>
        <translation>Взрывчатка</translation>
    </message>
    <message>
        <source>Tip: </source>
        <translation>Подсказка:</translation>
    </message>
    <message>
        <source>Quality</source>
        <translation>Качество</translation>
    </message>
    <message>
        <source>% Health Crates</source>
        <translation>% аптечек</translation>
    </message>
    <message>
        <source>Health in Crates</source>
        <translation>Здоровье в аптечках</translation>
    </message>
    <message>
        <source>Sudden Death Water Rise</source>
        <translation>Скорость поднятия воды</translation>
    </message>
    <message>
        <source>Sudden Death Health Decrease</source>
        <translation>Скорость уменьшения здоровья</translation>
    </message>
    <message>
        <source>% Rope Length</source>
        <translation>% длины верёвки</translation>
    </message>
    <message>
        <source>Stereo rendering</source>
        <translation>Стереоизображение</translation>
    </message>
    <message>
        <source>Style</source>
        <translation>Стиль</translation>
    </message>
    <message>
        <source>Scheme</source>
        <translation>Схема</translation>
    </message>
    <message>
        <source>% Get Away Time</source>
        <translation>% времени ухода</translation>
    </message>
    <message>
        <source>This program is distributed under the GNU General Public License v2</source>
        <translation type="obsolete">Эта программа распространяется на условиях лицензии GNU General Public License, версия 2</translation>
    </message>
    <message>
        <source>There are videos that are currently being processed.
Exiting now will abort them.
Do you really want to quit?</source>
        <translation>Сейчас происходит обработка видео.
Выход отменить обработку.
Всё равно выйти?</translation>
    </message>
    <message>
        <source>Please provide either the YouTube account name or the email address associated with the Google Account.</source>
        <translation type="unfinished"></translation>
    </message>
    <message>
        <source>Account name (or email): </source>
        <translation type="unfinished"></translation>
    </message>
    <message>
        <source>Password: </source>
        <translation>Пароль:</translation>
    </message>
    <message>
        <source>Video title: </source>
        <translation type="unfinished"></translation>
    </message>
    <message>
        <source>Video description: </source>
        <translation type="unfinished"></translation>
    </message>
    <message>
        <source>Tags (comma separated): </source>
        <translation type="unfinished"></translation>
    </message>
    <message>
        <source>Description</source>
        <translation>Описание</translation>
    </message>
    <message>
        <source>Nickname</source>
        <translation>Псевдоним</translation>
    </message>
    <message>
        <source>Format</source>
        <translation>Формат</translation>
    </message>
    <message>
        <source>Audio codec</source>
        <translation>Видеокодек</translation>
    </message>
    <message>
        <source>Video codec</source>
        <translation>Аудиокодек</translation>
    </message>
    <message>
        <source>Framerate</source>
        <translation type="unfinished"></translation>
    </message>
    <message>
        <source>Bitrate (Kbps)</source>
        <translation type="unfinished"></translation>
    </message>
    <message>
        <source>This development build is &apos;work in progress&apos; and may not be compatible with other versions of the game, while some features might be broken or incomplete!</source>
        <translation type="unfinished"></translation>
    </message>
    <message>
        <source>Fullscreen</source>
        <translation type="unfinished">Полный экран</translation>
    </message>
    <message>
        <source>Fullscreen Resolution</source>
        <translation type="unfinished"></translation>
    </message>
    <message>
        <source>Windowed Resolution</source>
        <translation type="unfinished"></translation>
    </message>
    <message>
        <source>Your Email</source>
        <translation type="unfinished"></translation>
    </message>
    <message>
        <source>Summary</source>
        <translation type="unfinished"></translation>
    </message>
    <message>
        <source>Send system information</source>
        <translation type="unfinished"></translation>
    </message>
    <message>
        <source>Type the security code:</source>
        <translation type="unfinished"></translation>
    </message>
    <message>
        <source>Revision</source>
        <translation type="unfinished"></translation>
    </message>
    <message>
        <source>This program is distributed under the %1</source>
        <translation type="unfinished"></translation>
    </message>
</context>
<context>
    <name>QLineEdit</name>
    <message>
        <source>unnamed</source>
        <translation>безымянный</translation>
    </message>
    <message>
        <source>hedgehog %1</source>
        <translation>ёжик %1</translation>
    </message>
    <message>
        <source>anonymous</source>
        <translation>аноним</translation>
    </message>
</context>
<context>
    <name>QMainWindow</name>
    <message>
        <source>Hedgewars %1</source>
        <translation>Hedgewars %1</translation>
    </message>
    <message>
        <source>-r%1 (%2)</source>
        <translation type="unfinished"></translation>
    </message>
</context>
<context>
    <name>QMessageBox</name>
    <message>
        <source>Error</source>
        <translation>Ошибка</translation>
    </message>
    <message>
        <source>Connection to server is lost</source>
        <translation>Соединение с сервером потеряно</translation>
    </message>
    <message>
        <source>File association failed.</source>
        <translation>Сопоставление не удалось.</translation>
    </message>
    <message>
        <source>Error while authenticating at google.com:
</source>
        <translation type="unfinished"></translation>
    </message>
    <message>
        <source>Login or password is incorrect</source>
        <translation>Некорректное имя пользователя или пароль</translation>
    </message>
    <message>
        <source>Error while sending metadata to youtube.com:
</source>
        <translation type="unfinished"></translation>
    </message>
    <message>
        <source>Teams - Are you sure?</source>
        <translation type="unfinished"></translation>
    </message>
    <message>
        <source>Do you really want to delete the team &apos;%1&apos;?</source>
        <translation type="unfinished"></translation>
    </message>
    <message>
        <source>Cannot delete default scheme &apos;%1&apos;!</source>
        <translation type="unfinished"></translation>
    </message>
    <message>
        <source>Please select a record from the list</source>
        <translation type="unfinished"></translation>
    </message>
    <message>
        <source>Unable to start server</source>
        <translation>Ошибка запуска сервера</translation>
    </message>
    <message>
        <source>Hedgewars - Error</source>
        <translation type="unfinished"></translation>
    </message>
    <message>
        <source>Hedgewars - Success</source>
        <translation type="unfinished"></translation>
    </message>
    <message>
        <source>All file associations have been set</source>
        <translation type="unfinished"></translation>
    </message>
    <message>
        <source>Cannot create directory %1</source>
        <translation type="obsolete">Не могу создать папку %1</translation>
    </message>
    <message>
        <source>Unable to start the server: %1.</source>
        <translation type="obsolete">Ошибка запуска сервера: %1.</translation>
    </message>
    <message>
        <source>Video upload - Error</source>
        <translation type="unfinished"></translation>
    </message>
    <message>
        <source>Netgame - Error</source>
        <translation type="unfinished"></translation>
    </message>
    <message>
        <source>Please select a server from the list</source>
        <translation type="unfinished"></translation>
    </message>
    <message>
        <source>Please enter room name</source>
        <translation>Введите название комнаты</translation>
    </message>
    <message>
        <source>Record Play - Error</source>
        <translation type="unfinished"></translation>
    </message>
    <message>
        <source>Please select record from the list</source>
        <translation>Выберите запись из списка</translation>
    </message>
    <message>
        <source>Cannot rename to </source>
        <translation type="unfinished"></translation>
    </message>
    <message>
        <source>Cannot delete file </source>
        <translation>Не могу удалить файл </translation>
    </message>
    <message>
        <source>Room Name - Error</source>
        <translation type="unfinished"></translation>
    </message>
    <message>
        <source>Please select room from the list</source>
        <translation>Выберите комнату из списка</translation>
    </message>
    <message>
        <source>Room Name - Are you sure?</source>
        <translation type="unfinished"></translation>
    </message>
    <message>
        <source>The game you are trying to join has started.
Do you still want to join the room?</source>
        <translation>Игра, к которой вы хотите присоединиться, уже началась
Вы всё равно хотите зайти в комнату?</translation>
    </message>
    <message>
        <source>Schemes - Warning</source>
        <translation type="unfinished"></translation>
    </message>
    <message>
        <source>Schemes - Are you sure?</source>
        <translation type="unfinished"></translation>
    </message>
    <message>
        <source>Do you really want to delete the game scheme &apos;%1&apos;?</source>
        <translation type="unfinished"></translation>
    </message>
    <message>
        <source>Videos - Are you sure?</source>
        <translation type="unfinished"></translation>
    </message>
    <message>
        <source>Do you really want to delete the video &apos;%1&apos;?</source>
        <translation type="unfinished"></translation>
    </message>
    <message numerus="yes">
        <source>Do you really want to remove %1 file(s)?</source>
        <translation type="unfinished">
            <numerusform></numerusform>
            <numerusform></numerusform>
            <numerusform></numerusform>
        </translation>
    </message>
    <message>
        <source>Do you really want to cancel uploading %1?</source>
        <translation type="unfinished"></translation>
    </message>
    <message>
        <source>File error</source>
        <translation>Ошибка при работе с файлом</translation>
    </message>
    <message>
        <source>Cannot open &apos;%1&apos; for writing</source>
        <translation type="unfinished"></translation>
    </message>
    <message>
        <source>Cannot open &apos;%1&apos; for reading</source>
        <translation type="unfinished"></translation>
    </message>
    <message>
        <source>Cannot use the ammo &apos;%1&apos;!</source>
        <translation type="unfinished"></translation>
    </message>
    <message>
        <source>Weapons - Warning</source>
        <translation type="unfinished"></translation>
    </message>
    <message>
        <source>Cannot overwrite default weapon set &apos;%1&apos;!</source>
        <translation type="unfinished"></translation>
    </message>
    <message>
        <source>Cannot delete default weapon set &apos;%1&apos;!</source>
        <translation type="unfinished"></translation>
    </message>
    <message>
        <source>Weapons - Are you sure?</source>
        <translation type="unfinished"></translation>
    </message>
    <message>
        <source>Do you really want to delete the weapon set &apos;%1&apos;?</source>
        <translation type="unfinished"></translation>
    </message>
    <message>
        <source>Hedgewars - Nick not registered</source>
        <translation type="unfinished"></translation>
    </message>
    <message>
        <source>System Information Preview</source>
        <translation type="unfinished"></translation>
    </message>
    <message>
        <source>Failed to generate captcha</source>
        <translation type="unfinished"></translation>
    </message>
    <message>
        <source>Failed to download captcha</source>
        <translation type="unfinished"></translation>
    </message>
    <message>
        <source>Please fill out all fields. Email is optional.</source>
        <translation type="unfinished"></translation>
    </message>
    <message>
        <source>Hedgewars - Warning</source>
        <translation type="unfinished"></translation>
    </message>
    <message>
        <source>Hedgewars - Information</source>
        <translation type="unfinished"></translation>
    </message>
    <message>
        <source>Not all players are ready</source>
        <translation type="unfinished"></translation>
    </message>
    <message>
        <source>Are you sure you want to start this game?
Not all players are ready.</source>
        <translation type="unfinished"></translation>
    </message>
</context>
<context>
    <name>QPushButton</name>
    <message>
        <source>Play demo</source>
        <translation>Играть демку</translation>
    </message>
    <message>
        <source>Connect</source>
        <translation>Соединить</translation>
    </message>
    <message>
        <source>Go!</source>
        <translation>Вперёд!</translation>
    </message>
    <message>
        <source>Start</source>
        <translation>Старт</translation>
    </message>
    <message>
        <source>Start server</source>
        <translation>Запустить сервер</translation>
    </message>
    <message>
        <source>Update</source>
        <translation>Обновить</translation>
    </message>
    <message>
        <source>Load</source>
        <translation>Загрузить</translation>
    </message>
    <message>
        <source>Specify</source>
        <translation>Указать</translation>
    </message>
    <message>
        <source>default</source>
        <translation>по умолчанию</translation>
    </message>
    <message>
        <source>Rename</source>
        <translation>Переименовать</translation>
    </message>
    <message>
        <source>OK</source>
        <translation>ОК</translation>
    </message>
    <message>
        <source>Cancel</source>
        <translation>Отмена</translation>
    </message>
    <message>
        <source>Delete</source>
        <translation>Удалить</translation>
    </message>
    <message>
        <source>Associate file extensions</source>
        <translation>Сопоставить расширения файлов</translation>
    </message>
    <message>
        <source>More info</source>
        <translation>Дополнительная информация</translation>
    </message>
    <message>
        <source>Set default options</source>
        <translation>Установить настройки по умолчанию</translation>
    </message>
    <message>
        <source>Open videos directory</source>
        <translation>Открыть папку с видеозаписями</translation>
    </message>
    <message>
        <source>Play</source>
        <translation>Проиграть</translation>
    </message>
    <message>
        <source>Upload to YouTube</source>
        <translation>Отправить на YouTube</translation>
    </message>
    <message>
        <source>Cancel uploading</source>
        <translation>Отменить отправку</translation>
    </message>
    <message>
        <source>Restore default coding parameters</source>
        <translation type="unfinished"></translation>
    </message>
    <message>
        <source>Open the video directory in your system</source>
        <translation type="unfinished"></translation>
    </message>
    <message>
        <source>Play this video</source>
        <translation type="unfinished"></translation>
    </message>
    <message>
        <source>Delete this video</source>
        <translation type="unfinished"></translation>
    </message>
    <message>
        <source>Upload this video to your Youtube account</source>
        <translation type="unfinished"></translation>
    </message>
    <message>
        <source>Reset</source>
        <translation type="unfinished"></translation>
    </message>
    <message>
        <source>Set the default server port for Hedgewars</source>
        <translation type="unfinished"></translation>
    </message>
    <message>
        <source>Invite your friends to your server in just 1 click!</source>
        <translation type="unfinished"></translation>
    </message>
    <message>
        <source>Click to copy your unique server URL in your clipboard. Send this link to your friends ands and they will be able to join you.</source>
        <translation type="unfinished"></translation>
    </message>
    <message>
        <source>Start private server</source>
        <translation type="unfinished"></translation>
    </message>
</context>
<context>
    <name>RoomNamePrompt</name>
    <message>
        <source>Enter a name for your room.</source>
        <translation type="unfinished"></translation>
    </message>
    <message>
        <source>Cancel</source>
        <translation type="unfinished">Отмена</translation>
    </message>
    <message>
        <source>Create room</source>
        <translation type="unfinished"></translation>
    </message>
</context>
<context>
    <name>RoomsListModel</name>
    <message>
        <source>In progress</source>
        <translation>В игре</translation>
    </message>
    <message>
        <source>Room Name</source>
        <translation>Название</translation>
    </message>
    <message>
        <source>C</source>
        <translation>И</translation>
    </message>
    <message>
        <source>T</source>
        <translation>К</translation>
    </message>
    <message>
        <source>Owner</source>
        <translation>Главный</translation>
    </message>
    <message>
        <source>Map</source>
        <translation>Карта</translation>
    </message>
    <message>
        <source>Rules</source>
        <translation>Правила</translation>
    </message>
    <message>
        <source>Weapons</source>
        <translation>Оружие</translation>
    </message>
    <message>
        <source>Random Map</source>
        <translation>Случайная карта</translation>
    </message>
    <message>
        <source>Random Maze</source>
        <translation>Случайный лабиринт</translation>
    </message>
    <message>
        <source>Hand-drawn</source>
        <translation>Рисованная карта</translation>
    </message>
</context>
<context>
    <name>SeedPrompt</name>
    <message>
        <source>The map seed is the basis for all random values generated by the game.</source>
        <translation type="unfinished"></translation>
    </message>
    <message>
        <source>Cancel</source>
        <translation type="unfinished">Отмена</translation>
    </message>
    <message>
        <source>Set seed</source>
        <translation type="unfinished"></translation>
    </message>
    <message>
        <source>Close</source>
        <translation type="unfinished"></translation>
    </message>
</context>
<context>
    <name>SelWeaponWidget</name>
    <message>
        <source>Weapon set</source>
        <translation>Набор оружия</translation>
    </message>
    <message>
        <source>Probabilities</source>
        <translation>Вероятности</translation>
    </message>
    <message>
        <source>Ammo in boxes</source>
        <translation>Оружие в ящиках</translation>
    </message>
    <message>
        <source>Delays</source>
        <translation>Задержки</translation>
    </message>
    <message>
        <source>new</source>
        <translation>новый</translation>
    </message>
    <message>
        <source>copy of</source>
        <translation>копия</translation>
    </message>
</context>
<context>
<<<<<<< HEAD
=======
    <name>TCPBase</name>
    <message>
        <source>Unable to start server at %1.</source>
        <translation type="unfinished"></translation>
    </message>
    <message>
        <source>Unable to run engine at %1
Error code: %2</source>
        <translation type="unfinished"></translation>
    </message>
</context>
<context>
>>>>>>> db4c7eca
    <name>TeamSelWidget</name>
    <message>
        <source>At least two teams are required to play!</source>
        <translation type="unfinished"></translation>
    </message>
</context>
<context>
    <name>TeamShowWidget</name>
    <message>
        <source>%1&apos;s team</source>
        <translation type="unfinished"></translation>
    </message>
</context>
<context>
    <name>ThemePrompt</name>
    <message>
        <source>Cancel</source>
        <translation type="unfinished">Отмена</translation>
    </message>
    <message>
        <source>Search for a theme:</source>
        <translation type="unfinished"></translation>
    </message>
    <message>
        <source>Use selected theme</source>
        <translation type="unfinished"></translation>
    </message>
</context>
<context>
    <name>binds</name>
    <message>
        <source>up</source>
        <translation>вверх</translation>
    </message>
    <message>
        <source>left</source>
        <translation>влево</translation>
    </message>
    <message>
        <source>right</source>
        <translation>вправо</translation>
    </message>
    <message>
        <source>down</source>
        <translation>вниз</translation>
    </message>
    <message>
        <source>attack</source>
        <translation>атака</translation>
    </message>
    <message>
        <source>put</source>
        <translation>указать</translation>
    </message>
    <message>
        <source>switch</source>
        <translation>переключить</translation>
    </message>
    <message>
        <source>slot 1</source>
        <translation>слот 1</translation>
    </message>
    <message>
        <source>slot 2</source>
        <translation>слот 2</translation>
    </message>
    <message>
        <source>slot 3</source>
        <translation>слот 3</translation>
    </message>
    <message>
        <source>slot 4</source>
        <translation>слот 4</translation>
    </message>
    <message>
        <source>slot 5</source>
        <translation>слот 5</translation>
    </message>
    <message>
        <source>slot 6</source>
        <translation>слот 6</translation>
    </message>
    <message>
        <source>slot 7</source>
        <translation>слот 7</translation>
    </message>
    <message>
        <source>slot 8</source>
        <translation>слот 8</translation>
    </message>
    <message>
        <source>timer 1 sec</source>
        <translation>таймер на 1 сек</translation>
    </message>
    <message>
        <source>timer 2 sec</source>
        <translation>таймер на 2 сек</translation>
    </message>
    <message>
        <source>timer 3 sec</source>
        <translation>таймер на 3 сек</translation>
    </message>
    <message>
        <source>timer 4 sec</source>
        <translation>таймер на 4 сек</translation>
    </message>
    <message>
        <source>timer 5 sec</source>
        <translation>таймер на 5 сек</translation>
    </message>
    <message>
        <source>capture</source>
        <translation>снимок</translation>
    </message>
    <message>
        <source>quit</source>
        <translation>выход</translation>
    </message>
    <message>
        <source>find hedgehog</source>
        <translation>найти ёжика</translation>
    </message>
    <message>
        <source>ammo menu</source>
        <translation>меню оружия</translation>
    </message>
    <message>
        <source>volume down</source>
        <translation>тише</translation>
    </message>
    <message>
        <source>volume up</source>
        <translation>громче</translation>
    </message>
    <message>
        <source>change mode</source>
        <translation>сменить режим</translation>
    </message>
    <message>
        <source>pause</source>
        <translation>пауза</translation>
    </message>
    <message>
        <source>slot 9</source>
        <translation>слот 9</translation>
    </message>
    <message>
        <source>chat</source>
        <translation>чат</translation>
    </message>
    <message>
        <source>chat history</source>
        <translation>история чата</translation>
    </message>
    <message>
        <source>confirmation</source>
        <translation>подтверждение</translation>
    </message>
    <message>
        <source>precise aim</source>
        <translation>точное наведение</translation>
    </message>
    <message>
        <source>zoom in</source>
        <translation>увеличить</translation>
    </message>
    <message>
        <source>zoom out</source>
        <translation>уменьшить</translation>
    </message>
    <message>
        <source>reset zoom</source>
        <translation>сбросить увеличение</translation>
    </message>
    <message>
        <source>long jump</source>
        <translation>прыжок в длину</translation>
    </message>
    <message>
        <source>high jump</source>
        <translation>прыжок в высоту</translation>
    </message>
    <message>
        <source>slot 10</source>
        <translation>слот 10</translation>
    </message>
    <message>
        <source>mute audio</source>
        <translation>отключить звук</translation>
    </message>
    <message>
        <source>record</source>
        <translation>записать</translation>
    </message>
    <message>
        <source>hedgehog info</source>
        <translation type="unfinished"></translation>
    </message>
</context>
<context>
    <name>binds (categories)</name>
    <message>
        <source>Movement</source>
        <translation type="unfinished"></translation>
    </message>
    <message>
        <source>Weapons</source>
        <translation type="unfinished">Оружие</translation>
    </message>
    <message>
        <source>Camera</source>
        <translation type="unfinished"></translation>
    </message>
    <message>
        <source>Miscellaneous</source>
        <translation type="unfinished">Разное</translation>
    </message>
</context>
<context>
    <name>binds (descriptions)</name>
    <message>
        <source>Traverse gaps and obstacles by jumping:</source>
        <translation>Прохождение оврагов и препятствий прыжками:</translation>
    </message>
    <message>
        <source>Fire your selected weapon or trigger an utility item:</source>
        <translation>Выстрел из выбранного оружия или активация утилиты:</translation>
    </message>
    <message>
        <source>Pick a weapon or a target location under the cursor:</source>
        <translation>Выбор оружия или цели под курсором:</translation>
    </message>
    <message>
        <source>Switch your currently active hog (if possible):</source>
        <translation>Переключение вашего активного ежа (если возможно):</translation>
    </message>
    <message>
        <source>Pick a weapon or utility item:</source>
        <translation>Подбор оружия или утилиты:</translation>
    </message>
    <message>
        <source>Set the timer on bombs and timed weapons:</source>
        <translation>Установка таймера на бомбы и оружие с таймером:</translation>
    </message>
    <message>
        <source>Move the camera to the active hog:</source>
        <translation>Передвижение камеры на активного ежа:</translation>
    </message>
    <message>
        <source>Move the cursor or camera without using the mouse:</source>
        <translation>Перемещение курсора или камеры без использования мыши:</translation>
    </message>
    <message>
        <source>Modify the camera&apos;s zoom level:</source>
        <translation>Изменение уровня увеличения камеры:</translation>
    </message>
    <message>
        <source>Talk to your team or all participants:</source>
        <translation>Разговор с командой или всеми участниками:</translation>
    </message>
    <message>
        <source>Pause, continue or leave your game:</source>
        <translation>Пауза, продолжение или выход из игры:</translation>
    </message>
    <message>
        <source>Modify the game&apos;s volume while playing:</source>
        <translation>Изменение громкости в течение игры:</translation>
    </message>
    <message>
        <source>Toggle fullscreen mode:</source>
        <translation>Переключение полноэкранного режима:</translation>
    </message>
    <message>
        <source>Take a screenshot:</source>
        <translation>Создание скриншота:</translation>
    </message>
    <message>
        <source>Toggle labels above hedgehogs:</source>
        <translation>Переключение меток над ежами:</translation>
    </message>
    <message>
        <source>Record video:</source>
        <translation>Запись видео:</translation>
    </message>
    <message>
        <source>Hedgehog movement</source>
        <translation type="unfinished"></translation>
    </message>
</context>
<context>
    <name>binds (keys)</name>
    <message>
        <source>Axis</source>
        <translation>Ось</translation>
    </message>
    <message>
        <source>(Up)</source>
        <translation>(Вверх)</translation>
    </message>
    <message>
        <source>(Down)</source>
        <translation>(Вниз)</translation>
    </message>
    <message>
        <source>Hat</source>
        <translation>Шляпа</translation>
    </message>
    <message>
        <source>(Left)</source>
        <translation>(Влево)</translation>
    </message>
    <message>
        <source>(Right)</source>
        <translation>(Вправо)</translation>
    </message>
    <message>
        <source>Button</source>
        <translation>Кнопка</translation>
    </message>
    <message>
        <source>Keyboard</source>
        <translation>Клавиатура</translation>
    </message>
    <message>
        <source>Mouse: Left button</source>
        <translation>Мышь: Левая кнопка</translation>
    </message>
    <message>
        <source>Mouse: Middle button</source>
        <translation>Мышь: Средняя кнопка</translation>
    </message>
    <message>
        <source>Mouse: Right button</source>
        <translation>Мышь: Правая кнопка</translation>
    </message>
    <message>
        <source>Mouse: Wheel up</source>
        <translation>Мышь: Колесо вверх</translation>
    </message>
    <message>
        <source>Mouse: Wheel down</source>
        <translation>Мышь: Колесо вниз</translation>
    </message>
    <message>
        <source>Backspace</source>
        <translation>Забой</translation>
    </message>
    <message>
        <source>Tab</source>
        <translation>Tab</translation>
    </message>
    <message>
        <source>Clear</source>
        <translation>Очистить</translation>
    </message>
    <message>
        <source>Return</source>
        <translation>Return</translation>
    </message>
    <message>
        <source>Pause</source>
        <translation>Пауза</translation>
    </message>
    <message>
        <source>Escape</source>
        <translation>Escape</translation>
    </message>
    <message>
        <source>Space</source>
        <translation>Пробел</translation>
    </message>
    <message>
        <source>Delete</source>
        <translation>Delete</translation>
    </message>
    <message>
        <source>Up</source>
        <translation>Вверх</translation>
    </message>
    <message>
        <source>Down</source>
        <translation>Вниз</translation>
    </message>
    <message>
        <source>Right</source>
        <translation>Вправо</translation>
    </message>
    <message>
        <source>Left</source>
        <translation>Влево</translation>
    </message>
    <message>
        <source>Right shift</source>
        <translation>Правый shift</translation>
    </message>
    <message>
        <source>Left shift</source>
        <translation>Левый shift</translation>
    </message>
    <message>
        <source>Right ctrl</source>
        <translation>Правый ctrl</translation>
    </message>
    <message>
        <source>Left ctrl</source>
        <translation>Левый ctrl</translation>
    </message>
    <message>
        <source>Right alt</source>
        <translation>Правый alt</translation>
    </message>
    <message>
        <source>Left alt</source>
        <translation>Левый alt</translation>
    </message>
    <message>
        <source>Numpad 0</source>
        <translation type="unfinished"></translation>
    </message>
    <message>
        <source>Numpad 1</source>
        <translation type="unfinished"></translation>
    </message>
    <message>
        <source>Numpad 2</source>
        <translation type="unfinished"></translation>
    </message>
    <message>
        <source>Numpad 3</source>
        <translation type="unfinished"></translation>
    </message>
    <message>
        <source>Numpad 4</source>
        <translation type="unfinished"></translation>
    </message>
    <message>
        <source>Numpad 5</source>
        <translation type="unfinished"></translation>
    </message>
    <message>
        <source>Numpad 6</source>
        <translation type="unfinished"></translation>
    </message>
    <message>
        <source>Numpad 7</source>
        <translation type="unfinished"></translation>
    </message>
    <message>
        <source>Numpad 8</source>
        <translation type="unfinished"></translation>
    </message>
    <message>
        <source>Numpad 9</source>
        <translation type="unfinished"></translation>
    </message>
    <message>
        <source>Numpad .</source>
        <translation type="unfinished"></translation>
    </message>
    <message>
        <source>Numpad /</source>
        <translation type="unfinished"></translation>
    </message>
    <message>
        <source>Numpad *</source>
        <translation type="unfinished"></translation>
    </message>
    <message>
        <source>Numpad -</source>
        <translation type="unfinished"></translation>
    </message>
    <message>
        <source>Numpad +</source>
        <translation type="unfinished"></translation>
    </message>
    <message>
        <source>Enter</source>
        <translation>Ввод</translation>
    </message>
    <message>
        <source>Equals</source>
        <translation type="unfinished"></translation>
    </message>
    <message>
        <source>Insert</source>
        <translation>Insert</translation>
    </message>
    <message>
        <source>Home</source>
        <translation>Home</translation>
    </message>
    <message>
        <source>End</source>
        <translation>End</translation>
    </message>
    <message>
        <source>Page up</source>
        <translation>Page up</translation>
    </message>
    <message>
        <source>Page down</source>
        <translation>Page down</translation>
    </message>
    <message>
        <source>Num lock</source>
        <translation type="unfinished"></translation>
    </message>
    <message>
        <source>Caps lock</source>
        <translation type="unfinished"></translation>
    </message>
    <message>
        <source>Scroll lock</source>
        <translation type="unfinished"></translation>
    </message>
    <message>
        <source>Right meta</source>
        <translation type="unfinished"></translation>
    </message>
    <message>
        <source>Left meta</source>
        <translation type="unfinished"></translation>
    </message>
    <message>
        <source>A button</source>
        <translation>Кнопка A</translation>
    </message>
    <message>
        <source>B button</source>
        <translation>Кнопка B</translation>
    </message>
    <message>
        <source>X button</source>
        <translation>Кнопка X</translation>
    </message>
    <message>
        <source>Y button</source>
        <translation>Кнопка Y</translation>
    </message>
    <message>
        <source>LB button</source>
        <translation type="unfinished"></translation>
    </message>
    <message>
        <source>RB button</source>
        <translation type="unfinished"></translation>
    </message>
    <message>
        <source>Back button</source>
        <translation type="unfinished"></translation>
    </message>
    <message>
        <source>Start button</source>
        <translation type="unfinished"></translation>
    </message>
    <message>
        <source>Left stick</source>
        <translation type="unfinished"></translation>
    </message>
    <message>
        <source>Right stick</source>
        <translation type="unfinished"></translation>
    </message>
    <message>
        <source>Left stick (Right)</source>
        <translation type="unfinished"></translation>
    </message>
    <message>
        <source>Left stick (Left)</source>
        <translation type="unfinished"></translation>
    </message>
    <message>
        <source>Left stick (Down)</source>
        <translation type="unfinished"></translation>
    </message>
    <message>
        <source>Left stick (Up)</source>
        <translation type="unfinished"></translation>
    </message>
    <message>
        <source>Left trigger</source>
        <translation type="unfinished"></translation>
    </message>
    <message>
        <source>Right trigger</source>
        <translation type="unfinished"></translation>
    </message>
    <message>
        <source>Right stick (Down)</source>
        <translation type="unfinished"></translation>
    </message>
    <message>
        <source>Right stick (Up)</source>
        <translation type="unfinished"></translation>
    </message>
    <message>
        <source>Right stick (Right)</source>
        <translation type="unfinished"></translation>
    </message>
    <message>
        <source>Right stick (Left)</source>
        <translation type="unfinished"></translation>
    </message>
    <message>
        <source>DPad</source>
        <translation type="unfinished"></translation>
    </message>
</context>
</TS><|MERGE_RESOLUTION|>--- conflicted
+++ resolved
@@ -203,8 +203,6 @@
         <source>Scheme &apos;%1&apos; not supported</source>
         <translation type="unfinished"></translation>
     </message>
-<<<<<<< HEAD
-=======
     <message>
         <source>Cannot create directory %1</source>
         <translation type="unfinished">Не могу создать папку %1</translation>
@@ -216,7 +214,6 @@
 Please check your installation!</source>
         <translation type="unfinished"></translation>
     </message>
->>>>>>> db4c7eca
 </context>
 <context>
     <name>HWAskQuitDialog</name>
@@ -1001,13 +998,10 @@
 <context>
     <name>PageNetServer</name>
     <message>
-<<<<<<< HEAD
         <source>Click here for details</source>
         <translation type="unfinished"></translation>
     </message>
     <message>
-=======
->>>>>>> db4c7eca
         <source>Insert your address here</source>
         <translation type="unfinished"></translation>
     </message>
@@ -2487,8 +2481,6 @@
     </message>
 </context>
 <context>
-<<<<<<< HEAD
-=======
     <name>TCPBase</name>
     <message>
         <source>Unable to start server at %1.</source>
@@ -2501,7 +2493,6 @@
     </message>
 </context>
 <context>
->>>>>>> db4c7eca
     <name>TeamSelWidget</name>
     <message>
         <source>At least two teams are required to play!</source>
@@ -3110,4 +3101,119 @@
         <translation type="unfinished"></translation>
     </message>
 </context>
+<context>
+    <name>server</name>
+    <message>
+        <source>No checker rights</source>
+        <translation type="unfinished"></translation>
+    </message>
+    <message>
+        <source>Authentication failed</source>
+        <translation type="unfinished"></translation>
+    </message>
+    <message>
+        <source>60 seconds cooldown after kick</source>
+        <translation type="unfinished"></translation>
+    </message>
+    <message>
+        <source>kicked</source>
+        <translation type="unfinished"></translation>
+    </message>
+    <message>
+        <source>Ping timeout</source>
+        <translation type="unfinished"></translation>
+    </message>
+    <message>
+        <source>bye</source>
+        <translation type="unfinished"></translation>
+    </message>
+    <message>
+        <source>Empty config entry</source>
+        <translation type="unfinished"></translation>
+    </message>
+    <message>
+        <source>Not room master</source>
+        <translation type="unfinished"></translation>
+    </message>
+    <message>
+        <source>Corrupted hedgehogs info</source>
+        <translation type="unfinished"></translation>
+    </message>
+    <message>
+        <source>too many teams</source>
+        <translation type="unfinished"></translation>
+    </message>
+    <message>
+        <source>too many hedgehogs</source>
+        <translation type="unfinished"></translation>
+    </message>
+    <message>
+        <source>There&apos;s already a team with same name in the list</source>
+        <translation type="unfinished"></translation>
+    </message>
+    <message>
+        <source>round in progress</source>
+        <translation type="unfinished"></translation>
+    </message>
+    <message>
+        <source>restricted</source>
+        <translation type="unfinished"></translation>
+    </message>
+    <message>
+        <source>REMOVE_TEAM: no such team</source>
+        <translation type="unfinished"></translation>
+    </message>
+    <message>
+        <source>Not team owner!</source>
+        <translation type="unfinished"></translation>
+    </message>
+    <message>
+        <source>Less than two clans!</source>
+        <translation type="unfinished"></translation>
+    </message>
+    <message>
+        <source>Room with such name already exists</source>
+        <translation type="unfinished"></translation>
+    </message>
+    <message>
+        <source>Illegal room name</source>
+        <translation type="unfinished"></translation>
+    </message>
+    <message>
+        <source>No such room</source>
+        <translation type="unfinished"></translation>
+    </message>
+    <message>
+        <source>Joining restricted</source>
+        <translation type="unfinished"></translation>
+    </message>
+    <message>
+        <source>Registered users only</source>
+        <translation type="unfinished"></translation>
+    </message>
+    <message>
+        <source>You are banned in this room</source>
+        <translation type="unfinished"></translation>
+    </message>
+    <message>
+        <source>Nickname already chosen</source>
+        <translation type="unfinished"></translation>
+    </message>
+    <message>
+        <source>Illegal nickname</source>
+        <translation type="unfinished"></translation>
+    </message>
+    <message>
+        <source>Protocol already known</source>
+        <translation type="unfinished"></translation>
+    </message>
+    <message>
+        <source>Bad number</source>
+        <translation type="unfinished"></translation>
+    </message>
+    <message>
+        <source>Nickname is already in use</source>
+        <translation type="unfinished"></translation>
+    </message>
+</context>
 </TS>