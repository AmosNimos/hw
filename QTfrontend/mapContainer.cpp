/*
 * Hedgewars, a free turn based strategy game
 * Copyright (c) 2006-2011 Igor Ulyanov <iulyanov@gmail.com>
 *
 * This program is free software; you can redistribute it and/or modify
 * it under the terms of the GNU General Public License as published by
 * the Free Software Foundation; version 2 of the License
 *
 * This program is distributed in the hope that it will be useful,
 * but WITHOUT ANY WARRANTY; without even the implied warranty of
 * MERCHANTABILITY or FITNESS FOR A PARTICULAR PURPOSE.  See the
 * GNU General Public License for more details.
 *
 * You should have received a copy of the GNU General Public License
 * along with this program; if not, write to the Free Software
 * Foundation, Inc., 59 Temple Place - Suite 330, Boston, MA 02111-1307, USA
 */

#include <QPushButton>
#include <QBuffer>
#include <QUuid>
#include <QBitmap>
#include <QPainter>
#include <QLinearGradient>
#include <QColor>
#include <QTextStream>
#include <QLabel>
#include <QListView>
#include <QVBoxLayout>
#include <QIcon>
#include <QLineEdit>
#include <QMessageBox>
#include <QStringListModel>

#include "hwconsts.h"
#include "mapContainer.h"
#include "igbox.h"
#include "HWApplication.h"

HWMapContainer::HWMapContainer(QWidget * parent) :
    QWidget(parent),
    mainLayout(this),
    pMap(0),
    mapgen(MAPGEN_REGULAR)
{
    hhSmall.load(":/res/hh_small.png");
    hhLimit = 18;
    templateFilter = 0;

    mainLayout.setContentsMargins(HWApplication::style()->pixelMetric(QStyle::PM_LayoutLeftMargin),
        1,
        HWApplication::style()->pixelMetric(QStyle::PM_LayoutRightMargin),
        HWApplication::style()->pixelMetric(QStyle::PM_LayoutBottomMargin));

    QWidget* mapWidget = new QWidget(this);
    mainLayout.addWidget(mapWidget, 0, 0, Qt::AlignHCenter);

    QGridLayout* mapLayout = new QGridLayout(mapWidget);
    mapLayout->setMargin(0);

    imageButt = new QPushButton(mapWidget);
    imageButt->setObjectName("imageButt");
    imageButt->setFixedSize(256 + 6, 128 + 6);
    imageButt->setFlat(true);
    imageButt->setSizePolicy(QSizePolicy::Fixed, QSizePolicy::Fixed);//QSizePolicy::Minimum, QSizePolicy::Minimum);
    mapLayout->addWidget(imageButt, 0, 0, 1, 2);
    connect(imageButt, SIGNAL(clicked()), this, SLOT(setRandomMap()));

    chooseMap = new QComboBox(mapWidget);
    chooseMap->setSizePolicy(QSizePolicy::Expanding, QSizePolicy::Fixed);
    chooseMap->addItem(
// FIXME - need real icons. Disabling until then
//QIcon(":/res/mapRandom.png"), 
QComboBox::tr("generated map..."));
    chooseMap->addItem(
// FIXME - need real icons. Disabling until then
//QIcon(":/res/mapMaze.png"), 
QComboBox::tr("generated maze..."));

    chooseMap->addItem(QComboBox::tr("hand drawn map..."));
    chooseMap->insertSeparator(chooseMap->count()); // separator between generators and missions

    chooseMap->insertSeparator(chooseMap->count()); // separator between generators and missions

    int missionindex = chooseMap->count();
    numMissions = 0;
    QFile mapLuaFile;
    QFile mapCfgFile;
    for (int i = 0; i < mapList->size(); ++i) {
        QString map = (*mapList)[i];
        mapCfgFile.setFileName(
                QString("%1/Data/Maps/%2/map.cfg")
                .arg(cfgdir->absolutePath())
                .arg(map));
        if (mapCfgFile.exists()) {
            mapLuaFile.setFileName(
                    QString("%1/Data/Maps/%2/map.lua")
                    .arg(cfgdir->absolutePath())
                    .arg(map));
        } else {
            mapCfgFile.setFileName(
                    QString("%1/Maps/%2/map.cfg")
                    .arg(datadir->absolutePath())
                    .arg(map));
            mapLuaFile.setFileName(
                    QString("%1/Maps/%2/map.lua")
                    .arg(datadir->absolutePath())
                    .arg(map));
        }

        if (mapCfgFile.open(QFile::ReadOnly)) {
            QString theme;
            quint32 limit = 0;
            QString scheme;
            QString weapons;
            QList<QVariant> mapInfo;
            bool isMission = mapLuaFile.exists();

            QTextStream input(&mapCfgFile);
            input >> theme;
            input >> limit;
            input >> scheme;
            input >> weapons;
            mapInfo.push_back(map);
            mapInfo.push_back(theme);
            if (limit)
                mapInfo.push_back(limit);
            else
                mapInfo.push_back(18);


            mapInfo.push_back(isMission);

            if (scheme.isEmpty())
                scheme = "locked";
            scheme.replace("_", " ");

            if (weapons.isEmpty())
                weapons = "locked";
            weapons.replace("_", " ");

            mapInfo.push_back(scheme);
            mapInfo.push_back(weapons);

            if(isMission)
            {
                chooseMap->insertItem(missionindex++, 
// FIXME - need real icons. Disabling until then
//QIcon(":/res/mapMission.png"), 
QComboBox::tr("Mission") + ": " + map, mapInfo);
                numMissions++;
            }
            else
                chooseMap->addItem(
// FIXME - need real icons. Disabling until then
//QIcon(":/res/mapCustom.png"), 
map, mapInfo);
            mapCfgFile.close();
        }
    }
    chooseMap->insertSeparator(missionindex); // separator between missions and maps

    connect(chooseMap, SIGNAL(activated(int)), this, SLOT(mapChanged(int)));
    mapLayout->addWidget(chooseMap, 1, 1);

    QLabel * lblMap = new QLabel(tr("Map"), mapWidget);
    mapLayout->addWidget(lblMap, 1, 0);

    lblFilter = new QLabel(tr("Filter"), mapWidget);
    mapLayout->addWidget(lblFilter, 2, 0);

    cbTemplateFilter = new QComboBox(mapWidget);
    cbTemplateFilter->addItem(tr("All"), 0);
    cbTemplateFilter->addItem(tr("Small"), 1);
    cbTemplateFilter->addItem(tr("Medium"), 2);
    cbTemplateFilter->addItem(tr("Large"), 3);
    cbTemplateFilter->addItem(tr("Cavern"), 4);
    cbTemplateFilter->addItem(tr("Wacky"), 5);
    mapLayout->addWidget(cbTemplateFilter, 2, 1);

    connect(cbTemplateFilter, SIGNAL(activated(int)), this, SLOT(setTemplateFilter(int)));

    maze_size_label = new QLabel(tr("Type"), mapWidget);
    mapLayout->addWidget(maze_size_label, 2, 0);
    maze_size_label->hide();
    cbMazeSize = new QComboBox(mapWidget);
    cbMazeSize->addItem(tr("Small tunnels"), 0);
    cbMazeSize->addItem(tr("Medium tunnels"), 1);
    cbMazeSize->addItem(tr("Large tunnels"), 2);
    cbMazeSize->addItem(tr("Small floating islands"), 3);
    cbMazeSize->addItem(tr("Medium floating islands"), 4);
    cbMazeSize->addItem(tr("Large floating islands"), 5);
    cbMazeSize->setCurrentIndex(1);

    mapLayout->addWidget(cbMazeSize, 2, 1);
    cbMazeSize->hide();
    connect(cbMazeSize, SIGNAL(activated(int)), this, SLOT(setMazeSize(int)));

    gbThemes = new IconedGroupBox(mapWidget);
    gbThemes->setTitleTextPadding(80);
    gbThemes->setContentTopPadding(15);
    gbThemes->setTitle(tr("Themes"));

    //gbThemes->setStyleSheet("padding: 0px"); // doesn't work - stylesheet is set with icon
    mapLayout->addWidget(gbThemes, 0, 2, 3, 1);

    QVBoxLayout * gbTLayout = new QVBoxLayout(gbThemes);
    gbTLayout->setContentsMargins(0, 0, 0 ,0);
    gbTLayout->setSpacing(0);
    lvThemes = new QListView(mapWidget);
    lvThemes->setMinimumHeight(30);
    lvThemes->setFixedWidth(140);
    lvThemes->setModel(themesModel);
    lvThemes->setIconSize(QSize(16, 16));
    lvThemes->setEditTriggers(QListView::NoEditTriggers);

    connect(lvThemes->selectionModel(), SIGNAL(currentRowChanged( const QModelIndex &, const QModelIndex &)), this, SLOT(themeSelected( const QModelIndex &, const QModelIndex &)));

    // override default style to tighten up theme scroller
    lvThemes->setStyleSheet(QString(
        "QListView{"
            "border: solid;"
            "border-width: 0px;"
            "border-radius: 0px;"
            "border-color: transparent;"
            "background-color: #0d0544;"
            "color: #ffcc00;"
            "font: bold 13px;"
            "}"
        )
    );

    gbTLayout->addWidget(lvThemes);
    lvThemes->setSizePolicy(QSizePolicy::Maximum, QSizePolicy::Minimum);

    mapLayout->setSizeConstraint(QLayout::SetFixedSize);

    QWidget* seedWidget = new QWidget(this);
    mainLayout.addWidget(seedWidget, 1, 0);

    QGridLayout* seedLayout = new QGridLayout(seedWidget);
    seedLayout->setMargin(0);

    seedLabel = new QLabel(tr("Seed"), seedWidget);
    seedLayout->addWidget(seedLabel, 3, 0);
    seedEdit = new QLineEdit(seedWidget);
    seedEdit->setMaxLength(54);
    connect(seedEdit, SIGNAL(returnPressed()), this, SLOT(seedEdited()));
    seedLayout->addWidget(seedEdit, 3, 1);
    seedLayout->setColumnStretch(1, 5);
    seedSet = new QPushButton(seedWidget);
    seedSet->setText(QPushButton::tr("more"));
    connect(seedSet, SIGNAL(clicked()), this, SLOT(seedEdited()));
    seedLayout->setColumnStretch(2, 1);
    seedLayout->addWidget(seedSet, 3, 2);

    seedLabel->setVisible(false);
    seedEdit->setVisible(false);

    setRandomSeed();
    setRandomTheme();
}

void HWMapContainer::setImage(const QImage newImage)
{
    QPixmap px(256, 128);
    QPixmap pxres(256, 128);
    QPainter p(&pxres);

    px.fill(Qt::yellow);
    QBitmap bm = QBitmap::fromImage(newImage);
    px.setMask(bm);

    QLinearGradient linearGrad(QPoint(128, 0), QPoint(128, 128));
    linearGrad.setColorAt(1, QColor(0, 0, 192));
    linearGrad.setColorAt(0, QColor(66, 115, 225));
    p.fillRect(QRect(0, 0, 256, 128), linearGrad);
    p.drawPixmap(QPoint(0, 0), px);

    addInfoToPreview(pxres);
    //chooseMap->setCurrentIndex(mapgen);
    pMap = 0;
}

void HWMapContainer::setHHLimit(int newHHLimit)
{
    hhLimit = newHHLimit;
}

void HWMapContainer::mapChanged(int index)
{
    switch(index) {
    case MAPGEN_REGULAR:
        mapgen = MAPGEN_REGULAR;
        updatePreview();
        gbThemes->show();
        lblFilter->show();
        cbTemplateFilter->show();
        maze_size_label->hide();
        cbMazeSize->hide();
        emit mapChanged("+rnd+");
        emit themeChanged(chooseMap->itemData(index).toList()[1].toString());
        break;
    case MAPGEN_MAZE:
        mapgen = MAPGEN_MAZE;
        updatePreview();
        gbThemes->show();
        lblFilter->hide();
        cbTemplateFilter->hide();
        maze_size_label->show();
        cbMazeSize->show();
        emit mapChanged("+maze+");
        emit themeChanged(chooseMap->itemData(index).toList()[1].toString());
        break;
    case MAPGEN_DRAWN:
        mapgen = MAPGEN_DRAWN;
        updatePreview();
        gbThemes->show();
        lblFilter->hide();
        cbTemplateFilter->hide();
        maze_size_label->hide();
        cbMazeSize->hide();
        emit mapChanged("+drawn+");
        emit themeChanged(chooseMap->itemData(index).toList()[1].toString());
        break;
    default:
        mapgen = MAPGEN_MAP;
        updatePreview();
        gbThemes->hide();
        lblFilter->hide();
        cbTemplateFilter->hide();
        maze_size_label->hide();
        cbMazeSize->hide();
        emit mapChanged(chooseMap->itemData(index).toList()[0].toString());
    }

    emit mapgenChanged(mapgen);
}

// Should this add text to identify map size?
void HWMapContainer::addInfoToPreview(QPixmap image)
{
    QPixmap finalImage = QPixmap(image.size());
    finalImage.fill(QColor(0, 0, 0, 0));

    QPainter p(&finalImage);
    p.drawPixmap(image.rect(), image);
    //p.setPen(QColor(0xf4,0x9e,0xe9));
    p.setPen(QColor(0xff,0xcc,0x00));
    p.setBrush(QColor(0, 0, 0));
    p.drawRect(image.rect().width() - hhSmall.rect().width() - 28, 3, 40, 20);
    p.setFont(QFont("MS Shell Dlg", 10));
    p.drawText(image.rect().width() - hhSmall.rect().width() - 14 - (hhLimit > 9 ? 10 : 0), 18, QString::number(hhLimit));
    p.drawPixmap(image.rect().width() - hhSmall.rect().width() - 5, 5, hhSmall.rect().width(), hhSmall.rect().height(), hhSmall);

    imageButt->setIcon(finalImage);
    imageButt->setIconSize(image.size());
}

void HWMapContainer::askForGeneratedPreview()
{
    if (pMap)
    {
        disconnect(pMap, 0, this, SLOT(setImage(const QImage)));
        disconnect(pMap, 0, this, SLOT(setHHLimit(int)));
        pMap = 0;
    }

    pMap = new HWMap();
    connect(pMap, SIGNAL(ImageReceived(const QImage)), this, SLOT(setImage(const QImage)));
    connect(pMap, SIGNAL(HHLimitReceived(int)), this, SLOT(setHHLimit(int)));
    pMap->getImage(m_seed,
                   getTemplateFilter(),
                   get_mapgen(),
                   getMazeSize(),
                   getDrawnMapData()
            );
}

void HWMapContainer::themeSelected(const QModelIndex & current, const QModelIndex &)
{
    QString theme = current.data().toString();
    QList<QVariant> mapInfo;
    mapInfo.push_back(QString("+rnd+"));
    mapInfo.push_back(theme);
    mapInfo.push_back(18);
    mapInfo.push_back(false);
    chooseMap->setItemData(0, mapInfo);
    mapInfo[0] = QString("+maze+");
    chooseMap->setItemData(1, mapInfo);
    mapInfo[0] = QString("+drawn+");
    chooseMap->setItemData(2, mapInfo);

    gbThemes->setIcon(qVariantValue<QIcon>(current.data(Qt::UserRole)));
    emit themeChanged(theme);
}

QString HWMapContainer::getCurrentSeed() const
{
    return m_seed;
}

QString HWMapContainer::getCurrentMap() const
{
    if(chooseMap->currentIndex() < MAPGEN_MAP) return QString();
    return chooseMap->itemData(chooseMap->currentIndex()).toList()[0].toString();
}

QString HWMapContainer::getCurrentTheme() const
{
    return chooseMap->itemData(chooseMap->currentIndex()).toList()[1].toString();
}

bool HWMapContainer::getCurrentIsMission() const
{
    if(!chooseMap->currentIndex()) return false;
    return chooseMap->itemData(chooseMap->currentIndex()).toList()[3].toBool();
}

int HWMapContainer::getCurrentHHLimit() const
{
    return hhLimit;
}

QString HWMapContainer::getCurrentScheme() const
{
    return chooseMap->itemData(chooseMap->currentIndex()).toList()[4].toString();
}

QString HWMapContainer::getCurrentWeapons() const
{
    return chooseMap->itemData(chooseMap->currentIndex()).toList()[5].toString();
}

quint32 HWMapContainer::getTemplateFilter() const
{
    return cbTemplateFilter->itemData(cbTemplateFilter->currentIndex()).toInt();
}

void HWMapContainer::resizeEvent ( QResizeEvent * event )
{
    Q_UNUSED(event);
  //imageButt->setIconSize(imageButt->size());
}

void HWMapContainer::intSetSeed(const QString & seed)
{
    m_seed = seed;
    if (seed != seedEdit->text())
        seedEdit->setText(seed);
}

void HWMapContainer::setSeed(const QString & seed)
{
    intSetSeed(seed);
    if (chooseMap->currentIndex() < MAPGEN_DRAWN)
        updatePreview();
}

void HWMapContainer::intSetMap(const QString & map)
{
    int id = 0;
    for(int i = 0; i < chooseMap->count(); i++)
        if(!chooseMap->itemData(i).isNull() && chooseMap->itemData(i).toList()[0].toString() == map)
        {
            id = i;
            break;
        }

    if(id > 0) {
        if (pMap)
        {
            disconnect(pMap, 0, this, SLOT(setImage(const QImage)));
            disconnect(pMap, 0, this, SLOT(setHHLimit(int)));
            pMap = 0;
        }
        chooseMap->setCurrentIndex(id);
    }
}

void HWMapContainer::setMap(const QString &map)
{
    intSetMap(map);
    updatePreview();
}

void HWMapContainer::setTheme(const QString & theme)
{
    QModelIndexList mdl = themesModel->match(themesModel->index(0), Qt::DisplayRole, theme);

    if(mdl.size())
        lvThemes->setCurrentIndex(mdl.at(0));
}

void HWMapContainer::setRandomMap()
{
    setRandomSeed();
    switch(chooseMap->currentIndex())
    {
    case MAPGEN_REGULAR:
    case MAPGEN_MAZE:
        setRandomTheme();
        break;
    case MAPGEN_DRAWN:
        emit drawMapRequested();
        break;
    default:
        if(chooseMap->currentIndex() <= numMissions + MAPGEN_MAP + 1)
            setRandomMission();
        else
            setRandomStatic();
        break;
    }
}

void HWMapContainer::setRandomStatic()
{
    int i = MAPGEN_MAP + 3 + numMissions + rand() % (chooseMap->count() - MAPGEN_MAP - 3 - numMissions);
    chooseMap->setCurrentIndex(i);
<<<<<<< HEAD
    updatePreview();
=======
    mapChanged(i);
>>>>>>> 27095d45
}

void HWMapContainer::setRandomMission()
{
    int i = MAPGEN_MAP + 2 + rand() % numMissions;
    chooseMap->setCurrentIndex(i);
<<<<<<< HEAD
    updatePreview();
=======
    mapChanged(i);
>>>>>>> 27095d45
}

void HWMapContainer::setRandomSeed()
{
    m_seed = QUuid::createUuid().toString();
    seedEdit->setText(m_seed);
    emit seedChanged(m_seed);
    if (chooseMap->currentIndex() < MAPGEN_MAP)
        updatePreview();
}

void HWMapContainer::setRandomTheme()
{
    if(!themesModel->rowCount()) return;
    quint32 themeNum = rand() % themesModel->rowCount();
    lvThemes->setCurrentIndex(themesModel->index(themeNum));
}

void HWMapContainer::intSetTemplateFilter(int filter)
{
    cbTemplateFilter->setCurrentIndex(filter);
    emit newTemplateFilter(filter);
}

void HWMapContainer::setTemplateFilter(int filter)
{
    intSetTemplateFilter(filter);
    updatePreview();
}

MapGenerator HWMapContainer::get_mapgen(void) const
{
    return mapgen;
}

int HWMapContainer::getMazeSize(void) const
{
    return cbMazeSize->currentIndex();
}

void HWMapContainer::intSetMazeSize(int size)
{
    cbMazeSize->setCurrentIndex(size);
    emit mazeSizeChanged(size);
}

void HWMapContainer::setMazeSize(int size)
{
    intSetMazeSize(size);
    updatePreview();
}

void HWMapContainer::intSetMapgen(MapGenerator m)
{
    mapgen = m;

    if(m != MAPGEN_MAP)
        chooseMap->setCurrentIndex(m);

    emit mapgenChanged(m);
}

void HWMapContainer::setMapgen(MapGenerator m)
{
    intSetMapgen(m);
    updatePreview();
}

void HWMapContainer::setDrawnMapData(const QByteArray & ar)
{
    drawMapScene.decode(ar);
    updatePreview();
}

QByteArray HWMapContainer::getDrawnMapData()
{
    return drawMapScene.encode();
}

void HWMapContainer::seedEdited()
{
    if (seedLabel->isVisible() == false )
    {
        seedLabel->setVisible(true);
        seedEdit->setVisible(true);
        seedSet->setText(tr("Set"));
        return;
    }

    if (seedEdit->text().isEmpty())
        seedEdit->setText(m_seed);
    else
    {
        setSeed(seedEdit->text());
        emit seedChanged(seedEdit->text());
    }
}

DrawMapScene * HWMapContainer::getDrawMapScene()
{
    return &drawMapScene;
}

void HWMapContainer::mapDrawingFinished()
{
    emit drawnMapChanged(getDrawnMapData());

    updatePreview();
}

void HWMapContainer::updatePreview()
{
    int curIndex = chooseMap->currentIndex();

    switch(curIndex)
    {
    case MAPGEN_REGULAR:
        askForGeneratedPreview();
        break;
    case MAPGEN_MAZE:
        askForGeneratedPreview();
        break;
    case MAPGEN_DRAWN:
        askForGeneratedPreview();
        break;
    default:
        QPixmap mapImage;
        QFile tmpfile;
        tmpfile.setFileName(cfgdir->absolutePath() + "/Data/Maps/" + chooseMap->itemData(curIndex).toList()[0].toString() + "/preview.png");
        if (!tmpfile.exists()) tmpfile.setFileName(datadir->absolutePath() + "/Maps/" + chooseMap->itemData(curIndex).toList()[0].toString() + "/preview.png");
        if(!mapImage.load(QFileInfo(tmpfile).absoluteFilePath())) {
            imageButt->setIcon(QIcon());
            return;
        }

        hhLimit = chooseMap->itemData(curIndex).toList()[2].toInt();
        addInfoToPreview(mapImage);
    }
}

void HWMapContainer::setAllMapParameters(const QString &map, MapGenerator m, int mazesize, const QString &seed, int tmpl)
{
    intSetMap(map);
    intSetMapgen(m);
    intSetMazeSize(mazesize);
    intSetSeed(seed);
    intSetTemplateFilter(tmpl);

    updatePreview();
}<|MERGE_RESOLUTION|>--- conflicted
+++ resolved
@@ -517,22 +517,14 @@
 {
     int i = MAPGEN_MAP + 3 + numMissions + rand() % (chooseMap->count() - MAPGEN_MAP - 3 - numMissions);
     chooseMap->setCurrentIndex(i);
-<<<<<<< HEAD
-    updatePreview();
-=======
     mapChanged(i);
->>>>>>> 27095d45
 }
 
 void HWMapContainer::setRandomMission()
 {
     int i = MAPGEN_MAP + 2 + rand() % numMissions;
     chooseMap->setCurrentIndex(i);
-<<<<<<< HEAD
-    updatePreview();
-=======
     mapChanged(i);
->>>>>>> 27095d45
 }
 
 void HWMapContainer::setRandomSeed()
