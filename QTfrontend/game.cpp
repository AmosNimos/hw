--- conflicted
+++ resolved
@@ -21,11 +21,6 @@
 #include <QUuid>
 #include <QColor>
 #include <QStringListModel>
-<<<<<<< HEAD
-#include <QTextStream>
-=======
-#include <QMessageBox>
->>>>>>> 1578d236
 
 #include "game.h"
 #include "hwconsts.h"
@@ -34,15 +29,10 @@
 #include "teamselect.h"
 #include "KB.h"
 #include "proto.h"
-<<<<<<< HEAD
-#include "ThemeModel.h"
-=======
-#include "campaign.h"
 
 #include <QTextStream>
->>>>>>> 1578d236
-
-QString training, campaign, campaignScript, campaignTeam; // TODO: Cleaner solution?
+
+QString training, campaign; // TODO: Cleaner solution?
 
 HWGame::HWGame(GameUIConfig * config, GameCFGWidget * gamecfg, QString ammo, TeamSelWidget* pTeamSelWidget) :
     TCPBase(true),
@@ -108,7 +98,7 @@
             HWProto::addStringToBuffer(buf, QString("eammprob %1").arg(ammostr.mid(cAmmoNumber, cAmmoNumber)));
             HWProto::addStringToBuffer(buf, QString("eammdelay %1").arg(ammostr.mid(2 * cAmmoNumber, cAmmoNumber)));
             HWProto::addStringToBuffer(buf, QString("eammreinf %1").arg(ammostr.mid(3 * cAmmoNumber, cAmmoNumber)));
-            if(gamecfg->schemeData(15).toBool() || !gamecfg->schemeData(21).toBool()) HWProto::addStringToBuffer(buf, QString("eammstore"));
+            if(!gamecfg->schemeData(21).toBool()) HWProto::addStringToBuffer(buf, QString("eammstore"));
             HWProto::addStringListToBuffer(buf,
                                            team.teamGameConfig(gamecfg->getInitHealth()));
             ;
@@ -175,7 +165,7 @@
     HWProto::addStringToBuffer(campaigncfg, "TL");
     HWProto::addStringToBuffer(campaigncfg, "eseed " + QUuid::createUuid().toString());
 
-    HWProto::addStringToBuffer(campaigncfg, "escript " + campaignScript);
+    HWProto::addStringToBuffer(campaigncfg, "escript " + campaign);
 
     RawSendIPC(campaigncfg);
 }
@@ -285,14 +275,6 @@
             int size = msg.size();
             QString msgbody = QString::fromUtf8(msg.mid(2).left(size - 4));
             emit SendTeamMessage(msgbody);
-            break;
-        }
-        case 'V':
-        {
-            if (msg.at(2) == '?')
-                sendCampaignVar(msg.right(msg.size() - 3));
-            else if (msg.at(2) == '!')
-                writeCampaignVar(msg.right(msg.size() - 3));
             break;
         }
         default:
@@ -409,12 +391,10 @@
     SetGameState(gsStarted);
 }
 
-void HWGame::StartCampaign(const QString & camp, const QString & campScript, const QString & campTeam)
+void HWGame::StartCampaign(const QString & file)
 {
     gameType = gtCampaign;
-    campaign = camp;
-    campaignScript = "Missions/Campaign/" + camp + "/" + campScript;
-    campaignTeam = campTeam;
+    campaign = "Missions/Campaign/" + file + ".lua";
     demo.clear();
     Start();
     SetGameState(gsStarted);
@@ -424,10 +404,6 @@
 {
     gameState = state;
     emit GameStateChanged(state);
-    if (gameType == gtCampaign)
-    {
-      emit CampStateChanged(1);
-    }
 }
 
 void HWGame::abort()
@@ -435,37 +411,4 @@
     QByteArray buf;
     HWProto::addStringToBuffer(buf, QString("efinish"));
     RawSendIPC(buf);
-}
-
-void HWGame::sendCampaignVar(QByteArray varToSend)
-{
-    QString varToFind(varToSend);
-    QSettings teamfile(cfgdir->absolutePath() + "/Teams/" + campaignTeam + ".hwt", QSettings::IniFormat, 0);
-    teamfile.setIniCodec("UTF-8");
-    QString varValue = teamfile.value("Campaign " + campaign + "/" + varToFind, "").toString();
-    QByteArray command;
-    HWProto::addStringToBuffer(command, "V." + varValue);
-    RawSendIPC(command);
-}
-
-void HWGame::writeCampaignVar(QByteArray varVal)
-{
-    QString varToWrite("");
-    QString varValue("");
-    unsigned int i = 0;
-    while (i < varVal.size() && varVal.at(i) != ' ')
-    {
-      varToWrite.append(varVal.at(i));
-      i++;
-    }
-    i++;
-    while (i < varVal.size() && varVal.at(i) != '\0')
-    {
-      varValue.append(varVal.at(i));
-      i++;
-    }
-
-    QSettings teamfile(cfgdir->absolutePath() + "/Teams/" + campaignTeam + ".hwt", QSettings::IniFormat, 0);
-    teamfile.setIniCodec("UTF-8");
-    teamfile.setValue("Campaign " + campaign + "/" + varToWrite, varValue);
-}
+}