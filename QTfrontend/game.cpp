/*
 * Hedgewars, a free turn based strategy game
 * Copyright (c) 2005-2010 Andrey Korotaev <unC0Rr@gmail.com>
 *
 * This program is free software; you can redistribute it and/or modify
 * it under the terms of the GNU General Public License as published by
 * the Free Software Foundation; version 2 of the License
 *
 * This program is distributed in the hope that it will be useful,
 * but WITHOUT ANY WARRANTY; without even the implied warranty of
 * MERCHANTABILITY or FITNESS FOR A PARTICULAR PURPOSE.  See the
 * GNU General Public License for more details.
 *
 * You should have received a copy of the GNU General Public License
 * along with this program; if not, write to the Free Software
 * Foundation, Inc., 59 Temple Place - Suite 330, Boston, MA 02111-1307, USA
 */

#include <QString>
#include <QByteArray>
#include <QUuid>

#include "game.h"
#include "hwconsts.h"
#include "gameuiconfig.h"
#include "gamecfgwidget.h"
#include "teamselect.h"
#include "KB.h"
#include "proto.h"

#include <QTextStream>

QString training, campaign; // TODO: Cleaner solution?

HWGame::HWGame(GameUIConfig * config, GameCFGWidget * gamecfg, QString ammo, TeamSelWidget* pTeamSelWidget) :
  TCPBase(true),
  ammostr(ammo),
  m_pTeamSelWidget(pTeamSelWidget)
{
    this->config = config;
    this->gamecfg = gamecfg;
    TeamCount = 0;
}

HWGame::~HWGame()
{
    SetGameState(gsDestroyed);
}

void HWGame::onClientDisconnect()
{
    switch (gameType) {
        case gtDemo: break;
        case gtNet:
            emit HaveRecord(true, demo);
            break;
        default:
            if (gameState == gsInterrupted) emit HaveRecord(false, demo);
            else if (gameState == gsFinished) emit HaveRecord(true, demo);
    }
    SetGameState(gsStopped);
}

void HWGame::commonConfig()
{
    QByteArray buf;
    QString gt;
    switch (gameType) {
        case gtDemo:
            gt = "TD";
            break;
        case gtNet:
            gt = "TN";
            break;
        default:
            gt = "TL";
    }
    HWProto::addStringToBuffer(buf, gt);

    HWProto::addStringListToBuffer(buf, gamecfg->getFullConfig());

    if (m_pTeamSelWidget)
    {
        QList<HWTeam> teams = m_pTeamSelWidget->getPlayingTeams();
        for(QList<HWTeam>::iterator it = teams.begin(); it != teams.end(); ++it)
        {
            HWProto::addStringToBuffer(buf, QString("eammloadt %1").arg(ammostr.mid(0, cAmmoNumber)));
            HWProto::addStringToBuffer(buf, QString("eammprob %1").arg(ammostr.mid(cAmmoNumber, cAmmoNumber)));
            HWProto::addStringToBuffer(buf, QString("eammdelay %1").arg(ammostr.mid(2 * cAmmoNumber, cAmmoNumber)));
            HWProto::addStringToBuffer(buf, QString("eammreinf %1").arg(ammostr.mid(3 * cAmmoNumber, cAmmoNumber)));
            HWProto::addStringToBuffer(buf, QString("eammstore"));
            HWProto::addStringListToBuffer(buf,
                (*it).TeamGameConfig(gamecfg->getInitHealth()));
        }
    }
    RawSendIPC(buf);
}

void HWGame::SendConfig()
{
    commonConfig();
}

void HWGame::SendQuickConfig()
{
    QByteArray teamscfg;

    HWProto::addStringToBuffer(teamscfg, "TL");
    HWProto::addStringToBuffer(teamscfg, QString("etheme %1")
            .arg((Themes->size() > 0) ? Themes->at(rand() % Themes->size()) : "steel"));
    HWProto::addStringToBuffer(teamscfg, "eseed " + QUuid::createUuid().toString());

    HWNamegen namegen;

    HWTeam * team1;
    team1 = new HWTeam;
    team1->difficulty = 0;
    team1->teamColor = *colors[0];
    team1->numHedgehogs = 4;
    namegen.TeamRandomNames(team1,TRUE);
    HWProto::addStringListToBuffer(teamscfg,
            team1->TeamGameConfig(100));

    HWTeam * team2;
    team2 = new HWTeam;
    team2->difficulty = 4;
    team2->teamColor = *colors[1];
    team2->numHedgehogs = 4;
	do
        namegen.TeamRandomNames(team2,TRUE);
	while(!team2->TeamName.compare(team1->TeamName) || !team2->Hedgehogs[0].Hat.compare(team1->Hedgehogs[0].Hat));
    HWProto::addStringListToBuffer(teamscfg,
            team2->TeamGameConfig(100));

    HWProto::addStringToBuffer(teamscfg, QString("eammloadt %1").arg(cDefaultAmmoStore->mid(0, cAmmoNumber)));
    HWProto::addStringToBuffer(teamscfg, QString("eammprob %1").arg(cDefaultAmmoStore->mid(cAmmoNumber, cAmmoNumber)));
    HWProto::addStringToBuffer(teamscfg, QString("eammdelay %1").arg(cDefaultAmmoStore->mid(2 * cAmmoNumber, cAmmoNumber)));
    HWProto::addStringToBuffer(teamscfg, QString("eammreinf %1").arg(cDefaultAmmoStore->mid(3 * cAmmoNumber, cAmmoNumber)));
    HWProto::addStringToBuffer(teamscfg, QString("eammstore"));
    HWProto::addStringToBuffer(teamscfg, QString("eammstore"));
    RawSendIPC(teamscfg);
}

void HWGame::SendTrainingConfig()
{
    QByteArray traincfg;
    HWProto::addStringToBuffer(traincfg, "TL");

    HWProto::addStringToBuffer(traincfg, "escript " + training);

    RawSendIPC(traincfg);
}

void HWGame::SendCampaignConfig()
{
    QByteArray campaigncfg;
    HWProto::addStringToBuffer(campaigncfg, "TL");

    HWProto::addStringToBuffer(campaigncfg, "escript " + campaign);

    RawSendIPC(campaigncfg);
}

void HWGame::SendNetConfig()
{
    commonConfig();
}

void HWGame::ParseMessage(const QByteArray & msg)
{
    switch(msg.at(1)) {
        case '?': {
            SendIPC("!");
            break;
        }
        case 'C': {
            switch (gameType) {
                case gtLocal: {
                    SendConfig();
                    break;
                }
                case gtQLocal: {
                    SendQuickConfig();
                    break;
                }
                case gtDemo: break;
                case gtNet: {
                    SendNetConfig();
                    break;
                }
                case gtTraining: {
                    SendTrainingConfig();
                    break;
                }
                case gtCampaign: {
                    SendCampaignConfig();
                    break;
                }
            }
            break;
        }
        case 'E': {
            int size = msg.size();
            emit ErrorMessage(QString("Last two engine messages:\n") + QString().append(msg.mid(2)).left(size - 4));
            return;
        }
        case 'K': {
            ulong kb = msg.mid(2).toULong();
            if (kb==1) {
              qWarning("%s", KBMessages[kb - 1].toLocal8Bit().constData());
              return;
            }
            if (kb && kb <= KBmsgsCount)
            {
                emit ErrorMessage(KBMessages[kb - 1]);
            }
            return;
        }
        case 'i': {
            emit GameStats(msg.at(2), QString::fromUtf8(msg.mid(3)));
            break;
        }
        case 'Q': {
            SetGameState(gsInterrupted);
            break;
        }
        case 'q': {
            SetGameState(gsFinished);
            break;
        }
        case 's': {
            int size = msg.size();
            QString msgbody = QString::fromUtf8(msg.mid(2).left(size - 4));
            emit SendChat(msgbody);
            // FIXME: /me command doesn't work here
            QByteArray buf;
            HWProto::addStringToBuffer(buf, "s" + HWProto::formatChatMsg(config->netNick(), msgbody) + "\x20\x20");
            demo.append(buf);
            break;
        }
        case 'b': {
            int size = msg.size();
            QString msgbody = QString::fromUtf8(msg.mid(2).left(size - 4));
            emit SendTeamMessage(msgbody);
            break;
        }
        default: {
            if (gameType == gtNet)
            {
                emit SendNet(msg);
            }
        if (msg.at(1) != 's')
            demo.append(msg);
        }
    }
}

void HWGame::FromNet(const QByteArray & msg)
{
    RawSendIPC(msg);
}

void HWGame::FromNetChat(const QString & msg)
{
    QByteArray buf;
    HWProto::addStringToBuffer(buf, 's' + msg + "\x20\x20");
    RawSendIPC(buf);
}

void HWGame::onClientRead()
{
    quint8 msglen;
    quint32 bufsize;
    while (!readbuffer.isEmpty() && ((bufsize = readbuffer.size()) > 0) &&
            ((msglen = readbuffer.data()[0]) < bufsize))
    {
        QByteArray msg = readbuffer.left(msglen + 1);
        readbuffer.remove(0, msglen + 1);
        ParseMessage(msg);
    }
}

QStringList HWGame::setArguments()
{
    QStringList arguments;
    QRect resolution = config->vid_Resolution();
    arguments << cfgdir->absolutePath();
    arguments << QString::number(resolution.width());
    arguments << QString::number(resolution.height());
    arguments << QString::number(config->bitDepth()); // bpp
    arguments << QString("%1").arg(ipc_port);
    arguments << (config->vid_Fullscreen() ? "1" : "0");
    arguments << (config->isSoundEnabled() ? "1" : "0");
<<<<<<< HEAD
    arguments << "0"; //(config->isSoundHardware() ? "1" : "0");
    arguments << "0"; //(config->isWeaponTooltip() ? "1" : "0");
    arguments << tr("en.txt");
=======
    arguments << (config->isMusicEnabled() ? "1" : "0");
>>>>>>> 520469de
    arguments << QString::number(config->volume()); // sound volume
    arguments << QString::number(config->timerInterval());
    arguments << datadir->absolutePath();
    arguments << (config->isShowFPSEnabled() ? "1" : "0");
    arguments << (config->isAltDamageEnabled() ? "1" : "0");
    arguments << config->netNick().toUtf8().toBase64();
<<<<<<< HEAD
    arguments << (config->isMusicEnabled() ? "1" : "0");
    arguments << QString::number(config->translateQuality());
    arguments << QString::number(config->stereoMode());
=======
    arguments << QString::number(config->translateQuality());
    arguments << tr("en.txt");

>>>>>>> 520469de
    return arguments;
}

void HWGame::AddTeam(const QString & teamname)
{
    if (TeamCount == 5) return;
    teams[TeamCount] = teamname;
    TeamCount++;
}

void HWGame::PlayDemo(const QString & demofilename)
{
    gameType = gtDemo;
    QFile demofile(demofilename);
    if (!demofile.open(QIODevice::ReadOnly))
    {
        emit ErrorMessage(tr("Cannot open demofile %1").arg(demofilename));
        return ;
    }

    // read demo
    toSendBuf = demofile.readAll();

    // run engine
    demo.clear();
    Start();
    SetGameState(gsStarted);
}

void HWGame::StartNet()
{
    gameType = gtNet;
    demo.clear();
    Start();
    SetGameState(gsStarted);
}

void HWGame::StartLocal()
{
    gameType = gtLocal;
    demo.clear();
    Start();
    SetGameState(gsStarted);
}

void HWGame::StartQuick()
{
    gameType = gtQLocal;
    demo.clear();
    Start();
    SetGameState(gsStarted);
}

void HWGame::StartTraining(const QString & file)
{
    gameType = gtTraining;
    training = "Missions/Training/" + file + ".lua";
    demo.clear();
    Start();
    SetGameState(gsStarted);
}

void HWGame::StartCampaign(const QString & file)
{
    gameType = gtCampaign;
    campaign = "Missions/Campaign/" + file + ".lua";
    demo.clear();
    Start();
    SetGameState(gsStarted);
}

void HWGame::SetGameState(GameState state)
{
    gameState = state;
    emit GameStateChanged(state);
}<|MERGE_RESOLUTION|>--- conflicted
+++ resolved
@@ -291,28 +291,17 @@
     arguments << QString("%1").arg(ipc_port);
     arguments << (config->vid_Fullscreen() ? "1" : "0");
     arguments << (config->isSoundEnabled() ? "1" : "0");
-<<<<<<< HEAD
-    arguments << "0"; //(config->isSoundHardware() ? "1" : "0");
-    arguments << "0"; //(config->isWeaponTooltip() ? "1" : "0");
-    arguments << tr("en.txt");
-=======
     arguments << (config->isMusicEnabled() ? "1" : "0");
->>>>>>> 520469de
     arguments << QString::number(config->volume()); // sound volume
     arguments << QString::number(config->timerInterval());
     arguments << datadir->absolutePath();
     arguments << (config->isShowFPSEnabled() ? "1" : "0");
     arguments << (config->isAltDamageEnabled() ? "1" : "0");
     arguments << config->netNick().toUtf8().toBase64();
-<<<<<<< HEAD
-    arguments << (config->isMusicEnabled() ? "1" : "0");
     arguments << QString::number(config->translateQuality());
     arguments << QString::number(config->stereoMode());
-=======
-    arguments << QString::number(config->translateQuality());
     arguments << tr("en.txt");
 
->>>>>>> 520469de
     return arguments;
 }
 
