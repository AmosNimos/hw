/*
 * Hedgewars, a free turn based strategy game
 * Copyright (c) 2004-2012 Andrey Korotaev <unC0Rr@gmail.com>
 *
 * This program is free software; you can redistribute it and/or modify
 * it under the terms of the GNU General Public License as published by
 * the Free Software Foundation; version 2 of the License
 *
 * This program is distributed in the hope that it will be useful,
 * but WITHOUT ANY WARRANTY; without even the implied warranty of
 * MERCHANTABILITY or FITNESS FOR A PARTICULAR PURPOSE.  See the
 * GNU General Public License for more details.
 *
 * You should have received a copy of the GNU General Public License
 * along with this program; if not, write to the Free Software
 * Foundation, Inc., 59 Temple Place - Suite 330, Boston, MA 02111-1307, USA
 */

#include <QDir>
#include <QFile>
#include <QTextStream>
#include <QMessageBox>
#include <QPushButton>
#include <QListWidget>
#include <QStackedLayout>
#include <QLineEdit>
#include <QLabel>
#include <QRadioButton>
#include <QSpinBox>
#include <QCloseEvent>
#include <QCheckBox>
#include <QTextBrowser>
#include <QAction>
#include <QTimer>
#include <QScrollBar>
#include <QDataWidgetMapper>
#include <QTableView>
#include <QCryptographicHash>
#include <QSignalMapper>
#include <QShortcut>
#include <QDesktopServices>
#include <QInputDialog>
#include <QPropertyAnimation>
#include <QSettings>

#if (QT_VERSION >= 0x040600)
#include <QGraphicsEffect>
#include <QParallelAnimationGroup>
#endif

#include "hwform.h"
#include "game.h"
#include "team.h"
#include "campaign.h"
#include "teamselect.h"
#include "selectWeapon.h"
#include "gameuiconfig.h"
#include "pageinfo.h"
#include "pagetraining.h"
#include "pagesingleplayer.h"
#include "pageselectweapon.h"
#include "pageadmin.h"
#include "pagecampaign.h"
#include "pagescheme.h"
#include "pagenetgame.h"
#include "pageroomslist.h"
#include "pageconnecting.h"
#include "pageoptions.h"
#include "pageeditteam.h"
#include "pagemultiplayer.h"
#include "pagenet.h"
#include "pagemain.h"
#include "pagefeedback.h"
#include "pagenetserver.h"
#include "pagedrawmap.h"
#include "pagenettype.h"
#include "pagegamestats.h"
#include "pageplayrecord.h"
#include "pagedata.h"
#include "pagevideos.h"
#include "hwconsts.h"
#include "newnetclient.h"
#include "gamecfgwidget.h"
#include "netserverslist.h"
#include "netudpserver.h"
#include "chatwidget.h"
#include "input_ip.h"
#include "input_password.h"
#include "ammoSchemeModel.h"
#include "bgwidget.h"
#include "xfire.h"
#include "drawmapwidget.h"
#include "mouseoverfilter.h"
#include "roomslistmodel.h"
#include "recorder.h"
#include "playerslistmodel.h"

#include "DataManager.h"

#ifdef __APPLE__
#include "M3Panel.h"
#ifdef SPARKLE_ENABLED
#include "SparkleAutoUpdater.h"
#endif
#endif


// I started handing this down to each place it touches, but it was getting ridiculous
// and this one flag does not warrant a static class
bool frontendEffects = true;
QString playerHash;

GameUIConfig* HWForm::config = NULL;

HWForm::HWForm(QWidget *parent, QString styleSheet)
    : QMainWindow(parent)
    , game(0)
    , pnetserver(0)
    , pRegisterServer(0)
    , editedTeam(0)
    , hwnet(0)
{
    // set music track
    SDLInteraction::instance().setMusicTrack("/Music/main_theme.ogg");

#ifdef USE_XFIRE
    xfire_init();
#endif
    this->setStyleSheet(styleSheet);
    ui.setupUi(this);
    setMinimumSize(760, 580);
    //setFocusPolicy(Qt::StrongFocus);
    CustomizePalettes();

    ui.pageOptions->CBResolution->addItems(SDLInteraction::instance().getResolutions());

    config = new GameUIConfig(this, "physfs://hedgewars.ini");
    frontendEffects = config->value("frontend/effects", true).toBool();
    playerHash = QString(QCryptographicHash::hash(config->value("net/nick","").toString().toUtf8(), QCryptographicHash::Md5).toHex());

<<<<<<< HEAD
#ifdef VIDEOREC
    ui.pageOptions->setConfig(config);
#endif
=======
    ui.pageRoomsList->setSettings(config);
    ui.pageNetGame->chatWidget->setSettings(config);
    ui.pageRoomsList->chatWidget->setSettings(config);
    ui.pageVideos->init(config);
>>>>>>> 28df23a9

#ifdef __APPLE__
    panel = new M3Panel;

#ifdef SPARKLE_ENABLED
    AutoUpdater* updater;

    updater = new SparkleAutoUpdater();
    if (updater && config->isAutoUpdateEnabled())
        updater->checkForUpdates();
#endif

    QShortcut *hideFrontend = new QShortcut(QKeySequence("Ctrl+M"), this);
    connect (hideFrontend, SIGNAL(activated()), this, SLOT(showMinimized()));
#else
    // ctrl+q closes frontend for consistency
    QShortcut * closeFrontend = new QShortcut(QKeySequence("Ctrl+Q"), this);
    connect (closeFrontend, SIGNAL(activated()), this, SLOT(close()));
    //QShortcut * updateData = new QShortcut(QKeySequence("F5"), this);
    //connect (updateData, SIGNAL(activated()), &DataManager::instance(), SLOT(reload()));
#endif

    UpdateTeamsLists();
    InitCampaignPage();
    UpdateCampaignPage(0);
    UpdateWeapons();

    // connect all goBack signals
    int nPages = ui.Pages->count();

    for (int i = 0; i < nPages; i++)
        connect(ui.Pages->widget(i), SIGNAL(goBack()), this, SLOT(GoBack()));

    pageSwitchMapper = new QSignalMapper(this);
    connect(pageSwitchMapper, SIGNAL(mapped(int)), this, SLOT(GoToPage(int)));

    connect(config, SIGNAL(frontendFullscreen(bool)), this, SLOT(onFrontendFullscreen(bool)));
    onFrontendFullscreen(config->isFrontendFullscreen());

    connect(ui.pageMain->BtnSinglePlayer, SIGNAL(clicked()), pageSwitchMapper, SLOT(map()));
    pageSwitchMapper->setMapping(ui.pageMain->BtnSinglePlayer, ID_PAGE_SINGLEPLAYER);

    connect(ui.pageMain->BtnSetup, SIGNAL(clicked()), pageSwitchMapper, SLOT(map()));
    pageSwitchMapper->setMapping(ui.pageMain->BtnSetup, ID_PAGE_SETUP);

    connect(ui.pageMain->BtnFeedback, SIGNAL(clicked()), pageSwitchMapper, SLOT(map()));
    pageSwitchMapper->setMapping(ui.pageMain->BtnFeedback, ID_PAGE_FEEDBACK);

    connect(ui.pageMain->BtnNet, SIGNAL(clicked()), pageSwitchMapper, SLOT(map()));
    pageSwitchMapper->setMapping(ui.pageMain->BtnNet, ID_PAGE_NETTYPE);

    connect(ui.pageMain->BtnInfo, SIGNAL(clicked()), pageSwitchMapper, SLOT(map()));
    pageSwitchMapper->setMapping(ui.pageMain->BtnInfo, ID_PAGE_INFO);

    connect(ui.pageMain->BtnDataDownload, SIGNAL(clicked()), pageSwitchMapper, SLOT(map()));
    pageSwitchMapper->setMapping(ui.pageMain->BtnDataDownload, ID_PAGE_DATADOWNLOAD);


#ifdef VIDEOREC
    connect(ui.pageMain->BtnVideos, SIGNAL(clicked()), pageSwitchMapper, SLOT(map()));
    pageSwitchMapper->setMapping(ui.pageMain->BtnVideos, ID_PAGE_VIDEOS);
#endif

    //connect(ui.pageMain->BtnExit, SIGNAL(pressed()), this, SLOT(btnExitPressed()));
    //connect(ui.pageMain->BtnExit, SIGNAL(clicked()), this, SLOT(btnExitClicked()));

    connect(ui.pageFeedback->BtnSend, SIGNAL(clicked()), this, SLOT(SendFeedback()));

    connect(ui.pageEditTeam, SIGNAL(goBack()), this, SLOT(AfterTeamEdit()));

    connect(ui.pageMultiplayer->BtnStartMPGame, SIGNAL(clicked()), this, SLOT(StartMPGame()));
    connect(ui.pageMultiplayer->teamsSelect, SIGNAL(setEnabledGameStart(bool)),
            ui.pageMultiplayer->BtnStartMPGame, SLOT(setEnabled(bool)));
    connect(ui.pageMultiplayer, SIGNAL(SetupClicked()), this, SLOT(IntermediateSetup()));
    connect(ui.pageMultiplayer->gameCFG, SIGNAL(goToSchemes(int)), this, SLOT(GoToScheme(int)));
    connect(ui.pageMultiplayer->gameCFG, SIGNAL(goToWeapons(int)), this, SLOT(GoToSelectWeaponSet(int)));
    connect(ui.pageMultiplayer->gameCFG, SIGNAL(goToDrawMap()), pageSwitchMapper, SLOT(map()));
    pageSwitchMapper->setMapping(ui.pageMultiplayer->gameCFG, ID_PAGE_DRAWMAP);


    connect(ui.pagePlayDemo->BtnPlayDemo, SIGNAL(clicked()), this, SLOT(PlayDemo()));
    connect(ui.pagePlayDemo->DemosList, SIGNAL(doubleClicked (const QModelIndex &)), this, SLOT(PlayDemo()));

    connect(ui.pageOptions, SIGNAL(newTeamRequested()), this, SLOT(NewTeam()));
    connect(ui.pageOptions, SIGNAL(editTeamRequested(const QString&)), this, SLOT(EditTeam(const QString&)));
    connect(ui.pageOptions, SIGNAL(deleteTeamRequested(const QString&)), this, SLOT(DeleteTeam(const QString&)));
    connect(ui.pageOptions, SIGNAL(goBack()), config, SLOT(SaveOptions()));
    connect(ui.pageOptions->BtnAssociateFiles, SIGNAL(clicked()), this, SLOT(AssociateFiles()));

    connect(ui.pageOptions->WeaponEdit, SIGNAL(clicked()), this, SLOT(GoToSelectWeapon()));
    connect(ui.pageOptions->WeaponNew, SIGNAL(clicked()), this, SLOT(GoToSelectNewWeapon()));
    connect(ui.pageOptions->WeaponDelete, SIGNAL(clicked()), this, SLOT(DeleteWeaponSet()));
    connect(ui.pageOptions->SchemeEdit, SIGNAL(clicked()), this, SLOT(GoToEditScheme()));
    connect(ui.pageOptions->SchemeNew, SIGNAL(clicked()), this, SLOT(GoToNewScheme()));
    connect(ui.pageOptions->SchemeDelete, SIGNAL(clicked()), this, SLOT(DeleteScheme()));
    connect(ui.pageOptions->CBFrontendEffects, SIGNAL(toggled(bool)), this, SLOT(onFrontendEffects(bool)) );
    connect(ui.pageSelectWeapon->pWeapons, SIGNAL(weaponsChanged()), this, SLOT(UpdateWeapons()));

    connect(ui.pageNet->BtnSpecifyServer, SIGNAL(clicked()), this, SLOT(NetConnect()));
    connect(ui.pageNet->BtnNetSvrStart, SIGNAL(clicked()), pageSwitchMapper, SLOT(map()));
    pageSwitchMapper->setMapping(ui.pageNet->BtnNetSvrStart, ID_PAGE_NETSERVER);

    connect(ui.pageNet, SIGNAL(connectClicked(const QString &, quint16)), this, SLOT(NetConnectServer(const QString &, quint16)));

    connect(ui.pageNetServer->BtnStart, SIGNAL(clicked()), this, SLOT(NetStartServer()));

    connect(ui.pageNetGame->pNetTeamsWidget, SIGNAL(setEnabledGameStart(bool)),
            ui.pageNetGame->BtnStart, SLOT(setEnabled(bool)));
    connect(ui.pageNetGame, SIGNAL(SetupClicked()), this, SLOT(IntermediateSetup()));
    connect(ui.pageNetGame->pGameCFG, SIGNAL(goToSchemes(int)), this, SLOT(GoToScheme(int)));
    connect(ui.pageNetGame->pGameCFG, SIGNAL(goToWeapons(int)), this, SLOT(GoToSelectWeaponSet(int)));
    connect(ui.pageNetGame->pGameCFG, SIGNAL(goToDrawMap()), pageSwitchMapper, SLOT(map()));
    pageSwitchMapper->setMapping(ui.pageNetGame->pGameCFG, ID_PAGE_DRAWMAP);

    connect(ui.pageRoomsList->BtnAdmin, SIGNAL(clicked()), pageSwitchMapper, SLOT(map()));
    pageSwitchMapper->setMapping(ui.pageRoomsList->BtnAdmin, ID_PAGE_ADMIN);

    connect(ui.pageInfo->BtnSnapshots, SIGNAL(clicked()), this, SLOT(OpenSnapshotFolder()));

    connect(ui.pageGameStats, SIGNAL(saveDemoRequested()), this, SLOT(saveDemoWithCustomName()));

    connect(ui.pageSinglePlayer->BtnSimpleGamePage, SIGNAL(clicked()), this, SLOT(SimpleGame()));
    connect(ui.pageSinglePlayer->BtnTrainPage, SIGNAL(clicked()), pageSwitchMapper, SLOT(map()));
    pageSwitchMapper->setMapping(ui.pageSinglePlayer->BtnTrainPage, ID_PAGE_TRAINING);

    connect(ui.pageSinglePlayer->BtnCampaignPage, SIGNAL(clicked()), pageSwitchMapper, SLOT(map()));
    pageSwitchMapper->setMapping(ui.pageSinglePlayer->BtnCampaignPage, ID_PAGE_CAMPAIGN);

    connect(ui.pageSinglePlayer->BtnMultiplayer, SIGNAL(clicked()), pageSwitchMapper, SLOT(map()));
    pageSwitchMapper->setMapping(ui.pageSinglePlayer->BtnMultiplayer, ID_PAGE_MULTIPLAYER);

    connect(ui.pageSinglePlayer->BtnLoad, SIGNAL(clicked()), this, SLOT(GoToSaves()));
    connect(ui.pageSinglePlayer->BtnDemos, SIGNAL(clicked()), this, SLOT(GoToDemos()));

    connect(ui.pageTraining, SIGNAL(startMission(const QString&)), this, SLOT(startTraining(const QString&)));

    connect(ui.pageCampaign->BtnStartCampaign, SIGNAL(clicked()), this, SLOT(StartCampaign()));
    connect(ui.pageCampaign->CBTeam, SIGNAL(currentIndexChanged(int)), this, SLOT(UpdateCampaignPage(int)));
    connect(ui.pageCampaign->CBCampaign, SIGNAL(currentIndexChanged(int)), this, SLOT(UpdateCampaignPage(int)));


    connect(ui.pageSelectWeapon->BtnDelete, SIGNAL(clicked()),
            ui.pageSelectWeapon->pWeapons, SLOT(deleteWeaponsName())); // executed first
    connect(ui.pageSelectWeapon->pWeapons, SIGNAL(weaponsDeleted()),
            this, SLOT(UpdateWeapons())); // executed second
    //connect(ui.pageSelectWeapon->pWeapons, SIGNAL(weaponsDeleted()),
    //    this, SLOT(GoBack())); // executed third


    connect(ui.pageNetType->BtnLAN, SIGNAL(clicked()), this, SLOT(GoToNet()));
    connect(ui.pageNetType->BtnOfficialServer, SIGNAL(clicked()), this, SLOT(NetConnectOfficialServer()));

    connect(ui.pageConnecting, SIGNAL(cancelConnection()), this, SLOT(GoBack()));

    connect(ui.pageVideos, SIGNAL(goBack()), config, SLOT(SaveVideosOptions()));

    ammoSchemeModel = new AmmoSchemeModel(this, cfgdir->absolutePath() + "/schemes.ini");
    ui.pageScheme->setModel(ammoSchemeModel);
    ui.pageMultiplayer->gameCFG->GameSchemes->setModel(ammoSchemeModel);
    ui.pageOptions->SchemesName->setModel(ammoSchemeModel);

    wBackground = new BGWidget(this);
    wBackground->setFixedSize(this->width(), this->height());
    wBackground->lower();
    wBackground->init();
    wBackground->enabled = config->isFrontendEffects();
    wBackground->startAnimation();

    //Install all eventFilters :

    MouseOverFilter *filter = new MouseOverFilter();
    filter->setUi(&ui);

    QList<QWidget *> widgets;

    for (int i=0; i < ui.Pages->count(); i++)
    {
        widgets = ui.Pages->widget(i)->findChildren<QWidget *>();

        for (int i=0; i < widgets.size(); i++)
        {
            widgets.at(i)->installEventFilter(filter);
        }
    }

    PagesStack.push(ID_PAGE_MAIN);
    GoBack();
}

#ifdef USE_XFIRE
void HWForm::updateXfire(void)
{
    if(hwnet && (hwnet->clientState() != HWNewNet::Disconnected))
    {
        xfire_setvalue(XFIRE_SERVER, !hwnet->getHost().compare("netserver.hedgewars.org:46631") ? "Official server" : hwnet->getHost().toAscii());
        switch(hwnet->clientState())
        {
            case HWNewNet::Connecting: // Connecting
            case HWNewNet::Connected:
                xfire_setvalue(XFIRE_STATUS, "Connecting");
                xfire_setvalue(XFIRE_NICKNAME, "-");
                xfire_setvalue(XFIRE_ROOM, "-");
            case HWNewNet::InLobby: // In lobby
                xfire_setvalue(XFIRE_STATUS, "Online");
                xfire_setvalue(XFIRE_NICKNAME, hwnet->getNick().toAscii());
                xfire_setvalue(XFIRE_ROOM, "In game lobby");
                break;
            case HWNewNet::InRoom: // In room
                xfire_setvalue(XFIRE_STATUS, "Online");
                xfire_setvalue(XFIRE_NICKNAME, hwnet->getNick().toAscii());
                xfire_setvalue(XFIRE_ROOM, (hwnet->getRoom() + " (waiting for players)").toAscii());
                break;
            case HWNewNet::InGame: // In game
                xfire_setvalue(XFIRE_STATUS, "Online");
                xfire_setvalue(XFIRE_NICKNAME, hwnet->getNick().toAscii());
                xfire_setvalue(XFIRE_ROOM, (hwnet->getRoom() + " (playing or spectating)").toAscii());
                break;
            default:
                break;
        }
    }
    else
    {
        xfire_setvalue(XFIRE_STATUS, "Offline");
        xfire_setvalue(XFIRE_NICKNAME, "-");
        xfire_setvalue(XFIRE_ROOM, "-");
        xfire_setvalue(XFIRE_SERVER, "-");
    }
    xfire_update();
}
#endif

void HWForm::onFrontendFullscreen(bool value)
{
    if (value)
        setWindowState(windowState() | Qt::WindowFullScreen);
    else
    {
        setWindowState(windowState() & static_cast<int>(!Qt::WindowFullScreen));
    }
}

void HWForm::onFrontendEffects(bool value)
{
    wBackground->enabled = value;
    if (value)
        wBackground->startAnimation();
    else
        wBackground->stopAnimation();
}

/*
void HWForm::keyReleaseEvent(QKeyEvent *event)
{
  if (event->key() == Qt::Key_Escape)
    this->GoBack();
}
*/

void HWForm::CustomizePalettes()
{
    QList<QScrollBar *> allSBars = findChildren<QScrollBar *>();
    QPalette pal = palette();
    pal.setColor(QPalette::WindowText, QColor(0xff, 0xcc, 0x00));
    pal.setColor(QPalette::Button, QColor(0x00, 0x35, 0x1d));
    pal.setColor(QPalette::Base, QColor(0x00, 0x35, 0x1d));
    pal.setColor(QPalette::Window, QColor(0x00, 0x00, 0x00));

    for (int i = 0; i < allSBars.size(); ++i)
        allSBars.at(i)->setPalette(pal);
}

void HWForm::UpdateWeapons()
{
    QVector<QComboBox*> combos;
    combos.push_back(ui.pageOptions->WeaponsName);
    combos.push_back(ui.pageMultiplayer->gameCFG->WeaponsName);
    combos.push_back(ui.pageNetGame->pGameCFG->WeaponsName);
    combos.push_back(ui.pageSelectWeapon->selectWeaponSet);

    QStringList names = ui.pageSelectWeapon->pWeapons->getWeaponNames();

    for(QVector<QComboBox*>::iterator it = combos.begin(); it != combos.end(); ++it)
    {
        (*it)->clear();

        for(int i = 0; i < names.size(); ++i)
            (*it)->addItem(names[i], ui.pageSelectWeapon->pWeapons->getWeaponsString(names[i]));

        int pos = (*it)->findText("Default");
        if (pos != -1)
        {
            (*it)->setCurrentIndex(pos);
        }
    }
}

void HWForm::UpdateTeamsLists()
{
    QStringList teamslist = config->GetTeamsList();

    if(teamslist.empty())
    {
        QString currentNickName = config->value("net/nick","").toString().toUtf8();
        QString teamName;

        if (currentNickName.isEmpty())
        {
            teamName = tr("DefaultTeam");
        }
        else
        {
            teamName = tr("%1's Team").arg(currentNickName);
        }

        HWTeam defaultTeam(teamName);
        defaultTeam.saveToFile();
        teamslist.push_back(teamName);
    }

    ui.pageOptions->CBTeamName->clear();
    ui.pageOptions->CBTeamName->addItems(teamslist);
    ui.pageCampaign->CBTeam->clear();
    ui.pageCampaign->CBTeam->addItems(teamslist);
}

void HWForm::GoToSelectNewWeapon()
{
    ui.pageSelectWeapon->pWeapons->newWeaponsName();
    GoToPage(ID_PAGE_SELECTWEAPON);
}

void HWForm::GoToSelectWeapon()
{
    ui.pageSelectWeapon->selectWeaponSet->setCurrentIndex(ui.pageOptions->WeaponsName->currentIndex());
    GoToPage(ID_PAGE_SELECTWEAPON);
}

void HWForm::GoToSelectWeaponSet(int index)
{
    ui.pageSelectWeapon->selectWeaponSet->setCurrentIndex(index);
    GoToPage(ID_PAGE_SELECTWEAPON);
}

void HWForm::GoToSaves()
{
    ui.pagePlayDemo->FillFromDir(PagePlayDemo::RT_Save);

    GoToPage(ID_PAGE_DEMOS);
}

void HWForm::GoToDemos()
{
    ui.pagePlayDemo->FillFromDir(PagePlayDemo::RT_Demo);

    GoToPage(ID_PAGE_DEMOS);
}

void HWForm::GoToNet()
{
    ui.pageNet->updateServersList();

    GoToPage(ID_PAGE_NET);
}

void HWForm::GoToScheme(int index)
{
    ui.pageScheme->selectScheme->setCurrentIndex(index);
    GoToPage(ID_PAGE_SCHEME);
}

void HWForm::GoToNewScheme()
{
    ui.pageScheme->newRow();
    GoToPage(ID_PAGE_SCHEME);
}

void HWForm::GoToEditScheme()
{
    ui.pageScheme->selectScheme->setCurrentIndex(ui.pageOptions->SchemesName->currentIndex());
    GoToPage(ID_PAGE_SCHEME);
}

void HWForm::GoToVideos()
{
    GoToPage(ID_PAGE_VIDEOS);
}

void HWForm::OnPageShown(quint8 id, quint8 lastid)
{
#ifdef USE_XFIRE
    updateXfire();
#endif
    if (id == ID_PAGE_DATADOWNLOAD)
    {
        ui.pageDataDownload->fetchList();
    }
    if (id == ID_PAGE_DRAWMAP)
    {
        DrawMapScene * scene;
        if(lastid == ID_PAGE_MULTIPLAYER)
            scene = ui.pageMultiplayer->gameCFG->pMapContainer->getDrawMapScene();
        else
            scene = ui.pageNetGame->pGameCFG->pMapContainer->getDrawMapScene();

        ui.pageDrawMap->drawMapWidget->setScene(scene);
    }

    if (lastid == ID_PAGE_DRAWMAP)
    {
        if (id == ID_PAGE_MULTIPLAYER)
            ui.pageMultiplayer->gameCFG->pMapContainer->mapDrawingFinished();
        else
            ui.pageNetGame->pGameCFG->pMapContainer->mapDrawingFinished();
    }

    if (id == ID_PAGE_ROOMSLIST)
    {
        if (hwnet && game && game->gameState == gsStarted)   // abnormal exit - kick or room destruction - send kills.
        {
            game->netSuspend = true;
            ui.pageRoomsList->displayWarning(tr("Game aborted"));
            game->abort();
        }
    }

    if (id == ID_PAGE_MULTIPLAYER || id == ID_PAGE_NETGAME)
    {
        QStringList tmNames = config->GetTeamsList();
        TeamSelWidget* curTeamSelWidget;
        ui.pageOptions->setTeamOptionsEnabled(false);

        if (id == ID_PAGE_MULTIPLAYER)
        {
            curTeamSelWidget = ui.pageMultiplayer->teamsSelect;
        }
        else
        {
            curTeamSelWidget = ui.pageNetGame->pNetTeamsWidget;
        }

        QList<HWTeam> teamsList;
        for (QStringList::iterator it = tmNames.begin(); it != tmNames.end(); it++)
        {
            HWTeam team(*it);
            team.loadFromFile();
            teamsList.push_back(team);
        }

        if (lastid == ID_PAGE_SETUP || lastid == ID_PAGE_DRAWMAP)   // _TEAM
        {
            if (editedTeam)
            {
                curTeamSelWidget->addTeam(*editedTeam);
            }
        }
        else if (lastid != ID_PAGE_GAMESTATS
                 && lastid != ID_PAGE_INGAME
                 && lastid != ID_PAGE_SCHEME
                 && lastid != ID_PAGE_SELECTWEAPON)
        {
            curTeamSelWidget->resetPlayingTeams(teamsList);
        }
    }
    else if (id == ID_PAGE_GAMESTATS)
    {
        ui.pageGameStats->renderStats();
    }

    if (id == ID_PAGE_MAIN)
    {
        ui.pageOptions->setTeamOptionsEnabled(true);
    }
}

void HWForm::GoToPage(int id)
{
    bool stopAnim = false;

    int lastid = ui.Pages->currentIndex();
    PagesStack.push(ui.Pages->currentIndex());

    OnPageShown(id, lastid);
    ui.Pages->setCurrentIndex(id);


   /* if (id == ID_PAGE_DRAWMAP || id == ID_PAGE_GAMESTATS)
        stopAnim = true;
    This were disabled due to broken flake animations.  I believe the more general problems w/ opacity that forced its disable makes blocking these
    unnecessary.
   */

#if (QT_VERSION >= 0x040600)
    if (!stopAnim)
    {
        /**Start animation :**/
        int coeff = 1;
#ifdef false
        coeff = 2;
        QGraphicsOpacityEffect *effectNew = new QGraphicsOpacityEffect(ui.Pages->widget(id));
        ui.Pages->widget(id)->setGraphicsEffect(effectNew);

        QGraphicsOpacityEffect *effectLast = new QGraphicsOpacityEffect(ui.Pages->widget(lastid));
        ui.Pages->widget(lastid)->setGraphicsEffect(effectLast);
#endif
        // no effects, means 0 effect duration :D
        int duration = config->isFrontendEffects() ? 500 : 0;

        //New page animation
        animationNewSlide = new QPropertyAnimation(ui.Pages->widget(id), "pos");
        animationNewSlide->setDuration(duration);
        animationNewSlide->setStartValue(QPoint(width()/coeff, 0));
        animationNewSlide->setEndValue(QPoint(0, 0));
        animationNewSlide->setEasingCurve(QEasingCurve::OutExpo);

#ifdef false
        animationNewOpacity = new QPropertyAnimation(effectNew, "opacity");
        animationNewOpacity->setDuration(duration);
        animationNewOpacity->setStartValue(0.01);
        animationNewOpacity->setEndValue(1);
        animationNewOpacity->setEasingCurve(QEasingCurve::OutExpo);
#endif

        //Last page animation
        ui.Pages->widget(lastid)->setHidden(false);

        animationOldSlide = new QPropertyAnimation(ui.Pages->widget(lastid), "pos");
        animationOldSlide->setDuration(duration);
        animationOldSlide->setStartValue(QPoint(0, 0));
        animationOldSlide->setEndValue(QPoint(-width()/coeff, 0));
        animationOldSlide->setEasingCurve(QEasingCurve::OutExpo);

#ifdef false
        animationOldOpacity = new QPropertyAnimation(effectLast, "opacity");
        animationOldOpacity->setDuration(duration);
        animationOldOpacity->setStartValue(1);
        animationOldOpacity->setEndValue(0.01);
        animationOldOpacity->setEasingCurve(QEasingCurve::OutExpo);
#endif

        // let's hide the old slide after its animation has finished
        connect(animationOldSlide, SIGNAL(finished()), ui.Pages->widget(lastid), SLOT(hide()));

        // start animations
        animationOldSlide->start(QAbstractAnimation::DeleteWhenStopped);
        animationNewSlide->start(QAbstractAnimation::DeleteWhenStopped);

        /* this is for the situation when the animation below is interrupted by a new animation.  For some reason, finished is not being fired */
        for(int i=0;i<MAX_PAGE;i++) if (i!=id && i!=lastid) ui.Pages->widget(i)->hide();
    }
#endif
}

void HWForm::GoBack()
{
    bool stopAnim = false;
    int curid = ui.Pages->currentIndex();
    if (curid == ID_PAGE_MAIN)
    {
        if (!ui.pageVideos->tryQuit(this))
            return;
        stopAnim = true;
        exit();
    }

    int id = PagesStack.isEmpty() ? ID_PAGE_MAIN : PagesStack.pop();
    ui.Pages->setCurrentIndex(id);
    OnPageShown(id, curid);

    if (id == ID_PAGE_CONNECTING)
    {
        stopAnim = true;
        GoBack();
    }
    if (id == ID_PAGE_NETSERVER)
    {
        stopAnim = true;
        GoBack();
    }
    if ((!hwnet) && (id == ID_PAGE_ROOMSLIST))
    {
        stopAnim = true;
        GoBack();
    }
    /*if (curid == ID_PAGE_DRAWMAP)
        stopAnim = true; */

    if ((!hwnet) || (!hwnet->isInRoom()))
        if (id == ID_PAGE_NETGAME || id == ID_PAGE_NETGAME)
        {
            stopAnim = true;
            GoBack();
        }

    if (curid == ID_PAGE_ROOMSLIST || curid == ID_PAGE_CONNECTING) NetDisconnect();
    if (curid == ID_PAGE_NETGAME && hwnet && hwnet->isInRoom()) hwnet->partRoom();
    // need to work on this, can cause invalid state for admin quit trying to prevent bad state message on kick
    //if (curid == ID_PAGE_NETGAME && (!game || game->gameState != gsStarted)) hwnet->partRoom();

    if (curid == ID_PAGE_SCHEME)
        ammoSchemeModel->Save();

#if (QT_VERSION >= 0x040600)
    /**Start animation :**/
    if (curid != 0 && !stopAnim)
    {
        int coeff = 1;
#ifdef false
        coeff = 2;
        QGraphicsOpacityEffect *effectNew = new QGraphicsOpacityEffect(ui.Pages->widget(id));
        effectNew->setOpacity(1);
        ui.Pages->widget(id)->setGraphicsEffect(effectNew);

        QGraphicsOpacityEffect *effectLast = new QGraphicsOpacityEffect(ui.Pages->widget(curid));
        ui.Pages->widget(curid)->setGraphicsEffect(effectLast);
#endif
        // no effects, means 0 effect duration :D
        int duration = config->isFrontendEffects() ? 500 : 0;

        //Last page animation
        animationOldSlide = new QPropertyAnimation(ui.Pages->widget(id), "pos");
        animationOldSlide->setDuration(duration);
        animationOldSlide->setStartValue(QPoint(-width()/coeff, 0));
        animationOldSlide->setEndValue(QPoint(0, 0));
        animationOldSlide->setEasingCurve(QEasingCurve::OutExpo);

#ifdef false
        animationOldOpacity = new QPropertyAnimation(effectLast, "opacity");
        animationOldOpacity->setDuration(duration);
        animationOldOpacity->setStartValue(1);
        animationOldOpacity->setEndValue(0.01);
        animationOldOpacity->setEasingCurve(QEasingCurve::OutExpo);
#endif
        //New page animation
        ui.Pages->widget(curid)->setHidden(false);

        animationNewSlide = new QPropertyAnimation(ui.Pages->widget(curid), "pos");
        animationNewSlide->setDuration(duration);
        animationNewSlide->setStartValue(QPoint(0, 0));
        animationNewSlide->setEndValue(QPoint(width()/coeff, 0));
        animationNewSlide->setEasingCurve(QEasingCurve::OutExpo);

#ifdef false
        animationNewOpacity = new QPropertyAnimation(effectNew, "opacity");
        animationNewOpacity->setDuration(duration);
        animationNewOpacity->setStartValue(0.01);
        animationNewOpacity->setEndValue(1);
        animationNewOpacity->setEasingCurve(QEasingCurve::OutExpo);
#endif

        // let's hide the old slide after its animation has finished
        connect(animationNewSlide, SIGNAL(finished()), ui.Pages->widget(curid), SLOT(hide()));

        // start animations
        animationOldSlide->start(QAbstractAnimation::DeleteWhenStopped);
        animationNewSlide->start(QAbstractAnimation::DeleteWhenStopped);
    }
#endif

    if (stopAnim)
        ui.Pages->widget(curid)->hide();

// TODO the whole pages shown and effects stuff should be moved
// out of hwform.cpp and into a subclass of QStackedLayout

}

void HWForm::OpenSnapshotFolder()
{
    QString path = QDir::toNativeSeparators(cfgdir->absolutePath() + "/Screenshots");
    QDesktopServices::openUrl(QUrl("file:///" + path));
}

void HWForm::btnExitPressed()
{
    eggTimer.start();
}

void HWForm::exit()
{
//   if (eggTimer.elapsed() < 3000){
#ifdef __APPLE__
    panel->showInstallController();
#endif
    close();
// TODO reactivate egg
    /*    }
        else
        {
            QPushButton * btn = findChild<QPushButton *>("imageButt");
            if (btn)
            {
                btn->setIcon(QIcon(":/res/bonus.png"));
            }
        } */
}

void HWForm::IntermediateSetup()
{
    quint8 id=ui.Pages->currentIndex();
    TeamSelWidget* curTeamSelWidget;

    if(id == ID_PAGE_MULTIPLAYER)
    {
        curTeamSelWidget = ui.pageMultiplayer->teamsSelect;
    }
    else
    {
        curTeamSelWidget = ui.pageNetGame->pNetTeamsWidget;
    }

    QStringList tmnames;

    foreach(HWTeam team, curTeamSelWidget->getNotPlayingTeams())
    tmnames += team.name();

    //UpdateTeamsLists(&tmnames); // FIXME: still need more work if teamname is updated while configuring
    UpdateTeamsLists();

    GoToPage(ID_PAGE_SETUP);
}

void HWForm::NewTeam()
{
    ui.pageEditTeam->createTeam(QLineEdit::tr("unnamed"), playerHash);
    UpdateTeamsLists();
    GoToPage(ID_PAGE_SETUP_TEAM);
}

void HWForm::EditTeam(const QString & teamName)
{
    ui.pageEditTeam->editTeam(teamName, playerHash);
    GoToPage(ID_PAGE_SETUP_TEAM);
}

void HWForm::AfterTeamEdit()
{
    UpdateTeamsLists();
    //GoBack();
}


void HWForm::DeleteTeam(const QString & teamName)
{
    QMessageBox reallyDeleteMsg(this);
    reallyDeleteMsg.setIcon(QMessageBox::Question);
    reallyDeleteMsg.setWindowTitle(QMessageBox::tr("Teams - Are you sure?"));
    reallyDeleteMsg.setText(QMessageBox::tr("Do you really want to delete the team '%1'?").arg(teamName));
    reallyDeleteMsg.setWindowModality(Qt::WindowModal);
    reallyDeleteMsg.setStandardButtons(QMessageBox::Ok | QMessageBox::Cancel);

    if (reallyDeleteMsg.exec() == QMessageBox::Ok)
    {
        ui.pageEditTeam->deleteTeam(teamName);
        UpdateTeamsLists();
    }
}

void HWForm::DeleteScheme()
{
    ui.pageScheme->selectScheme->setCurrentIndex(ui.pageOptions->SchemesName->currentIndex());
    if (ui.pageOptions->SchemesName->currentIndex() < ammoSchemeModel->numberOfDefaultSchemes)
    {
        ShowErrorMessage(QMessageBox::tr("Cannot delete default scheme '%1'!").arg(ui.pageOptions->SchemesName->currentText()));
    }
    else
    {
        ui.pageScheme->deleteRow();
        ammoSchemeModel->Save();
    }
}

void HWForm::DeleteWeaponSet()
{
    ui.pageSelectWeapon->selectWeaponSet->setCurrentIndex(ui.pageOptions->WeaponsName->currentIndex());
    ui.pageSelectWeapon->pWeapons->deleteWeaponsName();
}

void HWForm::SimpleGame()
{
    CreateGame(0, 0, *cDefaultAmmoStore);
    game->StartQuick();
}

void HWForm::PlayDemo()
{
    QListWidgetItem * curritem = ui.pagePlayDemo->DemosList->currentItem();
    if (!curritem)
    {
        ShowErrorMessage(QMessageBox::tr("Please select a record from the list"));
        return;
    }
    CreateGame(0, 0, 0);
    game->PlayDemo(curritem->data(Qt::UserRole).toString(), ui.pagePlayDemo->isSave());
}

void HWForm::PlayDemoQuick(const QString & demofilename)
{
    if (game && game->gameState == gsStarted) return;
    GoBack(); //needed to cleanly disconnect from netgame
    GoToPage(ID_PAGE_MAIN);
    CreateGame(0, 0, 0);
    game->PlayDemo(demofilename, false);
}

void HWForm::NetConnectServer(const QString & host, quint16 port)
{
    _NetConnect(host, port, ui.pageOptions->editNetNick->text().trimmed());
}

void HWForm::NetConnectOfficialServer()
{
    NetConnectServer("netserver.hedgewars.org", 46631);
}

void HWForm::NetPassword(const QString & nick)
{
    //Get hashes
    QString hash =  config->value("net/passwordhash", "").toString();
    QString temphash =  config->value("net/temppasswordhash", "").toString();

    //Check them

    if (temphash.isEmpty() && hash.isEmpty()) { //If the user enters a registered nick with no password, sends a bogus hash
        hwnet->SendPasswordHash("THISISNOHASH");
    }
    else if (temphash.isEmpty()) { //Send saved hash as default
        hwnet->SendPasswordHash(hash);
    }
    else { //Send the hash
        hwnet->SendPasswordHash(temphash);
    }

    //Remove temporary hash from config
    QString key = "net/temppasswordhash";
    config->setValue(key, "");
    config->remove(key);
}

void HWForm::NetNickTaken(const QString & nick)
{
    bool ok = false;
    QString newNick = QInputDialog::getText(this, tr("Nickname"), tr("Someone already uses your nickname %1 on the server.\nPlease pick another nickname:").arg(nick), QLineEdit::Normal, nick, &ok);

    if (!ok || newNick.isEmpty())
    {
        ForcedDisconnect(tr("No nickname supplied."));
        return;
    }

    hwnet->NewNick(newNick);
    config->setValue("net/nick", newNick);
    config->updNetNick();

    ui.pageRoomsList->setUser(nick);
    ui.pageNetGame->setUser(nick);
}

void HWForm::NetAuthFailed()
{
    // Set the password blank if case the user tries to join and enter his password again
    config->setValue("net/passwordlength", 0);
    config->setNetPasswordLength(0);
}

void HWForm::NetTeamAccepted(const QString & team)
{
    ui.pageNetGame->pNetTeamsWidget->changeTeamStatus(team);
}

void HWForm::NetError(const QString & errmsg)
{
    switch (ui.Pages->currentIndex())
    {
        case ID_PAGE_INGAME:
            ShowErrorMessage(errmsg);
            // no break
        case ID_PAGE_NETGAME:
            ui.pageNetGame->displayError(errmsg);
            break;
        default:
            ui.pageRoomsList->displayError(errmsg);
    }
}

void HWForm::NetWarning(const QString & wrnmsg)
{
    if (ui.Pages->currentIndex() == ID_PAGE_NETGAME || ui.Pages->currentIndex() == ID_PAGE_INGAME)
        ui.pageNetGame->displayWarning(wrnmsg);
    else
        ui.pageRoomsList->displayWarning(wrnmsg);
}

void HWForm::_NetConnect(const QString & hostName, quint16 port, QString nick)
{
    if(hwnet)
    {
        hwnet->Disconnect();
        delete hwnet;
        hwnet=0;
    }

    hwnet = new HWNewNet();

    GoToPage(ID_PAGE_CONNECTING);

    connect(hwnet, SIGNAL(AskForRunGame()), this, SLOT(CreateNetGame()));
    connect(hwnet, SIGNAL(connected()), this, SLOT(NetConnected()), Qt::QueuedConnection);
    connect(hwnet, SIGNAL(Error(const QString&)), this, SLOT(NetError(const QString&)), Qt::QueuedConnection);
    connect(hwnet, SIGNAL(Warning(const QString&)), this, SLOT(NetWarning(const QString&)), Qt::QueuedConnection);
    connect(hwnet, SIGNAL(EnteredGame()), this, SLOT(NetGameEnter()), Qt::QueuedConnection);
    connect(hwnet, SIGNAL(LeftRoom(const QString&)), this, SLOT(NetLeftRoom(const QString&)), Qt::QueuedConnection);
    connect(hwnet, SIGNAL(AddNetTeam(const HWTeam&)), this, SLOT(AddNetTeam(const HWTeam&)), Qt::QueuedConnection);
    connect(hwnet, SIGNAL(RemoveNetTeam(const HWTeam&)), this, SLOT(RemoveNetTeam(const HWTeam&)), Qt::QueuedConnection);
    connect(hwnet, SIGNAL(TeamAccepted(const QString&)), this, SLOT(NetTeamAccepted(const QString&)), Qt::QueuedConnection);
    connect(hwnet, SIGNAL(AskForPassword(const QString&)), this, SLOT(NetPassword(const QString&)), Qt::QueuedConnection);
    connect(hwnet, SIGNAL(NickTaken(const QString&)), this, SLOT(NetNickTaken(const QString&)), Qt::QueuedConnection);
    connect(hwnet, SIGNAL(AuthFailed()), this, SLOT(NetAuthFailed()), Qt::QueuedConnection);
    //connect(ui.pageNetGame->BtnBack, SIGNAL(clicked()), hwnet, SLOT(partRoom()));

    ui.pageRoomsList->chatWidget->setUsersModel(hwnet->lobbyPlayersModel());
    ui.pageNetGame->chatWidget->setUsersModel(hwnet->roomPlayersModel());

// rooms list page stuff
    ui.pageRoomsList->setModel(hwnet->roomsListModel());
    connect(hwnet, SIGNAL(adminAccess(bool)),
            ui.pageRoomsList, SLOT(setAdmin(bool)), Qt::QueuedConnection);
    connect(hwnet, SIGNAL(adminAccess(bool)),
            ui.pageRoomsList->chatWidget, SLOT(adminAccess(bool)), Qt::QueuedConnection);

    connect(hwnet, SIGNAL(serverMessage(const QString&)),
            ui.pageRoomsList->chatWidget, SLOT(onServerMessage(const QString&)), Qt::QueuedConnection);

    connect(ui.pageRoomsList, SIGNAL(askForCreateRoom(const QString &)),
            hwnet, SLOT(CreateRoom(const QString&)));
    connect(ui.pageRoomsList, SIGNAL(askForJoinRoom(const QString &)),
            hwnet, SLOT(JoinRoom(const QString&)));
//  connect(ui.pageRoomsList, SIGNAL(askForCreateRoom(const QString &)),
//      this, SLOT(NetGameMaster()));
//  connect(ui.pageRoomsList, SIGNAL(askForJoinRoom(const QString &)),
//      this, SLOT(NetGameSlave()));
    connect(ui.pageRoomsList, SIGNAL(askForRoomList()),
            hwnet, SLOT(askRoomsList()));

// room status stuff
    connect(hwnet, SIGNAL(roomMaster(bool)),
            this, SLOT(NetGameChangeStatus(bool)), Qt::QueuedConnection);

// net page stuff
    connect(hwnet, SIGNAL(chatStringFromNet(const QString&)),
            ui.pageNetGame->chatWidget, SLOT(onChatString(const QString&)), Qt::QueuedConnection);

    connect(hwnet, SIGNAL(chatStringFromMe(const QString&)),
            ui.pageNetGame->chatWidget, SLOT(onChatString(const QString&)), Qt::QueuedConnection);
    connect(hwnet, SIGNAL(roomMaster(bool)),
            ui.pageNetGame->chatWidget, SLOT(adminAccess(bool)), Qt::QueuedConnection);
    connect(ui.pageNetGame->chatWidget, SIGNAL(chatLine(const QString&)),
            hwnet, SLOT(chatLineToNet(const QString&)));
    connect(ui.pageNetGame->BtnGo, SIGNAL(clicked()), hwnet, SLOT(ToggleReady()));
    connect(hwnet, SIGNAL(setMyReadyStatus(bool)),
            ui.pageNetGame, SLOT(setReadyStatus(bool)), Qt::QueuedConnection);

// chat widget actions
    connect(ui.pageNetGame->chatWidget, SIGNAL(kick(const QString&)),
            hwnet, SLOT(kickPlayer(const QString&)));
    connect(ui.pageNetGame->chatWidget, SIGNAL(ban(const QString&)),
            hwnet, SLOT(banPlayer(const QString&)));
    connect(ui.pageNetGame->chatWidget, SIGNAL(info(const QString&)),
            hwnet, SLOT(infoPlayer(const QString&)));
    connect(ui.pageNetGame->chatWidget, SIGNAL(follow(const QString&)),
            hwnet, SLOT(followPlayer(const QString&)));
    connect(ui.pageRoomsList->chatWidget, SIGNAL(kick(const QString&)),
            hwnet, SLOT(kickPlayer(const QString&)));
    connect(ui.pageRoomsList->chatWidget, SIGNAL(ban(const QString&)),
            hwnet, SLOT(banPlayer(const QString&)));
    connect(ui.pageRoomsList->chatWidget, SIGNAL(info(const QString&)),
            hwnet, SLOT(infoPlayer(const QString&)));
    connect(ui.pageRoomsList->chatWidget, SIGNAL(follow(const QString&)),
            hwnet, SLOT(followPlayer(const QString&)));

// chatting
    connect(ui.pageRoomsList->chatWidget, SIGNAL(chatLine(const QString&)),
            hwnet, SLOT(chatLineToLobby(const QString&)));
    connect(hwnet, SIGNAL(chatStringLobby(const QString&)),
            ui.pageRoomsList->chatWidget, SLOT(onChatString(const QString&)), Qt::QueuedConnection);
    connect(hwnet, SIGNAL(chatStringLobby(const QString&, const QString&)),
            ui.pageRoomsList->chatWidget, SLOT(onChatString(const QString&, const QString&)));
    connect(hwnet, SIGNAL(chatStringFromMeLobby(const QString&)),
            ui.pageRoomsList->chatWidget, SLOT(onChatString(const QString&)), Qt::QueuedConnection);

// nick list stuff
    connect(hwnet, SIGNAL(nickAdded(const QString&, bool)),
            ui.pageNetGame->chatWidget, SLOT(nickAdded(const QString&, bool)), Qt::QueuedConnection);
    connect(hwnet, SIGNAL(nickRemoved(const QString&)),
            ui.pageNetGame->chatWidget, SLOT(nickRemoved(const QString&)), Qt::QueuedConnection);
    connect(hwnet, SIGNAL(nickAddedLobby(const QString&, bool)),
            ui.pageRoomsList->chatWidget, SLOT(nickAdded(const QString&, bool)), Qt::QueuedConnection);
    connect(hwnet, SIGNAL(nickRemovedLobby(const QString&)),
            ui.pageRoomsList->chatWidget, SLOT(nickRemoved(const QString&)), Qt::QueuedConnection);

// teams selecting stuff
    connect(ui.pageNetGame->pNetTeamsWidget, SIGNAL(hhogsNumChanged(const HWTeam&)),
            hwnet, SLOT(onHedgehogsNumChanged(const HWTeam&)));
    connect(ui.pageNetGame->pNetTeamsWidget, SIGNAL(teamColorChanged(const HWTeam&)),
            hwnet, SLOT(onTeamColorChanged(const HWTeam&)));
    connect(ui.pageNetGame->pNetTeamsWidget, SIGNAL(teamWillPlay(HWTeam)), hwnet, SLOT(AddTeam(HWTeam)));
    connect(ui.pageNetGame->pNetTeamsWidget, SIGNAL(acceptRequested(HWTeam)), hwnet, SLOT(AddTeam(HWTeam)));
    connect(ui.pageNetGame->pNetTeamsWidget, SIGNAL(teamNotPlaying(const HWTeam&)), hwnet, SLOT(RemoveTeam(const HWTeam&)));
    connect(hwnet, SIGNAL(hhnumChanged(const HWTeam&)),
            ui.pageNetGame->pNetTeamsWidget, SLOT(changeHHNum(const HWTeam&)), Qt::QueuedConnection);
    connect(hwnet, SIGNAL(teamColorChanged(const HWTeam&)),
            ui.pageNetGame->pNetTeamsWidget, SLOT(changeTeamColor(const HWTeam&)), Qt::QueuedConnection);

// admin stuff
    connect(hwnet, SIGNAL(serverMessageNew(const QString&)), ui.pageAdmin, SLOT(serverMessageNew(const QString &)));
    connect(hwnet, SIGNAL(serverMessageOld(const QString&)), ui.pageAdmin, SLOT(serverMessageOld(const QString &)));
    connect(hwnet, SIGNAL(latestProtocolVar(int)), ui.pageAdmin, SLOT(protocol(int)));
    connect(hwnet, SIGNAL(bansList(const QStringList &)), ui.pageAdmin, SLOT(setBansList(const QStringList &)));
    connect(ui.pageAdmin, SIGNAL(setServerMessageNew(const QString&)), hwnet, SLOT(setServerMessageNew(const QString &)));
    connect(ui.pageAdmin, SIGNAL(setServerMessageOld(const QString&)), hwnet, SLOT(setServerMessageOld(const QString &)));
    connect(ui.pageAdmin, SIGNAL(setProtocol(int)), hwnet, SLOT(setLatestProtocolVar(int)));
    connect(ui.pageAdmin, SIGNAL(askServerVars()), hwnet, SLOT(askServerVars()));
    connect(ui.pageAdmin, SIGNAL(clearAccountsCache()), hwnet, SLOT(clearAccountsCache()));
    connect(ui.pageAdmin, SIGNAL(bansListRequest()), hwnet, SLOT(getBanList()));
    connect(ui.pageAdmin, SIGNAL(removeBan(QString)), hwnet, SLOT(removeBan(QString)));
    connect(ui.pageAdmin, SIGNAL(banIP(QString,QString,int)), hwnet, SLOT(banIP(QString,QString,int)));
    connect(ui.pageAdmin, SIGNAL(banNick(QString,QString,int)), hwnet, SLOT(banNick(QString,QString,int)));

// disconnect
    connect(hwnet, SIGNAL(disconnected(const QString&)), this, SLOT(ForcedDisconnect(const QString&)), Qt::QueuedConnection);

// config stuff
    connect(hwnet, SIGNAL(paramChanged(const QString &, const QStringList &)), ui.pageNetGame->pGameCFG, SLOT(setParam(const QString &, const QStringList &)));
    connect(ui.pageNetGame->pGameCFG, SIGNAL(paramChanged(const QString &, const QStringList &)), hwnet, SLOT(onParamChanged(const QString &, const QStringList &)));
    connect(hwnet, SIGNAL(configAsked()), ui.pageNetGame->pGameCFG, SLOT(fullNetConfig()));
   
//nick and pass stuff
    
    //remove temppasswordhash just in case
    config->value("net/temppasswordhash", "");
    config->remove("net/temppasswordhash");
    
    //initialize
    QString hash = config->value("net/passwordhash", "").toString();
    QString temphash = config->value("net/temppasswordhash", "").toString();
    QString nickname = config->value("net/nick", "").toString();
    QString password;
    
    if (nickname.isEmpty() || hash.isEmpty()) { //if something from login is missing, start dialog loop
    
    while (nickname.isEmpty() || (hash.isEmpty() && temphash.isEmpty())) //while a nickname, or both hashes are missing
    {
	//open dialog
        HWPasswordDialog * hpd = new HWPasswordDialog(this);
        hpd->cbSave->setChecked(config->value("net/savepassword", true).toBool());

	//if nickname is present, put it into the field
	if (!nickname.isEmpty()) {
	    hpd->leNickname->setText(nickname);
	    hpd->lePassword->setFocus();
	}

	//if dialog close, create an error message
        if (hpd->exec() != QDialog::Accepted)
        {
            ForcedDisconnect(tr("Login info not supplied."));
            delete hpd;
            return;
        }

	//set nick and pass from the dialog
	nickname = hpd->leNickname->text();
        password = hpd->lePassword->text();

	//calculate temphash and set it into config
	temphash = QCryptographicHash::hash(password.toUtf8(), QCryptographicHash::Md5).toHex();
	config->setValue("net/temppasswordhash", temphash);

	//if user wants to save password
        bool save = hpd->cbSave->isChecked();
        config->setValue("net/savepassword", save);
        if (save) // user wants to save password
        {
            config->setValue("net/passwordhash", temphash);
            config->setValue("net/passwordlength", password.size());
            config->setNetPasswordLength(password.size());
        }

        delete hpd;


	//update nickname
        config->setValue("net/nick", nickname);
        config->updNetNick();
	
	//and all the variables
	hash = config->value("net/passwordhash", "").toString();
	temphash = config->value("net/temppasswordhash", "").toString();
	nickname = config->value("net/nick", "").toString();
    }
    
    
	//if pass is none (hash is generated anyway), remove the hash
	if (password.size() <= 0) {
	    config->setValue("net/temppasswordhash", "");
	    config->remove("net/temppasswordhash");
	}
    }

    ui.pageRoomsList->setUser(nickname);
    ui.pageNetGame->setUser(nickname);

    hwnet->Connect(hostName, port, nickname);
}



void HWForm::NetConnect()
{
    HWHostPortDialog * hpd = new HWHostPortDialog(this);
    hpd->leHost->setText(*netHost);
    hpd->sbPort->setValue(netPort);

    if (hpd->exec() == QDialog::Accepted)
    {
        config->SaveOptions();
        delete netHost;
        netHost = new QString(hpd->leHost->text());
        netPort = hpd->sbPort->value();
        NetConnectServer(*netHost, netPort);
    }
    delete hpd;
}

void HWForm::NetStartServer()
{
    config->SaveOptions();

    pnetserver = new HWNetServer;
    if (!pnetserver->StartServer(ui.pageNetServer->sbPort->value()))
    {
        ShowErrorMessage(QMessageBox::tr("Unable to start server"));

        delete pnetserver;
        pnetserver = 0;
        return;
    }

    QTimer::singleShot(250, this, SLOT(AsyncNetServerStart()));

    pRegisterServer = new HWNetUdpServer(0,
                                         ui.pageNetServer->leServerDescr->text(),
                                         ui.pageNetServer->sbPort->value());
}

void HWForm::AsyncNetServerStart()
{
    NetConnectServer("localhost", pnetserver->getRunningPort());
}

void HWForm::NetDisconnect()
{
    if(pnetserver)
    {
        if (pRegisterServer)
        {
            pRegisterServer->unregister();
            pRegisterServer = 0;
        }

        pnetserver->StopServer();
        delete pnetserver;
        pnetserver = 0;
    }

    if(hwnet)
        hwnet->Disconnect();
}

void HWForm::ForcedDisconnect(const QString & reason)
{
    if (pnetserver)
        return; // we have server - let it care of all things
    if (hwnet)
    {
        QString errorStr = QMessageBox::tr("Connection to server is lost") + (reason.isEmpty()?"":("\n\n" + HWNewNet::tr("Quit reason: ") + '"' + reason +'"'));
        ShowErrorMessage(errorStr);
    }

    while (ui.Pages->currentIndex() != ID_PAGE_NET
        && ui.Pages->currentIndex() != ID_PAGE_NETTYPE
        && ui.Pages->currentIndex() != ID_PAGE_MAIN)
    {
        GoBack();
    }
}

void HWForm::NetConnected()
{
    GoToPage(ID_PAGE_ROOMSLIST);
}

void HWForm::NetGameEnter()
{
    ui.pageNetGame->chatWidget->clear();
    GoToPage(ID_PAGE_NETGAME);
}

void HWForm::AddNetTeam(const HWTeam& team)
{
    ui.pageNetGame->pNetTeamsWidget->addTeam(team);
}

void HWForm::RemoveNetTeam(const HWTeam& team)
{
    ui.pageNetGame->pNetTeamsWidget->removeNetTeam(team);
}

void HWForm::StartMPGame()
{
    QString ammo;
    ammo = ui.pageMultiplayer->gameCFG->WeaponsName->itemData(
               ui.pageMultiplayer->gameCFG->WeaponsName->currentIndex()
           ).toString();

    CreateGame(ui.pageMultiplayer->gameCFG, ui.pageMultiplayer->teamsSelect, ammo);

    game->StartLocal();
}

void HWForm::GameStateChanged(GameState gameState)
{
    quint8 id = ui.Pages->currentIndex();
    switch(gameState)
    {
        case gsStarted:
        {
            Music(false);
            if (wBackground) wBackground->stopAnimation();
            if (!hwnet || (!hwnet->isRoomChief() || !hwnet->isInRoom())) GoToPage(ID_PAGE_INGAME);
            ui.pageGameStats->clear();
            if (pRegisterServer)
            {
                pRegisterServer->unregister();
                pRegisterServer = 0;
            }
            //setVisible(false);
            setFocusPolicy(Qt::NoFocus);
            break;
        }
        case gsFinished:
        {
            //setVisible(true);
            setFocusPolicy(Qt::StrongFocus);
            if (id == ID_PAGE_INGAME) GoBack();
            Music(ui.pageOptions->CBEnableFrontendMusic->isChecked());
            if (wBackground) wBackground->startAnimation();
            GoToPage(ID_PAGE_GAMESTATS);
            if (hwnet && (!game || !game->netSuspend)) hwnet->gameFinished(true);
            if (game) game->netSuspend = false;
            break;
        }
        default:
        {
            //setVisible(true);
            setFocusPolicy(Qt::StrongFocus);
            quint8 id = ui.Pages->currentIndex();
            if (id == ID_PAGE_INGAME ||
// was room chief and the game was aborted
                    (hwnet && hwnet->isRoomChief() && hwnet->isInRoom() &&
                     (gameState == gsInterrupted || gameState == gsStopped || gameState == gsDestroyed || gameState == gsHalted)))
            {
                if (id == ID_PAGE_INGAME) GoBack();
                Music(ui.pageOptions->CBEnableFrontendMusic->isChecked());
                if (wBackground) wBackground->startAnimation();
                if (hwnet) hwnet->gameFinished(false);
            }
            if (gameState == gsHalted) close();
        };
    }
}

void HWForm::CreateGame(GameCFGWidget * gamecfg, TeamSelWidget* pTeamSelWidget, QString ammo)
{
    game = new HWGame(config, gamecfg, ammo, pTeamSelWidget);
    connect(game, SIGNAL(CampStateChanged(int)), this, SLOT(UpdateCampaignPageProgress(int)));
    connect(game, SIGNAL(GameStateChanged(GameState)), this, SLOT(GameStateChanged(GameState)));
    connect(game, SIGNAL(GameStats(char, const QString &)), ui.pageGameStats, SLOT(GameStats(char, const QString &)));
    connect(game, SIGNAL(ErrorMessage(const QString &)), this, SLOT(ShowErrorMessage(const QString &)), Qt::QueuedConnection);
    connect(game, SIGNAL(HaveRecord(RecordType, const QByteArray &)), this, SLOT(GetRecord(RecordType, const QByteArray &)));
    m_lastDemo = QByteArray();
}

void HWForm::ShowErrorMessage(const QString & msg)
{
    QMessageBox msgMsg(this);
    msgMsg.setIcon(QMessageBox::Warning);
    msgMsg.setWindowTitle(QMessageBox::tr("Hedgewars - Error"));
    msgMsg.setText(msg);
    msgMsg.setWindowModality(Qt::WindowModal);
    msgMsg.exec();
}

void HWForm::GetRecord(RecordType type, const QByteArray & record)
{
    if (type != rtNeither)
    {
        QString filename;
        QByteArray demo = record;
        QString recordFileName =
            config->appendDateTimeToRecordName() ?
            QDateTime::currentDateTime().toString("yyyy-MM-dd_hh-mm") :
            "LastRound";

        QStringList versionParts = cVersionString->split('-');
        if ( (versionParts.size() == 2) && (!versionParts[1].isEmpty()) && (versionParts[1].contains(':')) )
            recordFileName = recordFileName + "_" + versionParts[1].replace(':','-');

        if (type == rtDemo)
        {
            demo.replace(QByteArray("\x02TL"), QByteArray("\x02TD"));
            demo.replace(QByteArray("\x02TN"), QByteArray("\x02TD"));
            demo.replace(QByteArray("\x02TS"), QByteArray("\x02TD"));
            filename = cfgdir->absolutePath() + "/Demos/" + recordFileName + "." + *cProtoVer + ".hwd";
            m_lastDemo = demo;
        }
        else
        {
            demo.replace(QByteArray("\x02TL"), QByteArray("\x02TS"));
            demo.replace(QByteArray("\x02TN"), QByteArray("\x02TS"));
            filename = cfgdir->absolutePath() + "/Saves/" + recordFileName + "." + *cProtoVer + ".hws";
        }

        QFile demofile(filename);
        if (!demofile.open(QIODevice::WriteOnly))
            ShowErrorMessage(tr("Cannot save record to file %1").arg(filename));
        else
        {
            demofile.write(demo);
            demofile.close();
        }
    }

    ui.pageVideos->startEncoding(record);
}

void HWForm::startTraining(const QString & scriptName)
{
    CreateGame(0, 0, 0);

    game->StartTraining(scriptName);
}

void HWForm::StartCampaign()
{
    CreateGame(0, 0, 0);

    QComboBox *combo = ui.pageCampaign->CBMission;
    QString camp = ui.pageCampaign->CBCampaign->currentText();
    unsigned int mNum = combo->count() - combo->currentIndex();
    QString miss = getCampaignScript(camp, mNum);
    QString campTeam = ui.pageCampaign->CBTeam->currentText();

    game->StartCampaign(camp, miss, campTeam);
}

void HWForm::CreateNetGame()
{
    QString ammo;
    ammo = ui.pageNetGame->pGameCFG->WeaponsName->itemData(
               ui.pageNetGame->pGameCFG->WeaponsName->currentIndex()
           ).toString();

    CreateGame(ui.pageNetGame->pGameCFG, ui.pageNetGame->pNetTeamsWidget, ammo);

    connect(game, SIGNAL(SendNet(const QByteArray &)), hwnet, SLOT(SendNet(const QByteArray &)));
    connect(game, SIGNAL(SendChat(const QString &)), hwnet, SLOT(chatLineToNet(const QString &)));
    connect(game, SIGNAL(SendTeamMessage(const QString &)), hwnet, SLOT(SendTeamMessage(const QString &)));
    connect(hwnet, SIGNAL(FromNet(const QByteArray &)), game, SLOT(FromNet(const QByteArray &)), Qt::QueuedConnection);
    connect(hwnet, SIGNAL(chatStringFromNet(const QString &)), game, SLOT(FromNetChat(const QString &)), Qt::QueuedConnection);

    game->StartNet();
}

void HWForm::closeEvent(QCloseEvent *event)
{
#ifdef USE_XFIRE
    xfire_free();
#endif
    config->SaveOptions();
    config->SaveVideosOptions();
    event->accept();
}

void HWForm::Music(bool checked)
{
    if (checked)
        SDLInteraction::instance().startMusic();
    else
        SDLInteraction::instance().stopMusic();
}

void HWForm::NetGameChangeStatus(bool isMaster)
{
    ui.pageNetGame->pGameCFG->setEnabled(isMaster);
    ui.pageNetGame->pNetTeamsWidget->setInteractivity(isMaster);

    if (isMaster)
        NetGameMaster();
    else
        NetGameSlave();
}

void HWForm::NetGameMaster()
{
    ui.pageNetGame->setMasterMode(true);
    ui.pageNetGame->restrictJoins->setChecked(false);
    ui.pageNetGame->restrictTeamAdds->setChecked(false);
    ui.pageNetGame->pGameCFG->GameSchemes->setModel(ammoSchemeModel);
    ui.pageNetGame->pGameCFG->setEnabled(true);
    ui.pageNetGame->pNetTeamsWidget->setInteractivity(true);

    if (hwnet)
    {
        // disconnect connections first to ensure their inexistance and not to connect twice
        ui.pageNetGame->BtnStart->disconnect(hwnet);
        ui.pageNetGame->BtnUpdate->disconnect(hwnet);
        ui.pageNetGame->restrictJoins->disconnect(hwnet);
        ui.pageNetGame->restrictTeamAdds->disconnect(hwnet);
        ui.pageNetGame->disconnect(hwnet, SLOT(updateRoomName(const QString&)));

        ui.pageNetGame->setRoomName(hwnet->getRoom());

        connect(ui.pageNetGame->BtnStart, SIGNAL(clicked()), hwnet, SLOT(startGame()));
        connect(ui.pageNetGame, SIGNAL(askForUpdateRoomName(const QString &)), hwnet, SLOT(updateRoomName(const QString &)));
        connect(ui.pageNetGame->restrictJoins, SIGNAL(triggered()), hwnet, SLOT(toggleRestrictJoins()));
        connect(ui.pageNetGame->restrictTeamAdds, SIGNAL(triggered()), hwnet, SLOT(toggleRestrictTeamAdds()));
        connect(ui.pageNetGame->pGameCFG->GameSchemes->model(),
                SIGNAL(dataChanged(const QModelIndex &, const QModelIndex &)),
                ui.pageNetGame->pGameCFG,
                SLOT(resendSchemeData())
               );
    }
}

void HWForm::NetGameSlave()
{
    ui.pageNetGame->pGameCFG->setEnabled(false);
    ui.pageNetGame->pNetTeamsWidget->setInteractivity(false);

    if (hwnet)
    {
        NetAmmoSchemeModel * netAmmo = new NetAmmoSchemeModel(hwnet);
        connect(hwnet, SIGNAL(netSchemeConfig(QStringList &)), netAmmo, SLOT(setNetSchemeConfig(QStringList &)));
        ui.pageNetGame->pGameCFG->GameSchemes->setModel(netAmmo);

        ui.pageNetGame->pGameCFG->GameSchemes->view()->disconnect(hwnet);
        connect(hwnet, SIGNAL(netSchemeConfig(QStringList &)),
                this, SLOT(selectFirstNetScheme()));
    }

    ui.pageNetGame->setMasterMode(false);
}

void HWForm::selectFirstNetScheme()
{
    ui.pageNetGame->pGameCFG->GameSchemes->setCurrentIndex(0);
}

void HWForm::NetLeftRoom(const QString & reason)
{
    if (ui.Pages->currentIndex() == ID_PAGE_NETGAME || ui.Pages->currentIndex() == ID_PAGE_INGAME)
    {
        GoBack();
        if (!reason.isEmpty())
            ui.pageRoomsList->displayNotice(reason);
    }
    else
        qWarning("Left room while not in room");
}

void HWForm::resizeEvent(QResizeEvent * event)
{
    int w = event->size().width();
    int h = event->size().height();
    if (wBackground)
    {
        wBackground->setFixedSize(w, h);
        wBackground->move(0, 0);
    }
}

void HWForm::InitCampaignPage()
{
    ui.pageCampaign->CBCampaign->clear();
    HWTeam team(ui.pageCampaign->CBTeam->currentText());

    QStringList entries = DataManager::instance().entryList(
                                  "Missions/Campaign",
                                  QDir::Dirs,
                                  QStringList("[^\\.]*")
                              );

    unsigned int n = entries.count();
    for(unsigned int i = 0; i < n; i++)
    {
        ui.pageCampaign->CBCampaign->addItem(QString(entries[i]), QString(entries[i]));
    }
}


void HWForm::UpdateCampaignPage(int index)
{
    Q_UNUSED(index);

    HWTeam team(ui.pageCampaign->CBTeam->currentText());
    ui.pageCampaign->CBMission->clear();

    QString campaignName = ui.pageCampaign->CBCampaign->currentText();
    QStringList missionEntries = getCampMissionList(campaignName);
    QString tName = team.name();
    unsigned int n = missionEntries.count();
    unsigned int m = getCampProgress(tName, campaignName);

    for (unsigned int i = qMin(m + 1, n); i > 0; i--)
    {
        ui.pageCampaign->CBMission->addItem(QString("Mission %1: ").arg(i) + QString(missionEntries[i-1]), QString(missionEntries[i-1]));
    }
}

void HWForm::UpdateCampaignPageProgress(int index)
{
    Q_UNUSED(index);

    int missionIndex = ui.pageCampaign->CBMission->currentIndex();
    UpdateCampaignPage(0);
    ui.pageCampaign->CBMission->setCurrentIndex(missionIndex);
}

// used for --set-everything [screen width] [screen height] [color dept] [volume] [enable music] [enable sounds] [language file] [full screen] [show FPS] [alternate damage] [timer value] [reduced quality]
QString HWForm::getDemoArguments()
{
    QRect resolution = config->vid_Resolution();
    return QString(QString::number(resolution.width()) + " "
                   + QString::number(resolution.height()) + " "
                   + QString::number(config->bitDepth()) + " " // bpp
                   + QString::number(config->volume()) + " " // sound volume
                   + (config->isMusicEnabled() ? "1" : "0") + " "
                   + (config->isSoundEnabled() ? "1" : "0") + " "
                   + config->language() + ".txt "
                   + (config->vid_Fullscreen() ? "1" : "0") + " "
                   + (config->isShowFPSEnabled() ? "1" : "0") + " "
                   + (config->isAltDamageEnabled() ? "1" : "0") + " "
                   + QString::number(config->timerInterval()) + " "
                   + QString::number(config->translateQuality()));
}

void HWForm::AssociateFiles()
{
    bool success = true;
    QString arguments = getDemoArguments();
#ifdef _WIN32
    QSettings registry_hkcr("HKEY_CLASSES_ROOT", QSettings::NativeFormat);
    registry_hkcr.setValue(".hwd/Default", "Hedgewars.Demo");
    registry_hkcr.setValue(".hws/Default", "Hedgewars.Save");
    registry_hkcr.setValue("Hedgewars.Demo/Default", tr("Hedgewars Demo File", "File Types"));
    registry_hkcr.setValue("Hedgewars.Save/Default", tr("Hedgewars Save File", "File Types"));
    registry_hkcr.setValue("Hedgewars.Demo/DefaultIcon/Default", "\"" + bindir->absolutePath().replace("/", "\\") + "\\hwdfile.ico\",0");
    registry_hkcr.setValue("Hedgewars.Save/DefaultIcon/Default", "\"" + bindir->absolutePath().replace("/", "\\") + "\\hwsfile.ico\",0");
    registry_hkcr.setValue("Hedgewars.Demo/Shell/Open/Command/Default", "\"" + bindir->absolutePath().replace("/", "\\") + "\\hwengine.exe\" \"" + cfgdir->absolutePath().replace("/","\\") + "\" \"" + datadir->absolutePath().replace("/", "\\") + "\" \"%1\" --set-everything "+arguments);
    registry_hkcr.setValue("Hedgewars.Save/Shell/Open/Command/Default", "\"" + bindir->absolutePath().replace("/", "\\") + "\\hwengine.exe\" \"" + cfgdir->absolutePath().replace("/","\\") + "\" \"" + datadir->absolutePath().replace("/", "\\") + "\" \"%1\" --set-everything "+arguments);
#elif defined __APPLE__
    // only useful when other apps have taken precedence over our file extensions and you want to reset it
    system("defaults write com.apple.LaunchServices LSHandlers -array-add '<dict><key>LSHandlerContentTag</key><string>hwd</string><key>LSHandlerContentTagClass</key><string>public.filename-extension</string><key>LSHandlerRoleAll</key><string>org.hedgewars.desktop</string></dict>'");
    system("defaults write com.apple.LaunchServices LSHandlers -array-add '<dict><key>LSHandlerContentTag</key><string>hws</string><key>LSHandlerContentTagClass</key><string>public.filename-extension</string><key>LSHandlerRoleAll</key><string>org.hedgewars.desktop</string></dict>'");
    system("/System/Library/Frameworks/CoreServices.framework/Versions/A/Frameworks/LaunchServices.framework/Versions/A/Support/lsregister -kill -domain local -domain system -domain user");
#else
    // this is a little silly due to all the system commands below anyway - just use mkdir -p ?  Does have the advantage of the alert I guess
    if (success) success = checkForDir(QDir::home().absolutePath() + "/.local");
    if (success) success = checkForDir(QDir::home().absolutePath() + "/.local/share");
    if (success) success = checkForDir(QDir::home().absolutePath() + "/.local/share/mime");
    if (success) success = checkForDir(QDir::home().absolutePath() + "/.local/share/mime/packages");
    if (success) success = checkForDir(QDir::home().absolutePath() + "/.local");
    if (success) success = checkForDir(QDir::home().absolutePath() + "/.local/share");
    if (success) success = checkForDir(QDir::home().absolutePath() + "/.local/share/applications");
    if (success) success = system(("cp "+datadir->absolutePath()+"/misc/hedgewars-mimeinfo.xml "+QDir::home().absolutePath()+"/.local/share/mime/packages").toLocal8Bit().constData())==0;
    if (success) success = system(("cp "+datadir->absolutePath()+"/misc/hwengine.desktop "+QDir::home().absolutePath()+"/.local/share/applications").toLocal8Bit().constData())==0;
    if (success) success = system(("update-mime-database "+QDir::home().absolutePath()+"/.local/share/mime").toLocal8Bit().constData())==0;
    if (success) success = system("xdg-mime default hwengine.desktop application/x-hedgewars-demo")==0;
    if (success) success = system("xdg-mime default hwengine.desktop application/x-hedgewars-save")==0;
    // hack to add user's settings to hwengine. might be better at this point to read in the file, append it, and write it out to its new home.  This assumes no spaces in the data dir path
    if (success) success = system(("sed -i 's/^\\(Exec=.*\\) \\([^ ]* %f\\)/\\1 "+cfgdir->absolutePath().replace(" ","\\\\ ").replace("/","\\/")+" \\2 --set-everything "+arguments+"/' "+QDir::home().absolutePath()+"/.local/share/applications/hwengine.desktop").toLocal8Bit().constData())==0;
#endif
    if (success)
    {
        QMessageBox infoMsg(this);
        infoMsg.setIcon(QMessageBox::Information);
        infoMsg.setWindowTitle(QMessageBox::tr("Hedgewars - Success"));
        infoMsg.setText(QMessageBox::tr("All file associations have been set"));
        infoMsg.setWindowModality(Qt::WindowModal);
        infoMsg.exec();
    }
    else
        ShowErrorMessage(QMessageBox::tr("File association failed."));
}

void HWForm::saveDemoWithCustomName()
{
    if(!m_lastDemo.isEmpty())
    {
        QString fileName;
        bool ok = false;
        do
        {
            fileName = QInputDialog::getText(this, tr("Demo name"), tr("Demo name:"));

            if(!fileName.isEmpty())
            {
                QString filePath = cfgdir->absolutePath() + "/Demos/" + fileName + "." + *cProtoVer + ".hwd";
                QFile demofile(filePath);
                ok = demofile.open(QIODevice::WriteOnly);
                if (!ok)
                    ShowErrorMessage(tr("Cannot save record to file %1").arg(filePath));
                else
                {
                    ok = -1 != demofile.write(m_lastDemo);
                    demofile.close();
                }
            }
        }
        while(!fileName.isEmpty() && !ok);
    }
}

void HWForm::SendFeedback()
{
    //Create Xml representation of google code issue first
    if (!CreateIssueXml())
    {
        ShowErrorMessage(QMessageBox::tr("Please fill out all fields"));
        return;
    }

    //Google login using fake account (feedback.hedgewars@gmail.com)
    nam = new QNetworkAccessManager(this);
    connect(nam, SIGNAL(finished(QNetworkReply*)),
            this, SLOT(finishedSlot(QNetworkReply*)));

    QUrl url(QString("https://www.google.com/accounts/ClientLogin?"
                     "accountType=GOOGLE&Email=feedback.hedgewars@gmail.com&Passwd=hwfeedback&service=code&source=HedgewarsFoundation-Hedgewars-")
                    + (cVersionString?(*cVersionString):QString("")));
    nam->get(QNetworkRequest(url));

}

bool HWForm::CreateIssueXml()
{
    QString summary = ui.pageFeedback->summary->text();
    QString description = ui.pageFeedback->description->toPlainText();

    //Check if all necessary information is entered
    if (summary.isEmpty() || description.isEmpty())
        return false;

    issueXml =
        "<?xml version='1.0' encoding='UTF-8'?>"
        "<entry xmlns='http://www.w3.org/2005/Atom' xmlns:issues='http://code.google.com/p/hedgewars/issues/list'>"
        "<title>";
    issueXml.append(summary);
    issueXml.append("</title><content type='html'>");
    issueXml.append(description);
    issueXml.append("</content><author><name>feedback.hedgewars</name></author></entry>");

    return true;
}

void HWForm::finishedSlot(QNetworkReply* reply)
{
    if (reply && reply->error() == QNetworkReply::NoError)
    {
        QByteArray array = reply->readAll();
        QString str(array);

        if (authToken.length() != 0)
        {

            QMessageBox infoMsg(this);
            infoMsg.setIcon(QMessageBox::Information);
            infoMsg.setWindowTitle(QMessageBox::tr("Hedgewars - Success"));
            infoMsg.setText(QMessageBox::tr("Successfully posted the issue on hedgewars.googlecode.com"));
            infoMsg.setWindowModality(Qt::WindowModal);
            infoMsg.exec();

            ui.pageFeedback->summary->clear();
            ui.pageFeedback->description->clear();
            authToken = "";
            return;
        }

        if (!getAuthToken(str))
        {
            ShowErrorMessage(QMessageBox::tr("Error during authentication at google.com"));
            return;
        }

        QByteArray body(issueXml.toUtf8());
        QNetworkRequest header(QUrl("https://code.google.com/feeds/issues/p/hedgewars/issues/full"));
        header.setRawHeader("Content-Length", QString::number(issueXml.length()).toAscii());
        header.setRawHeader("Content-Type", "application/atom+xml");
        header.setRawHeader("Authorization", QString("GoogleLogin auth=%1").arg(authToken).toUtf8());
        nam->post(header, body);

    }
    else if (authToken.length() == 0)
        ShowErrorMessage(QMessageBox::tr("Error during authentication at google.com"));
    else
    {
        ShowErrorMessage(QMessageBox::tr("Error reporting the issue, please try again later (or visit hedgewars.googlecode.com directly)"));
        authToken = "";
    }

}

bool HWForm::getAuthToken(QString str)
{
    QRegExp ex("Auth=(.+)");

    if (-1 == ex.indexIn(str))
        return false;

    authToken = ex.cap(1);
    authToken.remove(QChar('\n'));

    return true;
}


<|MERGE_RESOLUTION|>--- conflicted
+++ resolved
@@ -138,16 +138,12 @@
     frontendEffects = config->value("frontend/effects", true).toBool();
     playerHash = QString(QCryptographicHash::hash(config->value("net/nick","").toString().toUtf8(), QCryptographicHash::Md5).toHex());
 
-<<<<<<< HEAD
-#ifdef VIDEOREC
-    ui.pageOptions->setConfig(config);
-#endif
-=======
     ui.pageRoomsList->setSettings(config);
     ui.pageNetGame->chatWidget->setSettings(config);
     ui.pageRoomsList->chatWidget->setSettings(config);
-    ui.pageVideos->init(config);
->>>>>>> 28df23a9
+#ifdef VIDEOREC
+    ui.pageOptions->setConfig(config);
+#endif
 
 #ifdef __APPLE__
     panel = new M3Panel;
