--- conflicted
+++ resolved
@@ -141,22 +141,16 @@
 
 void GameUIConfig::reloadVideosValues(void)
 {
-<<<<<<< HEAD
-    Form->ui.pageOptions->framerateBox->setValue(value("videorec/fps",25).toUInt());
-    Form->ui.pageOptions->bitrateBox->setValue(value("videorec/bitrate",400).toUInt());
-    bool useGameRes = value("videorec/usegameres",true).toBool();
-=======
     // one pass with default values
-    Form->ui.pageVideos->setDefaultOptions();
+    Form->ui.pageOptions->setDefaultOptions();
 
     // then load user configuration
-    Form->ui.pageVideos->framerateBox->setCurrentIndex(
-            Form->ui.pageVideos->framerateBox->findData(
+    Form->ui.pageOptions->framerateBox->setCurrentIndex(
+            Form->ui.pageOptions->framerateBox->findData(
                         value("videorec/framerate", rec_Framerate()).toString() + " fps",
                     Qt::MatchExactly) );
-    Form->ui.pageVideos->bitrateBox->setValue(value("videorec/bitrate", rec_Bitrate()).toUInt());
-    bool useGameRes = value("videorec/usegameres",Form->ui.pageVideos->checkUseGameRes->isChecked()).toBool();
->>>>>>> ebe5bfaa
+    Form->ui.pageOptions->bitrateBox->setValue(value("videorec/bitrate", rec_Bitrate()).toUInt());
+    bool useGameRes = value("videorec/usegameres",Form->ui.pageOptions->checkUseGameRes->isChecked()).toBool();
     if (useGameRes)
     {
         QRect res = vid_Resolution();
@@ -168,16 +162,10 @@
         Form->ui.pageOptions->widthEdit->setText(value("videorec/width","800").toString());
         Form->ui.pageOptions->heightEdit->setText(value("videorec/height","600").toString());
     }
-<<<<<<< HEAD
     Form->ui.pageOptions->checkUseGameRes->setChecked(useGameRes);
-    Form->ui.pageOptions->checkRecordAudio->setChecked(value("videorec/audio",true).toBool());
+    Form->ui.pageOptions->checkRecordAudio->setChecked(
+            value("videorec/audio",Form->ui.pageOptions->checkRecordAudio->isChecked()).toBool() );
     if (!Form->ui.pageOptions->tryCodecs(value("videorec/format","no").toString(),
-=======
-    Form->ui.pageVideos->checkUseGameRes->setChecked(useGameRes);
-    Form->ui.pageVideos->checkRecordAudio->setChecked(
-            value("videorec/audio",Form->ui.pageVideos->checkRecordAudio->isChecked()).toBool() );
-    if (!Form->ui.pageVideos->tryCodecs(value("videorec/format","no").toString(),
->>>>>>> ebe5bfaa
                                         value("videorec/videocodec","no").toString(),
                                         value("videorec/audiocodec","no").toString()))
         Form->ui.pageOptions->setDefaultCodecs();
@@ -549,14 +537,10 @@
 
 int GameUIConfig::rec_Framerate()
 {
-<<<<<<< HEAD
-    return Form->ui.pageOptions->framerateBox->value();
-=======
     // remove the "fps" label
-    QString fpsText = Form->ui.pageVideos->framerateBox->currentText();
+    QString fpsText = Form->ui.pageOptions->framerateBox->currentText();
     QStringList fpsList = fpsText.split(" ");
     return fpsList.first().toInt();
->>>>>>> ebe5bfaa
 }
 
 int GameUIConfig::rec_Bitrate()
