--- conflicted
+++ resolved
@@ -216,7 +216,12 @@
     setValue("misc/autoUpdate", isAutoUpdateEnabled());
 #endif
 
-<<<<<<< HEAD
+    { // save colors
+        QStandardItemModel * model = DataManager::instance().colorsModel();
+        for(int i = model->rowCount() - 1; i >= 0; --i)
+            setValue(QString("colors/color%1").arg(i), model->item(i)->data());
+    }
+
     Form->gameSettings->sync();
 }
 
@@ -231,13 +236,6 @@
     setValue("videorec/height", res.height());
     setValue("videorec/usegameres", Form->ui.pageVideos->checkUseGameRes->isChecked());
     setValue("videorec/audio", recordAudio());
-=======
-    { // save colors
-        QStandardItemModel * model = DataManager::instance().colorsModel();
-        for(int i = model->rowCount() - 1; i >= 0; --i)
-            setValue(QString("colors/color%1").arg(i), model->item(i)->data());
-    }
->>>>>>> 7ae1721b
 
     Form->gameSettings->sync();
 }
