# Configure for Qt4
set(QT_MIN_VERSION "4.5.0")
include(CheckLibraryExists)

set(QT_USE_QTCORE TRUE)
set(QT_USE_QTGUI TRUE)
set(QT_USE_QTNETWORK TRUE)
set(QT_USE_QTSVG FALSE)
set(QT_USE_QTXML FALSE)
set(QT_USE_QTOPENGL FALSE)
set(QT_USE_QTMAIN TRUE)

find_package(Qt4 REQUIRED)
include(${QT_USE_FILE})

# Check if we need zlib
check_library_exists(${QT_QTCORE_LIBRARY} inflateInit2_ ${QT_LIBRARY_DIR} QT_PROVIDES_ZLIB_FUNCTIONS)

if(NOT QT_PROVIDES_ZLIB_FUNCTIONS)
    find_package(ZLIB REQUIRED)

    set(HW_LINK_LIBS ${ZLIB_LIBRARIES} ${HW_LINK_LIBS})
endif()


# Configure for SDL
find_package(SDL REQUIRED)
find_package(SDL_mixer REQUIRED)

include_directories(.)
include_directories(${CMAKE_CURRENT_SOURCE_DIR}/model)
include_directories(${CMAKE_CURRENT_SOURCE_DIR}/net)
include_directories(${CMAKE_CURRENT_SOURCE_DIR}/ui)
include_directories(${CMAKE_CURRENT_SOURCE_DIR}/ui/dialog)
include_directories(${CMAKE_CURRENT_SOURCE_DIR}/ui/page)
include_directories(${CMAKE_CURRENT_SOURCE_DIR}/ui/widget)
include_directories(${CMAKE_CURRENT_SOURCE_DIR}/util)
include_directories(${SDL_INCLUDE_DIR})
include_directories(${SDLMIXER_INCLUDE_DIR})
include_directories(${CMAKE_SOURCE_DIR}/misc/quazip)
if(UNIX)
    # HACK: in freebsd cannot find iconv.h included via SDL.h
    include_directories("/usr/local/include")
endif(UNIX)


if(WIN32 AND NOT UNIX)
    set(HEDGEWARS_BINDIR ".")
    set(HEDGEWARS_DATADIR "../share/")
        add_definitions(-DUSE_XFIRE)
else()
    set(HEDGEWARS_BINDIR ${CMAKE_INSTALL_PREFIX})
    if(DEFINED DATA_INSTALL_DIR)
        set(HEDGEWARS_DATADIR ${DATA_INSTALL_DIR})
    else()
        set(HEDGEWARS_DATADIR ${CMAKE_INSTALL_PREFIX}/share/)
    endif()
    #only the cocoa version of qt supports building 64 bit apps
    if(APPLE AND (CMAKE_OSX_ARCHITECTURES MATCHES "x86_64*") AND (NOT QT_MAC_USE_COCOA))
        message(FATAL_ERROR "Building the 64 bit version of Hedgewars *requires* the Cocoa variant of QT on Mac OS X")
    endif()
endif()


configure_file(${CMAKE_CURRENT_SOURCE_DIR}/hwconsts.cpp.in ${CMAKE_CURRENT_BINARY_DIR}/hwconsts.cpp)

file(GLOB NetCpp net/*.cpp)
file(GLOB ModelCpp model/*.cpp)
file(GLOB_RECURSE UIcpp ui/*.cpp)
file(GLOB UtilCpp util/*.cpp)

set(hwfr_src
    ${ModelCpp}
    ${NetCpp}
    ${UIcpp}
    ${UtilCpp}
    AbstractPage.cpp
    achievements.cpp
    binds.cpp
    drawmapscene.cpp
    game.cpp
    gameuiconfig.cpp
    HWApplication.cpp
    hwform.cpp
    main.cpp
    mapContainer.cpp
    SDLs.cpp
    team.cpp
    ui_hwform.cpp
    ${CMAKE_CURRENT_BINARY_DIR}/hwconsts.cpp
<<<<<<< HEAD
    selectWeapon.cpp
    itemNum.cpp
    input_ip.cpp
    igbox.cpp
    weaponItem.cpp
    misc.cpp
    ammoSchemeModel.cpp
    togglebutton.cpp
    bgwidget.cpp
    achievements.cpp
    qaspectratiolayout.cpp
    drawmapwidget.cpp
    drawmapscene.cpp
    themesmodel.cpp
    databrowser.cpp
=======
>>>>>>> 27095d45
    )

#xfire integration
if(WIN32)
    set(hwfr_src ${hwfr_src} xfire.cpp ../misc/xfire/xfiregameclient.cpp)
endif(WIN32)

if(MINGW)
    # resource compilation for mingw
    add_custom_command(OUTPUT ${CMAKE_CURRENT_BINARY_DIR}/hedgewars_rc.o
    COMMAND windres -I ${CMAKE_CURRENT_SOURCE_DIR}
    -i ${CMAKE_CURRENT_SOURCE_DIR}/hedgewars.rc
    -o ${CMAKE_CURRENT_BINARY_DIR}/hedgewars_rc.o)
    set(hwfr_src ${hwfr_src} ${CMAKE_CURRENT_BINARY_DIR}/hedgewars_rc.o)
else(MINGW)
    set(hwfr_src ${hwfr_src} hedgewars.rc)
endif(MINGW)

file(GLOB ModelHdr model/*.h)
file(GLOB NetHdr net/*.h)
file(GLOB_RECURSE UIhdr ui/*.h)
file(GLOB UtilHdr util/*.h)


set(hwfr_moc_hdrs
    ${ModelHdr}
    ${NetHdr}
    ${UIhdr}
    AbstractPage.h
    drawmapscene.h
    game.h
    gameuiconfig.h
    HWApplication.h
    hwform.h
    mapContainer.h
    SDLs.h
<<<<<<< HEAD
    selectWeapon.h
    itemNum.h
    input_ip.h
    igbox.h
    weaponItem.h
    misc.h
    ammoSchemeModel.h
    togglebutton.h
    bgwidget.h
    qaspectratiolayout.h
    drawmapwidget.h
    drawmapscene.h
    themesmodel.h
    databrowser.h
=======
>>>>>>> 27095d45
    )

set(hwfr_hdrs
    ${UtilHdr}
    team.h
    achievements.h
    binds.h
    ui_hwform.h
    KB.h
    hwconsts.h
    sdlkeys.h
    )

set(hwfr_rez hedgewars.qrc)

qt4_add_resources(hwfr_rez_src ${hwfr_rez})

qt4_wrap_cpp(hwfr_moc_srcs ${hwfr_moc_hdrs})


if(APPLE)
    set(hwfr_src ${hwfr_src} InstallController.cpp CocoaInitializer.mm M3Panel.mm M3InstallController.m NSWorkspace_RBAdditions.m)
    set(HW_LINK_LIBS IOKit ${HW_LINK_LIBS})

    if(NOT NOAUTOUPDATE)
        find_package(Sparkle)
        if(SPARKLE_FOUND)
            add_definitions(-DSPARKLE_ENABLED)
            set(hwfr_src ${hwfr_src} AutoUpdater.cpp SparkleAutoUpdater.mm)
            set(HW_LINK_LIBS ${SPARKLE_LIBRARY} ${HW_LINK_LIBS})
        endif()
    endif()
endif()


add_executable(hedgewars WIN32
    ${hwfr_src}
    ${hwfr_moc_srcs}
    ${hwfr_hdrs}
    ${hwfr_rez_src}
    )


set(HW_LINK_LIBS
    quazip
    ${QT_LIBRARIES}
    ${SDL_LIBRARY}
    ${SDLMIXER_LIBRARY}
    ${HW_LINK_LIBS}
    )

if(WIN32 AND NOT UNIX)
    if(NOT SDL_LIBRARY)
        set(HW_LINK_LIBS ${HW_LINK_LIBS} SDL)
    endif()

    set(HW_LINK_LIBS
        ${HW_LINK_LIBS}
        ole32
        oleaut32
        winspool
        uuid
        )
endif()


target_link_libraries(hedgewars ${HW_LINK_LIBS})


install(PROGRAMS "${EXECUTABLE_OUTPUT_PATH}/hedgewars${CMAKE_EXECUTABLE_SUFFIX}" DESTINATION ${target_dir})
<|MERGE_RESOLUTION|>--- conflicted
+++ resolved
@@ -88,24 +88,6 @@
     team.cpp
     ui_hwform.cpp
     ${CMAKE_CURRENT_BINARY_DIR}/hwconsts.cpp
-<<<<<<< HEAD
-    selectWeapon.cpp
-    itemNum.cpp
-    input_ip.cpp
-    igbox.cpp
-    weaponItem.cpp
-    misc.cpp
-    ammoSchemeModel.cpp
-    togglebutton.cpp
-    bgwidget.cpp
-    achievements.cpp
-    qaspectratiolayout.cpp
-    drawmapwidget.cpp
-    drawmapscene.cpp
-    themesmodel.cpp
-    databrowser.cpp
-=======
->>>>>>> 27095d45
     )
 
 #xfire integration
@@ -142,23 +124,6 @@
     hwform.h
     mapContainer.h
     SDLs.h
-<<<<<<< HEAD
-    selectWeapon.h
-    itemNum.h
-    input_ip.h
-    igbox.h
-    weaponItem.h
-    misc.h
-    ammoSchemeModel.h
-    togglebutton.h
-    bgwidget.h
-    qaspectratiolayout.h
-    drawmapwidget.h
-    drawmapscene.h
-    themesmodel.h
-    databrowser.h
-=======
->>>>>>> 27095d45
     )
 
 set(hwfr_hdrs
