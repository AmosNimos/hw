--- conflicted
+++ resolved
@@ -159,20 +159,16 @@
     endif()
 endif()
 
-<<<<<<< HEAD
-if(LIBENGINE)
-    add_definitions(-DHWLIBRARY)
-    set(HW_LINK_LIBS hwengine ${HW_LINK_LIBS})
-    link_directories(${EXECUTABLE_OUTPUT_PATH})
-endif()
-
-=======
 #when debugging, always prompt a console to see fronted messages
 #TODO: check it doesn't interfere on UNIX
 if(CMAKE_BUILD_TYPE MATCHES "RELEASE")
     set(console_access "WIN32")
 endif(CMAKE_BUILD_TYPE MATCHES "RELEASE")
->>>>>>> a8687089
+if(${LIBENGINE})
+    add_definitions(-DHWLIBRARY)
+    set(HW_LINK_LIBS hwengine ${HW_LINK_LIBS})
+    link_directories(${EXECUTABLE_OUTPUT_PATH})
+endif()
 
 add_executable(hedgewars ${console_access}
     ${hwfr_src}
@@ -181,7 +177,7 @@
     ${hwfr_rez_src}
     )
 
-if((UNIX AND NOT APPLE) AND ${BUILD_ENGINE_LIBRARY})
+if((UNIX AND NOT APPLE) AND ${LIBENGINE})
     set_target_properties(hedgewars PROPERTIES LINK_FLAGS "-Wl,-rpath,${CMAKE_INSTALL_PREFIX}/${target_library_install_dir}")
 endif()
 
