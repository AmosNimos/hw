/*
 * Hedgewars, a free turn based strategy game
 * Copyright (c) 2006-2010 Andrey Korotaev <unC0Rr@gmail.com>
 *
 * This program is free software; you can redistribute it and/or modify
 * it under the terms of the GNU General Public License as published by
 * the Free Software Foundation; version 2 of the License
 *
 * This program is distributed in the hope that it will be useful,
 * but WITHOUT ANY WARRANTY; without even the implied warranty of
 * MERCHANTABILITY or FITNESS FOR A PARTICULAR PURPOSE.  See the
 * GNU General Public License for more details.
 *
 * You should have received a copy of the GNU General Public License
 * along with this program; if not, write to the Free Software
 * Foundation, Inc., 59 Temple Place - Suite 330, Boston, MA 02111-1307, USA
 */

#include <QGridLayout>
#include <QPushButton>
#include <QGroupBox>
#include <QComboBox>
#include <QCheckBox>
#include <QLabel>
#include <QToolBox>
#include <QLineEdit>
#include <QListWidget>
#include <QApplication>
#include <QSpinBox>
#include <QTextEdit>
#include <QRadioButton>
#include <QTableView>
#include <QMessageBox>
#include <QHeaderView>
#include <QTabWidget>
#include <QTextBrowser>
#include <QTableWidget>
#include <QAction>
#include <QMenu>
#include <QDataWidgetMapper>
#include <QTime>
#include <QSlider>

#include "ammoSchemeModel.h"
#include "pages.h"
#include "sdlkeys.h"
#include "hwconsts.h"
#include "gamecfgwidget.h"
#include "teamselect.h"
#include "gamecfgwidget.h"
#include "SquareLabel.h"
#include "mapContainer.h"
#include "about.h"
#include "fpsedit.h"
#include "netserverslist.h"
#include "netudpwidget.h"
#include "chatwidget.h"
#include "playrecordpage.h"
#include "selectWeapon.h"
#include "igbox.h"
#include "hats.h"
#include "misc.h"
#include "togglebutton.h"
#include "hwform.h"
#include "SDLs.h"

PageMain::PageMain(QWidget* parent) :
  AbstractPage(parent)
{
    if(frontendEffects) setAttribute(Qt::WA_NoSystemBackground, true);
    QGridLayout * pageLayout = new QGridLayout(this);
    //pageLayout->setColumnStretch(0, 1);
    //pageLayout->setColumnStretch(1, 2);
    //pageLayout->setColumnStretch(2, 1);

    //QPushButton* btnLogo = addButton(":/res/HedgewarsTitle.png", pageLayout, 0, 0, 1, 4, true);
    //pageLayout->setAlignment(btnLogo, Qt::AlignHCenter);
    pageLayout->setRowStretch(0, 1);
    pageLayout->setRowStretch(1, 1);
    pageLayout->setRowStretch(2, 0);
    pageLayout->setRowStretch(3, 1);
    pageLayout->setRowStretch(4, 1);

    BtnSinglePlayer = addButton(":/res/LocalPlay.png", pageLayout, 2, 0, 1, 2, true);
    BtnSinglePlayer->setToolTip(tr("Local Game (Play a game on a single computer)"));
    pageLayout->setAlignment(BtnSinglePlayer, Qt::AlignHCenter);

    BtnNet = addButton(":/res/NetworkPlay.png", pageLayout, 2, 2, 1, 2, true);
    BtnNet->setToolTip(tr("Network Game (Play a game across a network)"));
    pageLayout->setAlignment(BtnNet, Qt::AlignHCenter);

    mainNote = new QLabel(this);
    mainNote->setAlignment(Qt::AlignHCenter | Qt::AlignVCenter);
    mainNote->setWordWrap(true);
    mainNote->setOpenExternalLinks(true);

    if(!isDevBuild)
    {
        QStringList Tips;
        Tips << tr("Simply pick the same color as a friend to play together as a team. Each of you will still control his or her own hedgehogs but they'll win or lose together.", "Tips");
        Tips << tr("Some weapons might do only low damage but they can be a lot more devastating in the right situation. Try to use the Desert Eagle to knock multiple hedgehogs into the water.", "Tips");
        Tips << tr("If you're unsure what to do and don't want to waste ammo, skip one round. But don't let too much time pass as there will be Sudden Death!", "Tips");
        Tips << tr("Want to save ropse? Release the rope in mid air and then shoot again. As long as you don't touch the ground you'll reuse your rope without wasting ammo!", "Tips");
        Tips << tr("If you'd like to keep others from using your preferred nickname on the official server, register an account at http://www.hedgewars.org/.", "Tips");
        Tips << tr("You're bored of default gameplay? Try one of the missions - they'll offer different gameplay depending on the one you picked.", "Tips");
        Tips << tr("By default the game will always record the last game played as a demo. Select 'Local Game' and pick the 'Demos' button on the lower right corner to play or manage them.", "Tips");
        Tips << tr("Hedgewars is Open Source and Freeware we create in our spare time. If you've got problems, ask on our forums but please don't expect 24/7 support!", "Tips");
        Tips << tr("Hedgewars is Open Source and Freeware we create in our spare time. If you like it, help us with a small donation or contribute your own work!", "Tips");
        Tips << tr("Hedgewars is Open Source and Freeware we create in our spare time. Share it with your family and friends as you like!", "Tips");
        Tips << tr("Hedgewars is Open Source and Freeware we create in our spare time. If someone sold you the game, you should try get a refund!", "Tips");
        Tips << tr("From time to time there will be official tournaments. Upcoming events will be announced at http://www.hedgewars.org/ some days in advance.", "Tips");
        Tips << tr("Hedgewars is available in many languages. If the translation in your language seems to be missing or outdated, feel free to contact us!", "Tips");
        Tips << tr("Hedgewars can be run on lots of different operating systems including Microsoft Windows, Mac OS X and Linux.", "Tips");
        Tips << tr("Always remember you're able to set up your own games in local and network/online play. You're not restricted to the 'Simple Game' option.", "Tips");
        Tips << tr("Connect one or more gamepads before starting the game to be able to assign their controls to your teams.", "Tips");
        Tips << tr("Create an account on %1 to keep others from using your most favourite nickname while playing on the official server.", "Tips").arg("<a href=\"http://www.hedgewars.org/\">http://www.hedgewars.org/</a>");
        Tips << tr("While playing you should give yourself a short break at least once an hour.", "Tips");
        Tips << tr("If your graphics card isn't able to provide hardware accelerated OpenGL, try to enable the low quality mode to improve performance.", "Tips");
        Tips << tr("If your graphics card isn't able to provide hardware accelerated OpenGL, try to update the associated drivers.", "Tips");
        Tips << tr("We're open to suggestions and constructive feedback. If you don't like something or got a great idea, let us know!", "Tips");
        Tips << tr("Especially while playing online be polite and always remember there might be some minors playing with or against you as well!", "Tips");
        Tips << tr("Special game modes such as 'Vampirism' or 'Karma' allow you to develop completely new tactics. Try them in a custom game!", "Tips");
        Tips << tr("The Windows version of Hedgewars supports Xfire. Make sure to add Hedgwars to its game list so your friends can see you playing.", "Tips");
        Tips << tr("You should never install Hedgewars on computers you don't own (school, university, work, etc.). Please ask the responsible person instead!", "Tips");
        Tips << tr("Hedgewars can be perfect for short games during breaks. Just ensure you don't add too many hedgehogs or use an huge map. Reducing time and health might help as well.", "Tips");
        Tips << tr("No hedgehogs were harmed in making this game.", "Tips");
        Tips << tr("There are three different jumps available. Tap [high jump] twice to do a very high/backwards jump.", "Tips");
        Tips << tr("Afraid of falling off a cliff? Hold down [precise] to turn [left] or [right] without actually moving.", "Tips");
        Tips << tr("Some weapons require special strategies or just lots of training, so don't give up on a particular tool if you miss an enemy once.", "Tips");
        Tips << tr("Most weapons won't work once they touch the water. The Homing Bee as well as the Cake are exceptions to this.", "Tips");
        Tips << tr("The Old Limbuger only causes a small explosion. However the wind affected smelly cloud can poison lots of hogs at once.", "Tips");
        Tips << tr("The Piano Strike is the most damaging air strike. You'll lose the hedgehog performing it, so there's a huge downside as well.", "Tips");
        Tips << tr("The Homing Bee can be tricky to use. It's turn radius depends on it's velocity, so try to not use full power.", "Tips");
        Tips << tr("Sticky Mines are a perfect tool to create small chain reactions knocking enemy hedgehogs into dire situations ... or water.", "Tips");
        Tips << tr("The Hammer is most effective when used on bridges or girders. Hit hogs will just break through the ground.", "Tips");
        Tips << tr("If you're stuck behind an enemy hedgehog, use the Hammer to free yourself without getting damaged by an explosion.", "Tips");
        Tips << tr("The Cake's maximum walking distance depends on the ground it has to pass. Use [attack] to detonate it early.", "Tips");
        Tips << tr("The Flame Thrower is a weapon but it can be used for tunnel digging as well.", "Tips");
        Tips << tr("Use the Incinerating Grenade to temporary keep hedgehogs from passing terrain such as tunnels or platforms.", "Tips");
        Tips << tr("Want to know who's behind the game? Click on the Hedgewars logo in the main menu to see the credits.", "Tips");
        Tips << tr("Like Hedgewars? Become a fan on %1 or join our group at %2. You could follow us on %3 as well!", "Tips").arg("<a href=\"http://www.facebook.com/Hedgewars\">Facebook</a>").arg("<a href=\"http://steamcommunity.com/groups/hedgewars\">Steam Community</a>").arg("<a href=\"http://twitter.com/hedgewars\">Twitter</a>");
        Tips << tr("Feel free to draw your own graves, hats, flags or even maps and themes! But note that you'll have to share them somewhere to use them online.", "Tips");
        Tips << tr("Really want to wear a specific hat? Donate to us and receive an exclusive hat of your choice!", "Tips");
        // The following tip will require links to app store entries first.
        //Tips << tr("Want to play Hedgewars any time? Grab the Mobile version for %1 and %2.", "Tips").arg("").arg("");
        Tips << tr("Keep your video card drivers up to date to avoid issues playing the game.", "Tips");
        //Tips << tr("", "Tips");
#ifdef _WIN32
        Tips << tr("You can find your Hedgewars configuration files under \"My Documents\\Hedgewars\". Create backups or take the files with you, but don't edit them by hand.", "Tips");
        Tips << tr("You're able to associate Hedgewars related files (savegames and demo recordings) with the game to launch them right from your favorite file or internet browser.", "Tips");
#else
        Tips << tr("You can find your Hedgewars configuration files under \"Hedgewars\" in your home directory. Create backups or take the files with you, but don't edit them by hand.", "Tips");
#endif
        mainNote->setText(QLabel::tr("Tip: ") + Tips[QTime(0, 0, 0).secsTo(QTime::currentTime()) % Tips.length()]);
    }
    else
        mainNote->setText(QLabel::tr("This development build is 'work in progress' and may not be compatible with other versions of the game. Some features might be broken or incomplete. Use at your own risk!"));

    pageLayout->addWidget(mainNote, 4, 1, 1, 2);

    BtnSetup = addButton(":/res/Settings.png", pageLayout, 4, 3, true);

    //BtnInfo = addButton(":/res/About.png", pageLayout, 3, 1, 1, 2, true);
    BtnInfo = addButton(":/res/HedgewarsTitle.png", pageLayout, 0, 0, 1, 4, true);
    BtnInfo->setStyleSheet("border: transparent;background: transparent;");
    pageLayout->setAlignment(BtnInfo, Qt::AlignHCenter);
    //pageLayout->setAlignment(BtnInfo, Qt::AlignHCenter);

    BtnExit = addButton(":/res/Exit.png", pageLayout, 4, 0, 1, 1, true);
    BtnExit->setFixedHeight(BtnSetup->height());
    BtnExit->setStyleSheet("QPushButton{margin-top: 2px;}");
}

PageEditTeam::PageEditTeam(QWidget* parent, SDLInteraction * sdli) :
  AbstractPage(parent)
{
    mySdli = sdli;
    QGridLayout * pageLayout = new QGridLayout(this);
    QTabWidget * tbw = new QTabWidget(this);
    QWidget * page1 = new QWidget(this);
    QWidget * page2 = new QWidget(this);
    tbw->addTab(page1, tr("General"));
    tbw->addTab(page2, tr("Advanced"));
    pageLayout->addWidget(tbw, 0, 0, 1, 3);
    BtnTeamDiscard = addButton(":/res/Exit.png", pageLayout, 1, 0, true);
    BtnTeamSave = addButton(":/res/Save.png", pageLayout, 1, 2, true);;
    BtnTeamSave->setStyleSheet("QPushButton{margin: 12px 0px 12px 0px;}");
    BtnTeamDiscard->setFixedHeight(BtnTeamSave->height());
    BtnTeamDiscard->setStyleSheet("QPushButton{margin-top: 31px;}");

    QHBoxLayout * page1Layout = new QHBoxLayout(page1);
    page1Layout->setAlignment(Qt::AlignTop);
    QGridLayout * page2Layout = new QGridLayout(page2);

// ====== Page 1 ======
    QVBoxLayout * vbox1 = new QVBoxLayout();
    QVBoxLayout * vbox2 = new QVBoxLayout();
    page1Layout->addLayout(vbox1);
    page1Layout->addLayout(vbox2);

    GBoxHedgehogs = new QGroupBox(this);
    GBoxHedgehogs->setTitle(QGroupBox::tr("Team Members"));
    GBoxHedgehogs->setSizePolicy(QSizePolicy::Expanding, QSizePolicy::Fixed);
    QGridLayout * GBHLayout = new QGridLayout(GBoxHedgehogs);

    signalMapper = new QSignalMapper(this);

    HatsModel * hatsModel = new HatsModel(GBoxHedgehogs);
    for(int i = 0; i < 8; i++)
    {
        HHHats[i] = new QComboBox(GBoxHedgehogs);
        HHHats[i]->setModel(hatsModel);
        HHHats[i]->setIconSize(QSize(32, 37));
        //HHHats[i]->setSizeAdjustPolicy(QComboBox::AdjustToContents);
        //HHHats[i]->setModelColumn(1);
        //HHHats[i]->setMinimumWidth(132);
        GBHLayout->addWidget(HHHats[i], i, 0);

        HHNameEdit[i] = new QLineEdit(GBoxHedgehogs);
        HHNameEdit[i]->setMaxLength(64);
        HHNameEdit[i]->setMinimumWidth(120);
        GBHLayout->addWidget(HHNameEdit[i], i, 1);

        randButton[i] = addButton(":/res/dice.png", GBHLayout, i, 3, true);

        connect(randButton[i], SIGNAL(clicked()), signalMapper, SLOT(map()));
            signalMapper->setMapping(randButton[i], i);

    }

    randTeamButton = addButton(QPushButton::tr("Random Team"), GBHLayout, 9, false);

    vbox1->addWidget(GBoxHedgehogs);


    GBoxTeam = new QGroupBox(this);
    GBoxTeam->setTitle(QGroupBox::tr("Team Settings"));
    GBoxTeam->setSizePolicy(QSizePolicy::Expanding, QSizePolicy::Fixed);
    QGridLayout * GBTLayout = new QGridLayout(GBoxTeam);
    QLabel * tmpLabel = new QLabel(GBoxTeam);
    tmpLabel->setText(QLabel::tr("Name"));
    GBTLayout->addWidget(tmpLabel, 0, 0);
    tmpLabel = new QLabel(GBoxTeam);
    tmpLabel->setText(QLabel::tr("Type"));
    GBTLayout->addWidget(tmpLabel, 1, 0);
    tmpLabel = new QLabel(GBoxTeam);
    tmpLabel->setText(QLabel::tr("Grave"));
    GBTLayout->addWidget(tmpLabel, 2, 0);
    tmpLabel = new QLabel(GBoxTeam);
    tmpLabel->setText(QLabel::tr("Flag"));
    GBTLayout->addWidget(tmpLabel, 3, 0);
    tmpLabel = new QLabel(GBoxTeam);
    tmpLabel->setText(QLabel::tr("Voice"));
    GBTLayout->addWidget(tmpLabel, 4, 0);


    TeamNameEdit = new QLineEdit(GBoxTeam);
    TeamNameEdit->setMaxLength(64);
    GBTLayout->addWidget(TeamNameEdit, 0, 1);
    vbox2->addWidget(GBoxTeam);

    CBTeamLvl = new QComboBox(GBoxTeam);
    CBTeamLvl->setIconSize(QSize(48, 48));
    CBTeamLvl->addItem(QIcon(":/res/botlevels/0.png"), QComboBox::tr("Human"));
    for(int i = 5; i > 0; i--)
        CBTeamLvl->addItem(
                QIcon(QString(":/res/botlevels/%1.png").arg(6 - i)),
                QString("%1 %2").arg(QComboBox::tr("Level")).arg(i)
                );
    GBTLayout->addWidget(CBTeamLvl, 1, 1);

    CBGrave = new QComboBox(GBoxTeam);
    CBGrave->setMaxCount(65535);
    CBGrave->setIconSize(QSize(32, 32));
    GBTLayout->addWidget(CBGrave, 2, 1);

    CBFlag = new QComboBox(GBoxTeam);
    CBFlag->setMaxCount(65535);
    CBFlag->setIconSize(QSize(22, 15));
    GBTLayout->addWidget(CBFlag, 3, 1);

    {
        QHBoxLayout * hbox = new QHBoxLayout();
        CBVoicepack = new QComboBox(GBoxTeam);
        {
            QDir tmpdir;
            tmpdir.cd(datadir->absolutePath());
            tmpdir.cd("Sounds/voices");
            QStringList list = tmpdir.entryList(QDir::AllDirs | QDir::NoDotAndDotDot, QDir::Name);
            CBVoicepack->addItems(list);
        }
        hbox->addWidget(CBVoicepack, 100);
        BtnTestSound = addButton(":/res/PlaySound.png", hbox, 1, true);
        hbox->setStretchFactor(BtnTestSound, 1);
        connect(BtnTestSound, SIGNAL(clicked()), this, SLOT(testSound()));
        GBTLayout->addLayout(hbox, 4, 1);
    }

    GBoxFort = new QGroupBox(this);
    GBoxFort->setTitle(QGroupBox::tr("Fort"));
    QGridLayout * GBFLayout = new QGridLayout(GBoxFort);
    CBFort = new QComboBox(GBoxFort);
    CBFort->setMaxCount(65535);
    GBFLayout->addWidget(CBFort, 0, 0);
    FortPreview = new SquareLabel(GBoxFort);
    FortPreview->setSizePolicy(QSizePolicy::Expanding, QSizePolicy::Expanding);
    FortPreview->setMinimumSize(128, 128);
    FortPreview->setPixmap(QPixmap());
    // perhaps due to handling its own paintevents, SquareLabel doesn't play nice with the stars
    //FortPreview->setAttribute(Qt::WA_PaintOnScreen, true);
    GBFLayout->addWidget(FortPreview, 1, 0);
    vbox2->addWidget(GBoxFort);

    QDir tmpdir;
    tmpdir.cd(datadir->absolutePath());
    tmpdir.cd("Forts");
    tmpdir.setFilter(QDir::Files);

    connect(CBFort, SIGNAL(currentIndexChanged(const QString &)), this, SLOT(CBFort_activated(const QString &)));
    CBFort->addItems(tmpdir.entryList(QStringList("*L.png")).replaceInStrings(QRegExp("^(.*)L\\.png"), "\\1"));

    tmpdir.cd("../Graphics/Graves");
    QStringList list = tmpdir.entryList(QStringList("*.png"));
    for (QStringList::Iterator it = list.begin(); it != list.end(); ++it )
    {
        QPixmap pix(datadir->absolutePath() + "/Graphics/Graves/" + *it);
        QIcon icon(pix.copy(0, 0, 32, 32));
        CBGrave->addItem(icon, (*it).replace(QRegExp("^(.*)\\.png"), "\\1"));
    }

    tmpdir.cd(datadir->absolutePath());
    tmpdir.cd("Graphics/Flags");
    list = tmpdir.entryList(QStringList("*.png"));
    
    // add the default flag
    CBFlag->addItem(QIcon(QPixmap(datadir->absolutePath() + "/Graphics/Flags/hedgewars.png").copy(0, 0, 22, 15)), "Hedgewars", "hedgewars");

    CBFlag->insertSeparator(CBFlag->count());
    // add all country flags
    for (QStringList::Iterator it = list.begin(); it != list.end(); ++it )
    {
        QPixmap pix(datadir->absolutePath() + "/Graphics/Flags/" + *it);
        QIcon icon(pix.copy(0, 0, 22, 15));
        if(it->compare("cpu.png") && it->compare("hedgewars.png") && (it->indexOf("cm_") == -1)) // skip cpu and hedgewars flags as well as all community flags
        {
            QString flag = (*it).replace(QRegExp("^(.*)\\.png"), "\\1");
            CBFlag->addItem(icon, QString(flag).replace("_", " "), flag);
        }
    }
    CBFlag->insertSeparator(CBFlag->count());
    // add all community flags
    for (QStringList::Iterator it = list.begin(); it != list.end(); ++it )
    {
        QPixmap pix(datadir->absolutePath() + "/Graphics/Flags/" + *it);
        QIcon icon(pix.copy(0, 0, 22, 15));
        if(it->indexOf("cm_") > -1) // skip non community flags this time
        {
            QString flag = (*it).replace(QRegExp("^(.*)\\.png"), "\\1");
            CBFlag->addItem(icon, QString(flag).replace("cm_", QComboBox::tr("Community") + ": "), flag);
        }
    }

    vbox1->addStretch();
    vbox2->addStretch();

// ====== Page 2 ======
    GBoxBinds = new QGroupBox(this);
    GBoxBinds->setTitle(QGroupBox::tr("Key binds"));
    QGridLayout * GBBLayout = new QGridLayout(GBoxBinds);
    BindsBox = new QToolBox(GBoxBinds);
    BindsBox->setLineWidth(0);
    GBBLayout->addWidget(BindsBox);
    page2Layout->addWidget(GBoxBinds, 0, 0);

    quint16 i = 0;
    quint16 num = 0;
    QWidget * curW = NULL;
    QGridLayout * pagelayout = NULL;
    QLabel* l = NULL;
    while (i < BINDS_NUMBER) {
        if(cbinds[i].category != NULL)
        {
            if(curW != NULL)
            {
                l = new QLabel(curW);
                l->setText("");
                pagelayout->addWidget(l, num++, 0, 1, 2);
            }
            curW = new QWidget(this);
            BindsBox->addItem(curW, QApplication::translate("binds (categories)", cbinds[i].category));
            pagelayout = new QGridLayout(curW);
            num = 0;
        }
        if(cbinds[i].description != NULL)
        {
            l = new QLabel(curW);
            l->setText((num > 0 ? QString("\n") : QString("")) + QApplication::translate("binds (descriptions)", cbinds[i].description));
            pagelayout->addWidget(l, num++, 0, 1, 2);
        }

        l = new QLabel(curW);
        l->setText(QApplication::translate("binds", cbinds[i].name));
        l->setAlignment(Qt::AlignRight);
        pagelayout->addWidget(l, num, 0);
        CBBind[i] = new QComboBox(curW);
        for(int j = 0; sdlkeys[j][1][0] != '\0'; j++)
            CBBind[i]->addItem(QApplication::translate("binds (keys)", sdlkeys[j][1]).contains(": ") ? QApplication::translate("binds (keys)", sdlkeys[j][1]) : QApplication::translate("binds (keys)", "Keyboard") + QString(": ") + QApplication::translate("binds (keys)", sdlkeys[j][1]), sdlkeys[j][0]);
        pagelayout->addWidget(CBBind[i++], num++, 1);
    }
}

void PageEditTeam::CBFort_activated(const QString & fortname)
{
    QPixmap pix(datadir->absolutePath() + "/Forts/" + fortname + "L.png");
    FortPreview->setPixmap(pix);
}

void PageEditTeam::testSound()
{
    Mix_Chunk *sound;
    QDir tmpdir;
    mySdli->SDLMusicInit();
    
    tmpdir.cd(datadir->absolutePath());
    tmpdir.cd("Sounds/voices");
    tmpdir.cd(CBVoicepack->currentText());
    QStringList list = tmpdir.entryList(QStringList() << "Illgetyou.ogg" << "Incoming.ogg" << "Stupid.ogg" << "Coward.ogg" << "Firstblood.ogg", QDir::Files);
    if (list.size()) {
        sound = Mix_LoadWAV(QString(tmpdir.absolutePath() + "/" + list[rand() % list.size()]).toLocal8Bit().constData());
        Mix_PlayChannel(-1, sound, 0);
    }
}

PageMultiplayer::PageMultiplayer(QWidget* parent) :
  AbstractPage(parent)
{
    QGridLayout * pageLayout = new QGridLayout(this);

    BtnBack = addButton(":/res/Exit.png", pageLayout, 2, 0, true);

    gameCFG = new GameCFGWidget(this);
    pageLayout->addWidget(gameCFG, 0, 0, 1, 2);

    pageLayout->setRowStretch(1, 1);

    teamsSelect = new TeamSelWidget(this);
    pageLayout->addWidget(teamsSelect, 0, 2, 2, 2);

    BtnStartMPGame = addButton(tr("Start"), pageLayout, 2, 3);
}

PageOptions::PageOptions(QWidget* parent) :
  AbstractPage(parent)
{
    QGridLayout * pageLayout = new QGridLayout(this);
    pageLayout->setColumnStretch(0, 100);
    pageLayout->setColumnStretch(1, 100);
    pageLayout->setColumnStretch(2, 100);
    pageLayout->setRowStretch(0, 0);
    //pageLayout->setRowStretch(1, 100);
    pageLayout->setRowStretch(2, 0);
    pageLayout->setContentsMargins(7, 7, 7, 0);
    pageLayout->setSpacing(0);


    QGroupBox * gbTwoBoxes = new QGroupBox(this);
    pageLayout->addWidget(gbTwoBoxes, 0, 0, 1, 3);
    QGridLayout * gbTBLayout = new QGridLayout(gbTwoBoxes);
    gbTBLayout->setMargin(0);
    gbTBLayout->setSpacing(0);
    gbTBLayout->setAlignment(Qt::AlignTop | Qt::AlignLeft);

    QPixmap pmNew(":/res/new.png");
    QPixmap pmEdit(":/res/edit.png");
    QPixmap pmDelete(":/res/delete.png");

        {
            teamsBox = new IconedGroupBox(this);
            //teamsBox->setContentTopPadding(0);
            //teamsBox->setAttribute(Qt::WA_PaintOnScreen, true);
            teamsBox->setIcon(QIcon(":/res/teamicon.png"));
            teamsBox->setSizePolicy(QSizePolicy::Expanding, QSizePolicy::Fixed);
            teamsBox->setTitle(QGroupBox::tr("Teams"));

            QGridLayout * GBTlayout = new QGridLayout(teamsBox);

            CBTeamName = new QComboBox(teamsBox);
            GBTlayout->addWidget(CBTeamName, 0, 0);

            BtnNewTeam = new QPushButton(teamsBox);
            BtnNewTeam->setToolTip(tr("New team"));
            BtnNewTeam->setIconSize(pmNew.size());
            BtnNewTeam->setIcon(pmNew);
            BtnNewTeam->setMaximumWidth(pmNew.width() + 6);
            GBTlayout->addWidget(BtnNewTeam, 0, 1);

            BtnEditTeam = new QPushButton(teamsBox);
            BtnEditTeam->setToolTip(tr("Edit team"));
            BtnEditTeam->setIconSize(pmEdit.size());
            BtnEditTeam->setIcon(pmEdit);
            BtnEditTeam->setMaximumWidth(pmEdit.width() + 6);
            GBTlayout->addWidget(BtnEditTeam, 0, 2);

            BtnDeleteTeam = new QPushButton(teamsBox);
            BtnDeleteTeam->setToolTip(tr("Delete team"));
            BtnDeleteTeam->setIconSize(pmDelete.size());
            BtnDeleteTeam->setIcon(pmDelete);
            BtnDeleteTeam->setMaximumWidth(pmDelete.width() + 6);
            GBTlayout->addWidget(BtnDeleteTeam, 0, 3);

            LblNoEditTeam = new QLabel(teamsBox);
            LblNoEditTeam->setText(tr("You can't edit teams from team selection. Go back to main menu to add, edit or delete teams."));
            LblNoEditTeam->setWordWrap(true);
            LblNoEditTeam->setVisible(false);
            GBTlayout->addWidget(LblNoEditTeam, 0, 0);

            gbTBLayout->addWidget(teamsBox, 0, 0);
        }

        {
            // TODO: This box should contain controls for all schemes: game modes and weapons

            IconedGroupBox* groupWeapons = new IconedGroupBox(this);
            //groupWeapons->setContentTopPadding(0);
            //groupWeapons->setSizePolicy(QSizePolicy::Expanding, QSizePolicy::Expanding);
            groupWeapons->setIcon(QIcon(":/res/weaponsicon.png"));
            groupWeapons->setSizePolicy(QSizePolicy::Expanding, QSizePolicy::Fixed);
            groupWeapons->setTitle(QGroupBox::tr("Weapons"));
            QGridLayout * WeaponsLayout = new QGridLayout(groupWeapons);

            WeaponsName = new QComboBox(groupWeapons);
            WeaponsLayout->addWidget(WeaponsName, 0, 0);

            WeaponsButt = new QPushButton(groupWeapons);
            WeaponsButt->setToolTip(tr("New weapon scheme"));
            WeaponsButt->setIconSize(pmNew.size());
            WeaponsButt->setIcon(pmNew);
            WeaponsButt->setMaximumWidth(pmNew.width() + 6);
            WeaponsLayout->addWidget(WeaponsButt, 0, 1);

            WeaponEdit = new QPushButton(groupWeapons);
            WeaponEdit->setToolTip(tr("Edit weapon scheme"));
            WeaponEdit->setIconSize(pmEdit.size());
            WeaponEdit->setIcon(pmEdit);
            WeaponEdit->setMaximumWidth(pmEdit.width() + 6);
            WeaponsLayout->addWidget(WeaponEdit, 0, 2);

            WeaponDelete = new QPushButton(groupWeapons);
            WeaponDelete->setToolTip(tr("Delete weapon scheme"));
            WeaponDelete->setIconSize(pmDelete.size());
            WeaponDelete->setIcon(pmDelete);
            WeaponDelete->setMaximumWidth(pmDelete.width() + 6);
            WeaponDelete->setEnabled(false);
            WeaponDelete->setVisible(false); // hide for now
            WeaponsLayout->addWidget(WeaponDelete, 0, 3);

            WeaponTooltip = new QCheckBox(this);
            WeaponTooltip->setText(QCheckBox::tr("Show ammo menu tooltips"));
            WeaponsLayout->addWidget(WeaponTooltip, 1, 0, 1, 3);

            gbTBLayout->addWidget(groupWeapons, 1, 0);
        }

        {
            IconedGroupBox* groupMisc = new IconedGroupBox(this);
            //groupMisc->setContentTopPadding(0);
            groupMisc->setSizePolicy(QSizePolicy::Expanding, QSizePolicy::Expanding);
            groupMisc->setIcon(QIcon(":/res/miscicon.png"));
            //groupMisc->setSizePolicy(QSizePolicy::Expanding, QSizePolicy::Fixed);
            groupMisc->setTitle(QGroupBox::tr("Misc"));
            QGridLayout * MiscLayout = new QGridLayout(groupMisc);

            labelNN = new QLabel(groupMisc);
            labelNN->setText(QLabel::tr("Net nick"));
            MiscLayout->addWidget(labelNN, 0, 0);

            editNetNick = new QLineEdit(groupMisc);
            editNetNick->setMaxLength(20);
            editNetNick->setText(QLineEdit::tr("unnamed"));
            MiscLayout->addWidget(editNetNick, 0, 1);

            QLabel *labelLanguage = new QLabel(groupMisc);
            labelLanguage->setText(QLabel::tr("Locale") + " *");
            MiscLayout->addWidget(labelLanguage, 1, 0);

            CBLanguage = new QComboBox(groupMisc);
            QDir tmpdir;
            tmpdir.cd(datadir->absolutePath());
            tmpdir.cd("Locale");
            tmpdir.setFilter(QDir::Files);
            QStringList locs = tmpdir.entryList(QStringList("hedgewars_*.qm"));
            CBLanguage->addItem(QComboBox::tr("(System default)"), QString(""));
            for(int i = 0; i < locs.count(); i++)
            {
                QLocale loc(locs[i].replace(QRegExp("hedgewars_(.*)\\.qm"), "\\1"));
                CBLanguage->addItem(QLocale::languageToString(loc.language()) + " (" + QLocale::countryToString(loc.country()) + ")", loc.name());
            }

            MiscLayout->addWidget(CBLanguage, 1, 1);

            CBAltDamage = new QCheckBox(groupMisc);
            CBAltDamage->setText(QCheckBox::tr("Alternative damage show"));
            MiscLayout->addWidget(CBAltDamage, 2, 0, 1, 2);

            CBNameWithDate = new QCheckBox(groupMisc);
            CBNameWithDate->setText(QCheckBox::tr("Append date and time to record file name"));
            MiscLayout->addWidget(CBNameWithDate, 3, 0, 1, 2);

#ifdef SPARKLE_ENABLED
            CBAutoUpdate = new QCheckBox(groupMisc);
            CBAutoUpdate->setText(QCheckBox::tr("Check for updates at startup"));
            MiscLayout->addWidget(CBAutoUpdate, 4, 0, 1, 2);
#endif
#ifdef _WIN32
            BtnAssociateFiles = new QPushButton(groupMisc);
            BtnAssociateFiles->setText(QPushButton::tr("Associate file extensions"));
            BtnAssociateFiles->setEnabled(!custom_data && !custom_config);
            MiscLayout->addWidget(BtnAssociateFiles, 4, 0, 1, 2);
#endif
            gbTBLayout->addWidget(groupMisc, 2, 0);
        }

        {
            AGGroupBox = new IconedGroupBox(this);
            //AGGroupBox->setContentTopPadding(0);
            AGGroupBox->setIcon(QIcon(":/res/graphicsicon.png"));
            //AGGroupBox->setSizePolicy(QSizePolicy::MinimumExpanding, QSizePolicy::Fixed);
            AGGroupBox->setTitle(QGroupBox::tr("Audio/Graphic options"));

            QVBoxLayout * GBAlayout = new QVBoxLayout(AGGroupBox);
            QHBoxLayout * GBAreslayout = new QHBoxLayout(0);
<<<<<<< HEAD
            QHBoxLayout * GBAstereolayout = new QHBoxLayout(0);
=======
>>>>>>> 520469de
            QHBoxLayout * GBAqualayout = new QHBoxLayout(0);

            CBFrontendFullscreen = new QCheckBox(AGGroupBox);
            CBFrontendFullscreen->setText(QCheckBox::tr("Frontend fullscreen"));
            GBAlayout->addWidget(CBFrontendFullscreen);

            CBFrontendEffects = new QCheckBox(AGGroupBox);
            CBFrontendEffects->setText(QCheckBox::tr("Frontend effects") + " *");
            GBAlayout->addWidget(CBFrontendEffects);

            CBEnableFrontendSound = new QCheckBox(AGGroupBox);
            CBEnableFrontendSound->setText(QCheckBox::tr("Enable frontend sounds"));
            GBAlayout->addWidget(CBEnableFrontendSound);

            CBEnableFrontendMusic = new QCheckBox(AGGroupBox);
            CBEnableFrontendMusic->setText(QCheckBox::tr("Enable frontend music"));
            GBAlayout->addWidget(CBEnableFrontendMusic);

            QFrame * hr = new QFrame(AGGroupBox);
            hr->setFrameStyle(QFrame::HLine);
            hr->setLineWidth(3);
            hr->setFixedHeight(10);
            GBAlayout->addWidget(hr);

            QLabel * resolution = new QLabel(AGGroupBox);
            resolution->setText(QLabel::tr("Resolution"));
            GBAreslayout->addWidget(resolution);

            CBResolution = new QComboBox(AGGroupBox);
            GBAreslayout->addWidget(CBResolution);
            GBAlayout->addLayout(GBAreslayout);

            CBFullscreen = new QCheckBox(AGGroupBox);
            CBFullscreen->setText(QCheckBox::tr("Fullscreen"));
            GBAlayout->addWidget(CBFullscreen);
            connect(CBFullscreen, SIGNAL(stateChanged(int)), this, SLOT(setFullscreen(void)));

            QLabel * quality = new QLabel(AGGroupBox);
            quality->setText(QLabel::tr("Quality"));
<<<<<<< HEAD
=======
            quality->setSizePolicy(QSizePolicy::Expanding, QSizePolicy::Fixed);
>>>>>>> 520469de
            GBAqualayout->addWidget(quality);
            
            SLQuality = new QSlider(Qt::Horizontal, AGGroupBox);
            SLQuality->setTickPosition(QSlider::TicksBelow);
            SLQuality->setMaximum(5);
            SLQuality->setMinimum(0);
            SLQuality->setFixedWidth(150);
            GBAqualayout->addWidget(SLQuality);
            GBAlayout->addLayout(GBAqualayout);
<<<<<<< HEAD

            QLabel * stereo = new QLabel(AGGroupBox);
            stereo->setText(QLabel::tr("Stereo rendering"));
            GBAstereolayout->addWidget(stereo);

            CBStereoMode = new QComboBox(AGGroupBox);
            CBStereoMode->addItem(QComboBox::tr("Disabled"));
            CBStereoMode->addItem(QComboBox::tr("Red/Cyan"));
            CBStereoMode->addItem(QComboBox::tr("Cyan/Red"));
            CBStereoMode->addItem(QComboBox::tr("Red/Blue"));
            CBStereoMode->addItem(QComboBox::tr("Blue/Red"));
            CBStereoMode->addItem(QComboBox::tr("Red/Green"));
            CBStereoMode->addItem(QComboBox::tr("Green/Red"));
            CBStereoMode->addItem(QComboBox::tr("Side-by-side"));
            CBStereoMode->addItem(QComboBox::tr("Top-Bottom"));
            CBStereoMode->addItem(QComboBox::tr("Frame Alternate"));
            connect(CBStereoMode, SIGNAL(currentIndexChanged(int)), this, SLOT(forceFullscreen(int)));

            GBAstereolayout->addWidget(CBStereoMode);
            GBAlayout->addLayout(GBAstereolayout);
=======
>>>>>>> 520469de

            hr = new QFrame(AGGroupBox);
            hr->setFrameStyle(QFrame::HLine);
            hr->setLineWidth(3);
            hr->setFixedHeight(10);
            GBAlayout->addWidget(hr);

            QHBoxLayout * GBAvollayout = new QHBoxLayout(0);
            QLabel * vol = new QLabel(AGGroupBox);
            vol->setText(QLabel::tr("Initial sound volume"));
            GBAvollayout->addWidget(vol);
            GBAlayout->addLayout(GBAvollayout);
            volumeBox = new QSpinBox(AGGroupBox);
            volumeBox->setRange(0, 100);
            volumeBox->setSingleStep(5);
            GBAvollayout->addWidget(volumeBox);

            CBEnableSound = new QCheckBox(AGGroupBox);
            CBEnableSound->setText(QCheckBox::tr("Enable sound"));
            GBAlayout->addWidget(CBEnableSound);

            CBEnableMusic = new QCheckBox(AGGroupBox);
            CBEnableMusic->setText(QCheckBox::tr("Enable music"));
            GBAlayout->addWidget(CBEnableMusic);

            hr = new QFrame(AGGroupBox);
            hr->setFrameStyle(QFrame::HLine);
            hr->setLineWidth(3);
            hr->setFixedHeight(10);
            GBAlayout->addWidget(hr);

            QHBoxLayout * GBAfpslayout = new QHBoxLayout(0);
            QLabel * maxfps = new QLabel(AGGroupBox);
            maxfps->setText(QLabel::tr("FPS limit"));
            GBAfpslayout->addWidget(maxfps);
            GBAlayout->addLayout(GBAfpslayout);
            fpsedit = new FPSEdit(AGGroupBox);
            GBAfpslayout->addWidget(fpsedit);

            CBShowFPS = new QCheckBox(AGGroupBox);
            CBShowFPS->setText(QCheckBox::tr("Show FPS"));
            GBAlayout->addWidget(CBShowFPS);

            hr = new QFrame(AGGroupBox);
            hr->setFrameStyle(QFrame::HLine);
            hr->setLineWidth(3);
            hr->setFixedHeight(10);
            GBAlayout->addWidget(hr);

            QLabel *restartNote = new QLabel(this);
            restartNote->setText(QString("* ") + QLabel::tr("Restart game to apply"));
            restartNote->setSizePolicy(QSizePolicy::MinimumExpanding, QSizePolicy::Fixed);
            GBAlayout->addWidget(restartNote);

            gbTBLayout->addWidget(AGGroupBox, 0, 1, 3, 1);
        }

    BtnSaveOptions = addButton(":/res/Save.png", pageLayout, 2, 2, true);
    BtnSaveOptions->setStyleSheet("QPushButton{margin: 12px 0px 12px 0px;}");

    BtnBack = addButton(":/res/Exit.png", pageLayout, 2, 0, true);
    BtnBack->setFixedHeight(BtnSaveOptions->height());
    BtnBack->setFixedWidth(BtnBack->width()+2);
    BtnBack->setStyleSheet("QPushButton{margin: 22px 0 9px 2px;}");

//    BtnAssociateFiles = addButton("");
}

void PageOptions::forceFullscreen(int index)
{
    if (index != 0) {
        previousFullscreenValue = this->CBFullscreen->isChecked();
        this->CBFullscreen->setChecked(true);
        this->CBFullscreen->setEnabled(false);
    } else {
        this->CBFullscreen->setChecked(previousFullscreenValue);
        this->CBFullscreen->setEnabled(true);
    }
}

void PageOptions::setFullscreen(void)
{
    this->CBResolution->setEnabled(!this->CBFullscreen->isChecked());
}

PageNet::PageNet(QWidget* parent) : AbstractPage(parent)
{
    QFont * font14 = new QFont("MS Shell Dlg", 14);
    QGridLayout * pageLayout = new QGridLayout(this);
    pageLayout->setColumnStretch(0, 1);
    pageLayout->setColumnStretch(1, 1);
    pageLayout->setColumnStretch(2, 1);

    BtnNetSvrStart = new QPushButton(this);
    BtnNetSvrStart->setFont(*font14);
    BtnNetSvrStart->setText(QPushButton::tr("Start server"));
    BtnNetSvrStart->setVisible(haveServer);
    pageLayout->addWidget(BtnNetSvrStart, 4, 2);

    BtnBack = addButton(":/res/Exit.png", pageLayout, 4, 0, true);

    ConnGroupBox = new QGroupBox(this);
    ConnGroupBox->setTitle(QGroupBox::tr("Net game"));
    pageLayout->addWidget(ConnGroupBox, 2, 0, 1, 3);
    GBClayout = new QGridLayout(ConnGroupBox);
    GBClayout->setColumnStretch(0, 1);
    GBClayout->setColumnStretch(1, 1);
    GBClayout->setColumnStretch(2, 1);

    BtnNetConnect = new QPushButton(ConnGroupBox);
    BtnNetConnect->setFont(*font14);
    BtnNetConnect->setText(QPushButton::tr("Connect"));
    GBClayout->addWidget(BtnNetConnect, 2, 2);

    tvServersList = new QTableView(ConnGroupBox);
    tvServersList->setSelectionBehavior(QAbstractItemView::SelectRows);
    GBClayout->addWidget(tvServersList, 1, 0, 1, 3);

    BtnUpdateSList = new QPushButton(ConnGroupBox);
    BtnUpdateSList->setFont(*font14);
    BtnUpdateSList->setText(QPushButton::tr("Update"));
    GBClayout->addWidget(BtnUpdateSList, 2, 0);

    BtnSpecifyServer = new QPushButton(ConnGroupBox);
    BtnSpecifyServer->setFont(*font14);
    BtnSpecifyServer->setText(QPushButton::tr("Specify"));
    GBClayout->addWidget(BtnSpecifyServer, 2, 1);

    connect(BtnNetConnect, SIGNAL(clicked()), this, SLOT(slotConnect()));
}

void PageNet::updateServersList()
{
    tvServersList->setModel(new HWNetUdpModel(tvServersList));

    tvServersList->horizontalHeader()->setResizeMode(0, QHeaderView::Stretch);

    static_cast<HWNetServersModel *>(tvServersList->model())->updateList();

    connect(BtnUpdateSList, SIGNAL(clicked()), static_cast<HWNetServersModel *>(tvServersList->model()), SLOT(updateList()));
    connect(tvServersList, SIGNAL(doubleClicked(const QModelIndex &)), this, SLOT(slotConnect()));
}

void PageNet::slotConnect()
{
    HWNetServersModel * model = static_cast<HWNetServersModel *>(tvServersList->model());
    QModelIndex mi = tvServersList->currentIndex();
    if(!mi.isValid())
    {
        QMessageBox::information(this, tr("Error"), tr("Please select server from the list above"));
        return;
    }
    QString host = model->index(mi.row(), 1).data().toString();
    quint16 port = model->index(mi.row(), 2).data().toUInt();

    emit connectClicked(host, port);
}

PageNetServer::PageNetServer(QWidget* parent) : AbstractPage(parent)
{
    QFont * font14 = new QFont("MS Shell Dlg", 14);
    QGridLayout * pageLayout = new QGridLayout(this);
    pageLayout->setColumnStretch(0, 1);
    pageLayout->setColumnStretch(1, 1);
    pageLayout->setColumnStretch(2, 1);

    pageLayout->setRowStretch(0, 1);
    pageLayout->setRowStretch(1, 0);

    BtnBack =addButton(":/res/Exit.png", pageLayout, 1, 0, true);

    BtnStart = new QPushButton(this);
    BtnStart->setFont(*font14);
    BtnStart->setText(QPushButton::tr("Start"));
    pageLayout->addWidget(BtnStart, 1, 2);

    QWidget * wg = new QWidget(this);
    pageLayout->addWidget(wg, 0, 0, 1, 3);

    QGridLayout * wgLayout = new QGridLayout(wg);
    wgLayout->setColumnStretch(0, 1);
    wgLayout->setColumnStretch(1, 3);
    wgLayout->setColumnStretch(2, 1);

    wgLayout->setRowStretch(0, 0);
    wgLayout->setRowStretch(1, 1);

    QGroupBox * gb = new QGroupBox(wg);
    wgLayout->addWidget(gb, 0, 1);

    QGridLayout * gbLayout = new QGridLayout(gb);

    labelSD = new QLabel(gb);
    labelSD->setText(QLabel::tr("Server name:"));
    gbLayout->addWidget(labelSD, 0, 0);

    leServerDescr = new QLineEdit(gb);
    gbLayout->addWidget(leServerDescr, 0, 1);

    labelPort = new QLabel(gb);
    labelPort->setText(QLabel::tr("Server port:"));
    gbLayout->addWidget(labelPort, 1, 0);

    sbPort = new QSpinBox(gb);
    sbPort->setMinimum(0);
    sbPort->setMaximum(65535);
    gbLayout->addWidget(sbPort, 1, 1);

    BtnDefault = new QPushButton(gb);
    BtnDefault->setText(QPushButton::tr("default"));
    gbLayout->addWidget(BtnDefault, 1, 2);

    connect(BtnDefault, SIGNAL(clicked()), this, SLOT(setDefaultPort()));
}

void PageNetServer::setDefaultPort()
{
    sbPort->setValue(46631);
}

PageNetGame::PageNetGame(QWidget* parent, QSettings * gameSettings, SDLInteraction * sdli) : AbstractPage(parent)
{
    QGridLayout * pageLayout = new QGridLayout(this);
    pageLayout->setSizeConstraint(QLayout::SetMinimumSize);
    //pageLayout->setSpacing(1);
    pageLayout->setColumnStretch(0, 50);
    pageLayout->setColumnStretch(1, 50);

    // chatwidget
    pChatWidget = new HWChatWidget(this, gameSettings, sdli, true);
    pChatWidget->setShowReady(true); // show status bulbs by default
    pageLayout->addWidget(pChatWidget, 1, 0, 1, 2);
    pageLayout->setRowStretch(1, 100);

    pGameCFG = new GameCFGWidget(this);
    pageLayout->addWidget(pGameCFG, 0, 0);

    pNetTeamsWidget = new TeamSelWidget(this);
    pNetTeamsWidget->setAcceptOuter(true);
    pageLayout->addWidget(pNetTeamsWidget, 0, 1);


    QHBoxLayout * bottomLayout = new QHBoxLayout;
    pageLayout->addLayout(bottomLayout, 3, 0, 1, 2);

    BtnBack = addButton(":/res/Exit.png", bottomLayout, 0, true);

    BtnGo = new QPushButton(this);
    BtnGo->setToolTip(QPushButton::tr("Ready"));
    BtnGo->setIcon(QIcon(":/res/lightbulb_off.png"));
    BtnGo->setIconSize(QSize(25, 34));
    BtnGo->setMinimumWidth(50);
    BtnGo->setMinimumHeight(50);
    bottomLayout->addWidget(BtnGo, 4);


    BtnMaster = addButton(tr("Control"), bottomLayout, 2);
    QMenu * menu = new QMenu(BtnMaster);
    restrictJoins = new QAction(QAction::tr("Restrict Joins"), menu);
    restrictJoins->setCheckable(true);
    restrictTeamAdds = new QAction(QAction::tr("Restrict Team Additions"), menu);
    restrictTeamAdds->setCheckable(true);
    //menu->addAction(startGame);
    menu->addAction(restrictJoins);
    menu->addAction(restrictTeamAdds);

    BtnMaster->setMenu(menu);

    BtnStart = addButton(QAction::tr("Start"), bottomLayout, 3);

    bottomLayout->insertStretch(1, 100);
}

void PageNetGame::setReadyStatus(bool isReady)
{
    if(isReady)
        BtnGo->setIcon(QIcon(":/res/lightbulb_on.png"));
    else
        BtnGo->setIcon(QIcon(":/res/lightbulb_off.png"));
}

void PageNetGame::setMasterMode(bool isMaster)
{
    BtnMaster->setVisible(isMaster);
    BtnStart->setVisible(isMaster);
}

PageInfo::PageInfo(QWidget* parent) : AbstractPage(parent)
{
    QGridLayout * pageLayout = new QGridLayout(this);
    pageLayout->setColumnStretch(0, 1);
    pageLayout->setColumnStretch(1, 1);
    pageLayout->setColumnStretch(2, 1);

    BtnBack = addButton(":/res/Exit.png", pageLayout, 1, 0, true);

    about = new About(this);
    pageLayout->addWidget(about, 0, 0, 1, 3);
}

PageSinglePlayer::PageSinglePlayer(QWidget* parent) : AbstractPage(parent)
{
    QVBoxLayout * vLayout = new QVBoxLayout(this);
    QHBoxLayout * topLine = new QHBoxLayout();
    QHBoxLayout * middleLine = new QHBoxLayout();
    QHBoxLayout * bottomLine = new QHBoxLayout();
    vLayout->addStretch();
    vLayout->addLayout(topLine);
    vLayout->addSpacing(30);
    vLayout->addLayout(middleLine);
    vLayout->addStretch();
    vLayout->addLayout(bottomLine);

    topLine->addStretch();
    BtnSimpleGamePage = addButton(":/res/SimpleGame.png", topLine, 0, true);
    BtnSimpleGamePage->setToolTip(tr("Simple Game (a quick game against the computer, settings are chosen for you)"));
    topLine->addSpacing(60);
    BtnMultiplayer = addButton(":/res/Multiplayer.png", topLine, 1, true);
    BtnMultiplayer->setToolTip(tr("Multiplayer (play a hotseat game against your friends, or AI teams)"));
    topLine->addStretch();


    BtnCampaignPage = addButton(":/res/SimpleGame.png", middleLine, 0, true);
    BtnCampaignPage->setToolTip(tr("Campaign Mode (...). IN DEVELOPMENT"));

    BtnTrainPage = addButton(":/res/Trainings.png", middleLine, 1, true);
    BtnTrainPage->setToolTip(tr("Training Mode (Practice your skills in a range of training missions). IN DEVELOPMENT"));

    BtnBack = addButton(":/res/Exit.png", bottomLine, 0, true);
    bottomLine->addStretch();

    BtnDemos = addButton(":/res/Record.png", bottomLine, 1, true);
    BtnDemos->setToolTip(tr("Demos (Watch recorded demos)"));
    BtnLoad = addButton(":/res/Save.png", bottomLine, 2, true);
    BtnLoad->setStyleSheet("QPushButton{margin: 12px 0px 12px 0px;}");
    BtnLoad->setToolTip(tr("Load (Load a previously saved game)"));
    BtnBack->setFixedHeight(BtnLoad->height());
    BtnBack->setStyleSheet("QPushButton{margin-top: 31px;}");
}

PageTraining::PageTraining(QWidget* parent) : AbstractPage(parent)
{
    QGridLayout * pageLayout = new QGridLayout(this);
    pageLayout->setColumnStretch(0, 1);
    pageLayout->setColumnStretch(1, 2);
    pageLayout->setColumnStretch(2, 1);
    pageLayout->setRowStretch(0, 1);
    pageLayout->setRowStretch(2, 1);

    CBSelect = new QComboBox(this);

    QDir tmpdir;
    tmpdir.cd(datadir->absolutePath());
    tmpdir.cd("Missions/Training");
    tmpdir.setFilter(QDir::Files);
    CBSelect->addItems(tmpdir.entryList(QStringList("*.lua")).replaceInStrings(QRegExp("^(.*)\\.lua"), "\\1"));
    for(int i = 0; i < CBSelect->count(); i++)
        CBSelect->setItemData(i, CBSelect->itemText(i));

    pageLayout->addWidget(CBSelect, 1, 1);
    
    BtnStartTrain = new QPushButton(this);
    BtnStartTrain->setFont(*font14);
    BtnStartTrain->setText(QPushButton::tr("Go!"));
    pageLayout->addWidget(BtnStartTrain, 1, 2);

    BtnBack = addButton(":/res/Exit.png", pageLayout, 3, 0, true);
}

PageCampaign::PageCampaign(QWidget* parent) : AbstractPage(parent)
{
    QGridLayout * pageLayout = new QGridLayout(this);
    pageLayout->setColumnStretch(0, 1);
    pageLayout->setColumnStretch(1, 2);
    pageLayout->setColumnStretch(2, 1);
    pageLayout->setRowStretch(0, 1);
    pageLayout->setRowStretch(3, 1);

    CBSelect = new QComboBox(this);
    CBTeam = new QComboBox(this);

    pageLayout->addWidget(CBTeam, 1, 1);
    pageLayout->addWidget(CBSelect, 2, 1);
    
    BtnStartCampaign = new QPushButton(this);
    BtnStartCampaign->setFont(*font14);
    BtnStartCampaign->setText(QPushButton::tr("Go!"));
    pageLayout->addWidget(BtnStartCampaign, 2, 2);

    BtnBack = addButton(":/res/Exit.png", pageLayout, 4, 0, true);
}

PageSelectWeapon::PageSelectWeapon(QWidget* parent) :
  AbstractPage(parent)
{
    QGridLayout * pageLayout = new QGridLayout(this);

    pWeapons = new SelWeaponWidget(cAmmoNumber, this);
    pageLayout->addWidget(pWeapons, 0, 0, 1, 4);

    BtnBack = addButton(":/res/Exit.png", pageLayout, 1, 0, true);
    BtnDefault = addButton(tr("Default"), pageLayout, 1, 1);
    BtnDelete = addButton(tr("Delete"), pageLayout, 1, 2);
    BtnSave = addButton(":/res/Save.png", pageLayout, 1, 3, true);
    BtnSave->setStyleSheet("QPushButton{margin: 24px 0px 0px 0px;}");
    BtnBack->setFixedHeight(BtnSave->height());
    BtnBack->setStyleSheet("QPushButton{margin-top: 31px;}");

    connect(BtnDefault, SIGNAL(clicked()), pWeapons, SLOT(setDefault()));
    connect(BtnSave, SIGNAL(clicked()), pWeapons, SLOT(save()));
}

PageInGame::PageInGame(QWidget* parent) :
  AbstractPage(parent)
{
    QLabel * label = new QLabel(this);
    label->setText("In game...");
}

PageRoomsList::PageRoomsList(QWidget* parent, QSettings * gameSettings, SDLInteraction * sdli) :
  AbstractPage(parent)
{
    QGridLayout * pageLayout = new QGridLayout(this);

    QHBoxLayout * newRoomLayout = new QHBoxLayout();
    QLabel * roomNameLabel = new QLabel(this);
    roomNameLabel->setText(tr("Room Name:"));
    roomName = new QLineEdit(this);
    roomName->setMaxLength(60);
    newRoomLayout->addWidget(roomNameLabel);
    newRoomLayout->addWidget(roomName);
    pageLayout->addLayout(newRoomLayout, 0, 0);

    roomsList = new QTableWidget(this);
    roomsList->setSelectionBehavior(QAbstractItemView::SelectRows);
    roomsList->verticalHeader()->setVisible(false);
    roomsList->horizontalHeader()->setResizeMode(QHeaderView::Interactive);
    roomsList->setAlternatingRowColors(true);
    roomsList->setShowGrid(false);
    roomsList->setSelectionMode(QAbstractItemView::SingleSelection);
    pageLayout->addWidget(roomsList, 1, 0, 3, 1);
    pageLayout->setRowStretch(2, 100);
    
    QHBoxLayout * filterLayout = new QHBoxLayout();
    
    QLabel * stateLabel = new QLabel(this);
    stateLabel->setText(tr("State:"));
    CBState = new QComboBox(this);
    CBState->addItem(QComboBox::tr("Any"));
    CBState->addItem(QComboBox::tr("In lobby"));
    CBState->addItem(QComboBox::tr("In progress"));
    filterLayout->addWidget(stateLabel);
    filterLayout->addWidget(CBState);
    filterLayout->addSpacing(30);
    
    QLabel * ruleLabel = new QLabel(this);
    ruleLabel->setText(tr("Rules:"));
    CBRules = new QComboBox(this);
    CBRules->addItem(QComboBox::tr("Any"));
    CBRules->addItem(QComboBox::tr("Default"));
    CBRules->addItem(QComboBox::tr("Pro mode"));
    CBRules->addItem(QComboBox::tr("Shoppa"));
    CBRules->addItem(QComboBox::tr("Basketball"));
    CBRules->addItem(QComboBox::tr("Minefield"));
    CBRules->addItem(QComboBox::tr("Barrel mayhem"));
    CBRules->addItem(QComboBox::tr("Tunnel hogs"));
    filterLayout->addWidget(ruleLabel);
    filterLayout->addWidget(CBRules);
    filterLayout->addSpacing(30);
    
    QLabel * weaponLabel = new QLabel(this);
    weaponLabel->setText(tr("Weapons:"));
    CBWeapons = new QComboBox(this);
    CBWeapons->addItem(QComboBox::tr("Any"));
    CBWeapons->addItem(QComboBox::tr("Basketball"));
    CBWeapons->addItem(QComboBox::tr("Crazy"));
    CBWeapons->addItem(QComboBox::tr("Default"));
    CBWeapons->addItem(QComboBox::tr("Minefield"));
    CBWeapons->addItem(QComboBox::tr("Pro mode"));
    CBWeapons->addItem(QComboBox::tr("Shoppa"));
    filterLayout->addWidget(weaponLabel);
    filterLayout->addWidget(CBWeapons);
    filterLayout->addSpacing(30);

    QLabel * searchLabel = new QLabel(this);
    searchLabel->setText(tr("Search:"));
    searchText = new QLineEdit(this);
    searchText->setMaxLength(60);
    filterLayout->addWidget(searchLabel);
    filterLayout->addWidget(searchText);

    pageLayout->addLayout(filterLayout, 4, 0);

    chatWidget = new HWChatWidget(this, gameSettings, sdli, false);
    pageLayout->addWidget(chatWidget, 5, 0, 1, 2);
    pageLayout->setRowStretch(5, 350);

    BtnCreate = addButton(tr("Create"), pageLayout, 0, 1);
    BtnJoin = addButton(tr("Join"), pageLayout, 1, 1);
    BtnRefresh = addButton(tr("Refresh"), pageLayout, 3, 1);
    BtnClear = addButton(tr("Clear"), pageLayout, 4, 1);

    BtnBack = addButton(":/res/Exit.png", pageLayout, 6, 0, true);
    BtnAdmin = addButton(tr("Admin features"), pageLayout, 6, 1);

    connect(BtnCreate, SIGNAL(clicked()), this, SLOT(onCreateClick()));
    connect(BtnJoin, SIGNAL(clicked()), this, SLOT(onJoinClick()));
    connect(BtnRefresh, SIGNAL(clicked()), this, SLOT(onRefreshClick()));
    connect(BtnClear, SIGNAL(clicked()), this, SLOT(onClearClick()));
    connect(roomsList, SIGNAL(doubleClicked (const QModelIndex &)), this, SLOT(onJoinClick()));
    connect(CBState, SIGNAL(currentIndexChanged (int)), this, SLOT(onRefreshClick()));
    connect(CBRules, SIGNAL(currentIndexChanged (int)), this, SLOT(onRefreshClick()));
    connect(CBWeapons, SIGNAL(currentIndexChanged (int)), this, SLOT(onRefreshClick()));
    connect(searchText, SIGNAL(textChanged (const QString &)), this, SLOT(onRefreshClick()));
    connect(this, SIGNAL(askJoinConfirmation (const QString &)), this, SLOT(onJoinConfirmation(const QString &)), Qt::QueuedConnection);
    
    gameInLobby = false;
}

void PageRoomsList::setAdmin(bool flag)
{
    BtnAdmin->setVisible(flag);
}

void PageRoomsList::setRoomsList(const QStringList & list)
{
    QBrush red(QColor(255, 0, 0));
    QBrush orange(QColor(127, 127, 0));
    QBrush yellow(QColor(255, 255, 0));
    QBrush green(QColor(0, 255, 0));

    listFromServer = list;
    
    QString selection = "";
    
    if(QTableWidgetItem *item = roomsList->item(roomsList->currentRow(), 0))
        selection = item->text();
    
    roomsList->clear();
    roomsList->setColumnCount(7);
    roomsList->setHorizontalHeaderLabels(
            QStringList() <<
            QTableWidget::tr("Room Name") <<
            QTableWidget::tr("C") <<
            QTableWidget::tr("T") <<
            QTableWidget::tr("Owner") <<
            QTableWidget::tr("Map") <<
            QTableWidget::tr("Rules") <<
            QTableWidget::tr("Weapons")
            );

    // set minimum sizes
//  roomsList->horizontalHeader()->resizeSection(0, 200);
//  roomsList->horizontalHeader()->resizeSection(1, 50);
//  roomsList->horizontalHeader()->resizeSection(2, 50);
//  roomsList->horizontalHeader()->resizeSection(3, 100);
//  roomsList->horizontalHeader()->resizeSection(4, 100);
//  roomsList->horizontalHeader()->resizeSection(5, 100);
//  roomsList->horizontalHeader()->resizeSection(6, 100);

    // set resize modes
//  roomsList->horizontalHeader()->setResizeMode(QHeaderView::Interactive);

    bool gameCanBeJoined = true;

    if (list.size() % 8)
        return;

    roomsList->setRowCount(list.size() / 8);
    for(int i = 0, r = 0; i < list.size(); i += 8, r++)
    {
        // if we are joining a game
        // TODO: Should NOT be done here
        if (gameInLobby) {
            if (gameInLobbyName == list[i + 1]) {
                gameCanBeJoined = list[i].compare("True");
            }
        }
        
        // check filter settings
        #define NO_FILTER_MATCH roomsList->setRowCount(roomsList->rowCount() - 1); --r; continue
        
        if (list[i].compare("True") && CBState->currentIndex() == 2) { NO_FILTER_MATCH; }
        if (list[i].compare("False") && CBState->currentIndex() == 1) { NO_FILTER_MATCH; }
        if (CBRules->currentIndex() != 0 && list[i + 6].compare(CBRules->currentText())) { NO_FILTER_MATCH; }
        if (CBWeapons->currentIndex() != 0 && list[i + 7].compare(CBWeapons->currentText())) { NO_FILTER_MATCH; }
        bool found = list[i + 1].contains(searchText->text(), Qt::CaseInsensitive);
        if (!found) {
            for (int a = 4; a <= 7; ++a) {
                QString compString = list[i + a];
                if (a == 5 && compString == "+rnd+") {
                    compString = "Random Map";
                } else if (a == 5 && compString == "+maze+") {
                    compString = "Random Maze";
                }
                if (compString.contains(searchText->text(), Qt::CaseInsensitive)) {
                    found = true;
                    break;
                }
            }
        }
        if (!searchText->text().isEmpty() && !found) { NO_FILTER_MATCH; }
        
        QTableWidgetItem * item;
        item = new QTableWidgetItem(list[i + 1]); // room name
        item->setFlags(Qt::ItemIsEnabled | Qt::ItemIsSelectable);
        
        // pick appropriate room icon and tooltip (game in progress yes/no; later maybe locked rooms etc.)
        if(list[i].compare("True"))
        {
            item->setIcon(QIcon(":/res/iconTime.png"));// game is in lobby
            item->setToolTip(tr("This game is in lobby.\nYou may join and start playing once the game starts."));
        }
        else
        {
            item->setIcon(QIcon(":/res/iconDamage.png"));// game has started
            item->setToolTip(tr("This game is in progress.\nYou may join and spectate now but you'll have to wait for the game to end to start playing."));
        }

        roomsList->setItem(r, 0, item);

        item = new QTableWidgetItem(list[i + 2]); // number of clients
        item->setFlags(Qt::ItemIsEnabled | Qt::ItemIsSelectable);
        item->setTextAlignment(Qt::AlignCenter);
        item->setToolTip(tr("There are %1 clients connected to this room.", "", list[i + 2].toInt()).arg(list[i + 2]));
        roomsList->setItem(r, 1, item);

        item = new QTableWidgetItem(list[i + 3]); // number of teams
        item->setFlags(Qt::ItemIsEnabled | Qt::ItemIsSelectable);
        item->setTextAlignment(Qt::AlignCenter);
        item->setToolTip(tr("There are %1 teams participating in this room.", "", list[i + 3].toInt()).arg(list[i + 3]));
        //Should we highlight "full" games? Might get misinterpreted
        //if(list[i + 3].toInt() >= cMaxTeams)
        //    item->setForeground(red);
        roomsList->setItem(r, 2, item);

        item = new QTableWidgetItem(list[i + 4].left(15)); // name of host
        item->setFlags(Qt::ItemIsEnabled | Qt::ItemIsSelectable);
        item->setToolTip(tr("%1 is the host. He may adjust settings and start the game.").arg(list[i + 4]));
        roomsList->setItem(r, 3, item);

        if(list[i + 5] == "+rnd+")
        {
            item = new QTableWidgetItem(tr("Random Map")); // selected map (is randomized)
            item->setIcon(QIcon(":/res/mapRandom.png"));
        }
        else if (list[i+5] == "+maze+")
        {
            item = new QTableWidgetItem(tr("Random Maze"));
            item->setIcon(QIcon(":/res/mapMaze.png"));
        }
        else
        {
            item = new QTableWidgetItem(list[i + 5]); // selected map
            
            // check to see if we've got this map
            // not perfect but a start
            if(!mapList->contains(list[i + 5]))
            {
                item->setForeground(red);
                item->setIcon(QIcon(":/res/mapMissing.png"));
            }
            else
            {
                // todo: mission icon?
                item->setIcon(QIcon(":/res/mapCustom.png"));
            }
        }
        
        item->setFlags(Qt::ItemIsEnabled | Qt::ItemIsSelectable);
        item->setToolTip(tr("Games may be played on precreated or randomized maps."));
        roomsList->setItem(r, 4, item);

        item = new QTableWidgetItem(list[i + 6].left(20)); // selected game scheme
        item->setFlags(Qt::ItemIsEnabled | Qt::ItemIsSelectable);
        item->setToolTip(tr("The Game Scheme defines general options and preferences like Round Time, Sudden Death or Vampirism."));
        roomsList->setItem(r, 5, item);

        item = new QTableWidgetItem(list[i + 7].left(20)); // selected weapon scheme
        item->setFlags(Qt::ItemIsEnabled | Qt::ItemIsSelectable);
        item->setToolTip(tr("The Weapon Scheme defines available weapons and their ammunition count."));
        roomsList->setItem(r, 6, item);

        if(!list[i + 1].compare(selection) && !selection.isEmpty())
            roomsList->selectionModel()->setCurrentIndex(roomsList->model()->index(r, 0), QItemSelectionModel::SelectCurrent | QItemSelectionModel::Rows);
    }

    roomsList->horizontalHeader()->setResizeMode(0, QHeaderView::Stretch);
    roomsList->horizontalHeader()->setResizeMode(1, QHeaderView::ResizeToContents);
    roomsList->horizontalHeader()->setResizeMode(2, QHeaderView::ResizeToContents);
    roomsList->horizontalHeader()->setResizeMode(3, QHeaderView::ResizeToContents);
    roomsList->horizontalHeader()->setResizeMode(4, QHeaderView::ResizeToContents);
    roomsList->horizontalHeader()->setResizeMode(5, QHeaderView::ResizeToContents);
    roomsList->horizontalHeader()->setResizeMode(6, QHeaderView::ResizeToContents);

    // TODO: Should NOT be done here
    if (gameInLobby) {
        gameInLobby = false;
        if (gameCanBeJoined) {
            emit askForJoinRoom(gameInLobbyName);
        } else {
            emit askJoinConfirmation(gameInLobbyName);
        }
    }

//  roomsList->resizeColumnsToContents();
}

void PageRoomsList::onCreateClick()
{
    if (roomName->text().size())
        emit askForCreateRoom(roomName->text());
    else
        QMessageBox::critical(this,
                tr("Error"),
                tr("Please enter room name"),
                tr("OK"));
}

void PageRoomsList::onJoinClick()
{
    QTableWidgetItem * curritem = roomsList->item(roomsList->currentRow(), 0);
    if (!curritem)
    {
        QMessageBox::critical(this,
                tr("Error"),
                tr("Please select room from the list"),
                tr("OK"));
        return;
    }

    for (int i = 0; i < listFromServer.size(); i += 8) {
        if (listFromServer[i + 1] == curritem->data(Qt::DisplayRole).toString()) {
            gameInLobby = listFromServer[i].compare("True");
            break;
        }
    }
    
    if (gameInLobby) {
        gameInLobbyName = curritem->data(Qt::DisplayRole).toString();
        emit askForRoomList();
    } else {
        emit askForJoinRoom(curritem->data(Qt::DisplayRole).toString());
    }
}

void PageRoomsList::onRefreshClick()
{
    emit askForRoomList();
}

void PageRoomsList::onClearClick()
{
    CBState->setCurrentIndex(0);
    CBRules->setCurrentIndex(0);
    CBWeapons->setCurrentIndex(0);
    searchText->clear();
}

void PageRoomsList::onJoinConfirmation(const QString & room)
{
    if (QMessageBox::warning(this,
        tr("Warning"),
        tr("The game you are trying to join has started.\nDo you still want to join the room?"),
        QMessageBox::Yes | QMessageBox::No) == QMessageBox::Yes)
    {
        emit askForJoinRoom(room);
    }
}

PageConnecting::PageConnecting(QWidget* parent) :
    AbstractPage(parent)
{
    QGridLayout * pageLayout = new QGridLayout(this);

    QLabel * lblConnecting = new QLabel(this);
    lblConnecting->setText(tr("Connecting..."));
    pageLayout->addWidget(lblConnecting);
}

PageScheme::PageScheme(QWidget* parent) :
    AbstractPage(parent)
{
    QGridLayout * pageLayout = new QGridLayout(this);
    QGroupBox * gb = new QGroupBox(this);

    QGridLayout * gl = new QGridLayout();
    gb->setLayout(gl);
    QSizePolicy sp;
    sp.setVerticalPolicy(QSizePolicy::MinimumExpanding);
    sp.setHorizontalPolicy(QSizePolicy::Expanding);

    pageLayout->addWidget(gb, 1,0,13,4);

    gbGameModes = new QGroupBox(QGroupBox::tr("Game Modifiers"), gb);
    gbBasicSettings = new QGroupBox(QGroupBox::tr("Basic Settings"), gb);

    gbGameModes->setStyleSheet(".QGroupBox {"
            "background-color: #130f2c; background-image:url();"
            "}");
    gbBasicSettings->setStyleSheet(".QGroupBox {"
            "background-color: #130f2c; background-image:url();"
            "}");

    gbGameModes->setSizePolicy(sp);
    gbBasicSettings->setSizePolicy(sp);
    gl->addWidget(gbGameModes,0,0,1,3,Qt::AlignTop);
    gl->addWidget(gbBasicSettings,0,3,1,3,Qt::AlignTop);

    QGridLayout * glGMLayout = new QGridLayout(gbGameModes);
    QGridLayout * glBSLayout = new QGridLayout(gbBasicSettings);
    gbGameModes->setLayout(glGMLayout);
    gbBasicSettings->setLayout(glBSLayout);
    // Left

    TBW_mode_Forts = new ToggleButtonWidget(gbGameModes, ":/res/btnForts.png");
    TBW_mode_Forts->setToolTip("<b>" + ToggleButtonWidget::tr("Fort Mode") + "</b>:<br />" + tr("Defend your fort and destroy the opponents, two team colours max!"));
    glGMLayout->addWidget(TBW_mode_Forts,0,0,1,1);

    TBW_teamsDivide = new ToggleButtonWidget(gbGameModes, ":/res/btnTeamsDivide.png");
    TBW_teamsDivide->setToolTip("<b>" + ToggleButtonWidget::tr("Divide Teams") + "</b>:<br />" + tr("Teams will start on opposite sides of the terrain, two team colours max!"));
    glGMLayout->addWidget(TBW_teamsDivide,0,1,1,1);

    TBW_solid = new ToggleButtonWidget(gbGameModes, ":/res/btnSolid.png");
    TBW_solid->setToolTip("<b>" + ToggleButtonWidget::tr("Solid Land") + "</b>:<br />" + tr("Land can not be destroyed!"));
    glGMLayout->addWidget(TBW_solid,0,2,1,1);

    TBW_border = new ToggleButtonWidget(gbGameModes, ":/res/btnBorder.png");
    TBW_border->setToolTip("<b>" + ToggleButtonWidget::tr("Add Border") + "</b>:<br />" + tr("Add an indestructable border around the terrain"));
    glGMLayout->addWidget(TBW_border,0,3,1,1);

    TBW_lowGravity = new ToggleButtonWidget(gbGameModes, ":/res/btnLowGravity.png");
    TBW_lowGravity->setToolTip("<b>" + ToggleButtonWidget::tr("Low Gravity") + "</b>:<br />" + tr("Lower gravity"));
    glGMLayout->addWidget(TBW_lowGravity,0,4,1,1);

    TBW_laserSight = new ToggleButtonWidget(gbGameModes, ":/res/btnLaserSight.png");
    TBW_laserSight->setToolTip("<b>" + ToggleButtonWidget::tr("Laser Sight") + "</b>:<br />" + tr("Assisted aiming with laser sight"));
    glGMLayout->addWidget(TBW_laserSight,1,0,1,1);

    TBW_invulnerable = new ToggleButtonWidget(gbGameModes, ":/res/btnInvulnerable.png");
    TBW_invulnerable->setToolTip("<b>" + ToggleButtonWidget::tr("Invulnerable") + "</b>:<br />" + tr("All hogs have a personal forcefield"));
    glGMLayout->addWidget(TBW_invulnerable,1,1,1,1);

    TBW_mines = new ToggleButtonWidget(gbGameModes, ":/res/btnMines.png");
    TBW_mines->setToolTip("<b>" + ToggleButtonWidget::tr("Add Mines") + "</b>:<br />" + tr("Enable random mines"));
    glGMLayout->addWidget(TBW_mines,1,2,1,1);

    TBW_vampiric = new ToggleButtonWidget(gbGameModes, ":/res/btnVampiric.png");
    TBW_vampiric->setToolTip("<b>" + ToggleButtonWidget::tr("Vampirism") + "</b>:<br />" + tr("Gain 80% of the damage you do back in health"));
    glGMLayout->addWidget(TBW_vampiric,1,3,1,1);

    TBW_karma = new ToggleButtonWidget(gbGameModes, ":/res/btnKarma.png");
    TBW_karma->setToolTip("<b>" + ToggleButtonWidget::tr("Karma") + "</b>:<br />" + tr("Share your opponents pain, share their damage"));
    glGMLayout->addWidget(TBW_karma,1,4,1,1);

    TBW_artillery = new ToggleButtonWidget(gbGameModes, ":/res/btnArtillery.png");
    TBW_artillery->setToolTip("<b>" + ToggleButtonWidget::tr("Artillery") + "</b>:<br />" + tr("Your hogs are unable to move, put your artillery skills to the test"));
    glGMLayout->addWidget(TBW_artillery,2,0,1,1);

    TBW_randomorder = new ToggleButtonWidget(gbGameModes, ":/res/btnRandomOrder.png");
    TBW_randomorder->setToolTip("<b>" + ToggleButtonWidget::tr("Random Order") + "</b>:<br />" + tr("Order of play is random instead of in room order."));
    glGMLayout->addWidget(TBW_randomorder,2,1,1,1);

    TBW_king = new ToggleButtonWidget(gbGameModes, ":/res/btnKing.png");
    TBW_king->setToolTip("<b>" + ToggleButtonWidget::tr("King") + "</b>:<br />" + tr("Play with a King. If he dies, your side dies."));
    glGMLayout->addWidget(TBW_king,2,2,1,1);

    TBW_placehog = new ToggleButtonWidget(gbGameModes, ":/res/btnPlaceHog.png");
    TBW_placehog->setToolTip("<b>" + ToggleButtonWidget::tr("Place Hedgehogs") + "</b>:<br />" + tr("Take turns placing your hedgehogs before the start of play."));
    glGMLayout->addWidget(TBW_placehog,2,3,1,1);

    TBW_sharedammo = new ToggleButtonWidget(gbGameModes, ":/res/btnSharedAmmo.png");
    TBW_sharedammo->setToolTip("<b>" + ToggleButtonWidget::tr("Clan Shares Ammo") + "</b>:<br />" + tr("Ammo is shared between all teams that share a colour."));
    glGMLayout->addWidget(TBW_sharedammo,2,4,1,1);

    TBW_disablegirders = new ToggleButtonWidget(gbGameModes, ":/res/btnDisableGirders.png");
    TBW_disablegirders->setToolTip("<b>" + ToggleButtonWidget::tr("Disable Girders") + "</b>:<br />" + tr("Disable girders when generating random maps."));
    glGMLayout->addWidget(TBW_disablegirders,3,0,1,1);

    TBW_disablelandobjects = new ToggleButtonWidget(gbGameModes, ":/res/btnDisableLandObjects.png");
    TBW_disablelandobjects->setToolTip("<b>" + ToggleButtonWidget::tr("Disable Land Objects") + "</b>:<br />" + tr("Disable land objects when generating random maps."));
    glGMLayout->addWidget(TBW_disablelandobjects,3,1,1,1);

    TBW_aisurvival = new ToggleButtonWidget(gbGameModes, ":/res/btnAISurvival.png");
    TBW_aisurvival->setToolTip("<b>" + ToggleButtonWidget::tr("AI Survival Mode") + "</b>:<br />" + tr("AI respawns on death."));
    glGMLayout->addWidget(TBW_aisurvival,3,2,1,1);

    TBW_infattack = new ToggleButtonWidget(gbGameModes, ":/res/btnInfAttack.png");
    TBW_infattack->setToolTip("<b>" + ToggleButtonWidget::tr("Unlimited Attacks") + "</b>:<br />" + tr("Attacking does not end your turn."));
    glGMLayout->addWidget(TBW_infattack,3,3,1,1);

    TBW_resetweps = new ToggleButtonWidget(gbGameModes, ":/res/btnResetWeps.png");
    TBW_resetweps->setToolTip("<b>" + ToggleButtonWidget::tr("Reset Weapons") + "</b>:<br />" + tr("Weapons are reset to starting values each turn."));
    glGMLayout->addWidget(TBW_resetweps,3,4,1,1);

    TBW_perhogammo = new ToggleButtonWidget(gbGameModes, ":/res/btnPerHogAmmo.png");
    TBW_perhogammo->setToolTip("<b>" + ToggleButtonWidget::tr("Per Hedgehog Ammo") + "</b>:<br />" + tr("Each hedgehog has its own ammo. It does not share with the team."));
    glGMLayout->addWidget(TBW_perhogammo,4,0,1,1);

    // Right
    QLabel * l;

    l = new QLabel(gbBasicSettings);
    l->setText(QLabel::tr("Damage Modifier"));
    l->setWordWrap(true);
    glBSLayout->addWidget(l,0,0,1,1);
    l = new QLabel(gbBasicSettings);
    l->setFixedSize(32,32);
    l->setPixmap(QPixmap(":/res/iconDamage.png"));
    glBSLayout->addWidget(l,0,1,1,1);

    SB_DamageModifier = new QSpinBox(gbBasicSettings);
    SB_DamageModifier->setRange(10, 300);
    SB_DamageModifier->setValue(100);
    SB_DamageModifier->setSingleStep(25);
    glBSLayout->addWidget(SB_DamageModifier,0,2,1,1);

    l = new QLabel(gbBasicSettings);
    l->setText(QLabel::tr("Turn Time"));
    l->setWordWrap(true);
    glBSLayout->addWidget(l,1,0,1,1);
    l = new QLabel(gbBasicSettings);
    l->setFixedSize(32,32);
    l->setPixmap(QPixmap(":/res/iconTime.png"));
    glBSLayout->addWidget(l,1,1,1,1);

    SB_TurnTime = new QSpinBox(gbBasicSettings);
    SB_TurnTime->setRange(1, 9999);
    SB_TurnTime->setValue(45);
    SB_TurnTime->setSingleStep(15);
    glBSLayout->addWidget(SB_TurnTime,1,2,1,1);

    l = new QLabel(gbBasicSettings);
    l->setText(QLabel::tr("Initial Health"));
    l->setWordWrap(true);
    glBSLayout->addWidget(l,2,0,1,1);
    l = new QLabel(gbBasicSettings);
    l->setFixedSize(32,32);
    l->setPixmap(QPixmap(":/res/iconHealth.png"));
    glBSLayout->addWidget(l,2,1,1,1);

    SB_InitHealth = new QSpinBox(gbBasicSettings);
    SB_InitHealth->setRange(50, 200);
    SB_InitHealth->setValue(100);
    SB_InitHealth->setSingleStep(25);
    glBSLayout->addWidget(SB_InitHealth,2,2,1,1);

    l = new QLabel(gbBasicSettings);
    l->setText(QLabel::tr("Sudden Death Timeout"));
    l->setWordWrap(true);
    glBSLayout->addWidget(l,3,0,1,1);
    l = new QLabel(gbBasicSettings);
    l->setFixedSize(32,32);
    l->setPixmap(QPixmap(":/res/iconSuddenDeath.png"));
    glBSLayout->addWidget(l,3,1,1,1);

    SB_SuddenDeath = new QSpinBox(gbBasicSettings);
    SB_SuddenDeath->setRange(0, 50);
    SB_SuddenDeath->setValue(15);
    SB_SuddenDeath->setSingleStep(3);
    glBSLayout->addWidget(SB_SuddenDeath,3,2,1,1);

    l = new QLabel(gbBasicSettings);
    l->setText(QLabel::tr("Crate Drops"));
    l->setWordWrap(true);
    glBSLayout->addWidget(l,4,0,1,1);
    l = new QLabel(gbBasicSettings);
    l->setFixedSize(32,32);
    l->setPixmap(QPixmap(":/res/iconBox.png"));
    glBSLayout->addWidget(l,4,1,1,1);

    SB_CaseProb = new FreqSpinBox(gbBasicSettings);
    SB_CaseProb->setRange(0, 9);
    SB_CaseProb->setValue(5);
    glBSLayout->addWidget(SB_CaseProb,4,2,1,1);

    l = new QLabel(gbBasicSettings);
    l->setText(QLabel::tr("Mines Time"));
    l->setWordWrap(true);
    glBSLayout->addWidget(l,5,0,1,1);
    l = new QLabel(gbBasicSettings);
    l->setFixedSize(32,32);
    l->setPixmap(QPixmap(":/res/iconTime.png")); // TODO: icon
    glBSLayout->addWidget(l,5,1,1,1);
    SB_MinesTime = new QSpinBox(gbBasicSettings);
    SB_MinesTime->setRange(-1, 3);
    SB_MinesTime->setValue(3);
    SB_MinesTime->setSingleStep(1);
    SB_MinesTime->setSpecialValueText(tr("Random"));
    SB_MinesTime->setSuffix(" "+ tr("Seconds"));
    glBSLayout->addWidget(SB_MinesTime,5,2,1,1);

    l = new QLabel(gbBasicSettings);
    l->setText(QLabel::tr("Mines"));
    l->setWordWrap(true);
    glBSLayout->addWidget(l,6,0,1,1);
    l = new QLabel(gbBasicSettings);
    l->setFixedSize(32,32);
    l->setPixmap(QPixmap(":/res/iconMine.png")); // TODO: icon
    glBSLayout->addWidget(l,6,1,1,1);
    SB_Mines = new QSpinBox(gbBasicSettings);
    SB_Mines->setRange(1, 80);
    SB_Mines->setValue(1);
    SB_Mines->setSingleStep(5);
    glBSLayout->addWidget(SB_Mines,6,2,1,1);

    l = new QLabel(gbBasicSettings);
    l->setText(QLabel::tr("% Dud Mines"));
    l->setWordWrap(true);
    glBSLayout->addWidget(l,7,0,1,1);
    l = new QLabel(gbBasicSettings);
    l->setFixedSize(32,32);
    l->setPixmap(QPixmap(":/res/iconDud.png"));
    glBSLayout->addWidget(l,7,1,1,1);
    SB_MineDuds = new QSpinBox(gbBasicSettings);
    SB_MineDuds->setRange(0, 100);
    SB_MineDuds->setValue(0);
    SB_MineDuds->setSingleStep(5);
    glBSLayout->addWidget(SB_MineDuds,7,2,1,1);


    l = new QLabel(gbBasicSettings);
    l->setText(QLabel::tr("Explosives"));
    l->setWordWrap(true);
    glBSLayout->addWidget(l,8,0,1,1);
    l = new QLabel(gbBasicSettings);
    l->setFixedSize(32,32);
    l->setPixmap(QPixmap(":/res/iconDamage.png"));
    glBSLayout->addWidget(l,8,1,1,1);
    SB_Explosives = new QSpinBox(gbBasicSettings);
    SB_Explosives->setRange(0, 40);
    SB_Explosives->setValue(0);
    SB_Explosives->setSingleStep(1);
    glBSLayout->addWidget(SB_Explosives,8,2,1,1);


    l = new QLabel(gbBasicSettings);
    l->setText(QLabel::tr("Scheme Name:"));

    LE_name = new QLineEdit(this);

    gl->addWidget(LE_name,14,1,1,5);
    gl->addWidget(l,14,0,1,1);

    mapper = new QDataWidgetMapper(this);

    BtnBack = addButton(":/res/Exit.png", pageLayout, 15, 0, true);
    BtnNew = addButton(tr("New"), pageLayout, 15, 2);
    BtnDelete = addButton(tr("Delete"), pageLayout, 15, 3);

    selectScheme = new QComboBox(this);
    pageLayout->addWidget(selectScheme, 15, 1);

    connect(BtnNew, SIGNAL(clicked()), this, SLOT(newRow()));
    connect(BtnDelete, SIGNAL(clicked()), this, SLOT(deleteRow()));
    connect(selectScheme, SIGNAL(currentIndexChanged(int)), mapper, SLOT(setCurrentIndex(int)));
    connect(selectScheme, SIGNAL(currentIndexChanged(int)), this, SLOT(schemeSelected(int)));
}

void PageScheme::setModel(QAbstractItemModel * model)
{
    mapper->setModel(model);
    selectScheme->setModel(model);

    mapper->addMapping(LE_name, 0);
    mapper->addMapping(TBW_mode_Forts, 1);
    mapper->addMapping(TBW_teamsDivide, 2);
    mapper->addMapping(TBW_solid, 3);
    mapper->addMapping(TBW_border, 4);
    mapper->addMapping(TBW_lowGravity, 5);
    mapper->addMapping(TBW_laserSight, 6);
    mapper->addMapping(TBW_invulnerable, 7);
    mapper->addMapping(TBW_mines, 8);
    mapper->addMapping(TBW_vampiric, 9);
    mapper->addMapping(TBW_karma, 10);
    mapper->addMapping(TBW_artillery, 11);
    mapper->addMapping(TBW_randomorder, 12);
    mapper->addMapping(TBW_king, 13);
    mapper->addMapping(TBW_placehog, 14);
    mapper->addMapping(TBW_sharedammo, 15);
    mapper->addMapping(TBW_disablegirders, 16);
    mapper->addMapping(TBW_disablelandobjects, 17);
    mapper->addMapping(TBW_aisurvival, 18);
    mapper->addMapping(TBW_infattack, 19);
    mapper->addMapping(TBW_resetweps, 20);
    mapper->addMapping(TBW_perhogammo, 21);
    mapper->addMapping(SB_DamageModifier, 22);
    mapper->addMapping(SB_TurnTime, 23);
    mapper->addMapping(SB_InitHealth, 24);
    mapper->addMapping(SB_SuddenDeath, 25);
    mapper->addMapping(SB_CaseProb, 26);
    mapper->addMapping(SB_MinesTime, 27);
    mapper->addMapping(SB_Mines, 28);
    mapper->addMapping(SB_MineDuds, 29);
    mapper->addMapping(SB_Explosives, 30);

    mapper->toFirst();
}

void PageScheme::newRow()
{
    QAbstractItemModel * model = mapper->model();
    model->insertRow(model->rowCount());
    selectScheme->setCurrentIndex(model->rowCount() - 1);
}

void PageScheme::deleteRow()
{
    QAbstractItemModel * model = mapper->model();
    model->removeRow(selectScheme->currentIndex());
}

void PageScheme::schemeSelected(int n)
{
    int c = ((AmmoSchemeModel*)mapper->model())->numberOfDefaultSchemes;
    gbGameModes->setEnabled(n >= c);
    gbBasicSettings->setEnabled(n >= c);
    LE_name->setEnabled(n >= c);
}

/////////////////////////////////////////////////

PageAdmin::PageAdmin(QWidget* parent) :
    AbstractPage(parent)
{
    QGridLayout * pageLayout = new QGridLayout(this);

    // 0
    pbAsk = addButton(tr("Fetch data"), pageLayout, 0, 0, 1, 3);
    connect(pbAsk, SIGNAL(clicked()), this, SIGNAL(askServerVars()));
    
    // 1
    QLabel * lblSMN = new QLabel(this);
    lblSMN->setText(tr("Server message for latest version:"));
    pageLayout->addWidget(lblSMN, 1, 0);

    leServerMessageNew = new QLineEdit(this);
    pageLayout->addWidget(leServerMessageNew, 1, 1);

    // 2
    QLabel * lblSMO = new QLabel(this);
    lblSMO->setText(tr("Server message for previous versions:"));
    pageLayout->addWidget(lblSMO, 2, 0);

    leServerMessageOld = new QLineEdit(this);
    pageLayout->addWidget(leServerMessageOld, 2, 1);

    // 3
    QLabel * lblP = new QLabel(this);
    lblP->setText(tr("Latest version protocol number:"));
    pageLayout->addWidget(lblP, 3, 0);

    sbProtocol = new QSpinBox(this);
    pageLayout->addWidget(sbProtocol, 3, 1);

    // 4
    QLabel * lblPreview = new QLabel(this);
    lblPreview->setText(tr("MOTD preview:"));
    pageLayout->addWidget(lblPreview, 4, 0);

    tb = new QTextBrowser(this);
    pageLayout->addWidget(tb, 4, 1, 1, 2);
    connect(leServerMessageNew, SIGNAL(textEdited(const QString &)), tb, SLOT(setHtml(const QString &)));
    connect(leServerMessageOld, SIGNAL(textEdited(const QString &)), tb, SLOT(setHtml(const QString &)));
    
    // 5
    pbClearAccountsCache = addButton(tr("Clear Accounts Cache"), pageLayout, 5, 0);
    
    // 6
    pbSetSM = addButton(tr("Set data"), pageLayout, 6, 0, 1, 3);

    // 7
    BtnBack = addButton(":/res/Exit.png", pageLayout, 7, 0, true);

    connect(pbSetSM, SIGNAL(clicked()), this, SLOT(smChanged()));
}

void PageAdmin::smChanged()
{
    emit setServerMessageNew(leServerMessageNew->text());
    emit setServerMessageOld(leServerMessageOld->text());
    emit setProtocol(sbProtocol->value());
}

void PageAdmin::serverMessageNew(const QString & str)
{
    leServerMessageNew->setText(str);
}

void PageAdmin::serverMessageOld(const QString & str)
{
    leServerMessageOld->setText(str);
}
void PageAdmin::protocol(int proto)
{
    sbProtocol->setValue(proto);
}

/////////////////////////////////////////////////

PageNetType::PageNetType(QWidget* parent) : AbstractPage(parent)
{
    QGridLayout * pageLayout = new QGridLayout(this);
    pageLayout->setRowStretch(0, 10);
    pageLayout->setRowStretch(3, 10);

    pageLayout->setColumnStretch(1, 10);
    pageLayout->setColumnStretch(2, 20);
    pageLayout->setColumnStretch(3, 10);

    BtnLAN = addButton(tr("LAN game"), pageLayout, 1, 2);
    BtnOfficialServer = addButton(tr("Official server"), pageLayout, 2, 2);

    // hack: temporary deactivated - requires server modifications that aren't backward compatible (yet)
    //BtnOfficialServer->setEnabled(false);

    BtnBack = addButton(":/res/Exit.png", pageLayout, 4, 0, true);
}<|MERGE_RESOLUTION|>--- conflicted
+++ resolved
@@ -629,10 +629,7 @@
 
             QVBoxLayout * GBAlayout = new QVBoxLayout(AGGroupBox);
             QHBoxLayout * GBAreslayout = new QHBoxLayout(0);
-<<<<<<< HEAD
             QHBoxLayout * GBAstereolayout = new QHBoxLayout(0);
-=======
->>>>>>> 520469de
             QHBoxLayout * GBAqualayout = new QHBoxLayout(0);
 
             CBFrontendFullscreen = new QCheckBox(AGGroupBox);
@@ -672,10 +669,7 @@
 
             QLabel * quality = new QLabel(AGGroupBox);
             quality->setText(QLabel::tr("Quality"));
-<<<<<<< HEAD
-=======
             quality->setSizePolicy(QSizePolicy::Expanding, QSizePolicy::Fixed);
->>>>>>> 520469de
             GBAqualayout->addWidget(quality);
             
             SLQuality = new QSlider(Qt::Horizontal, AGGroupBox);
@@ -685,8 +679,6 @@
             SLQuality->setFixedWidth(150);
             GBAqualayout->addWidget(SLQuality);
             GBAlayout->addLayout(GBAqualayout);
-<<<<<<< HEAD
-
             QLabel * stereo = new QLabel(AGGroupBox);
             stereo->setText(QLabel::tr("Stereo rendering"));
             GBAstereolayout->addWidget(stereo);
@@ -706,8 +698,6 @@
 
             GBAstereolayout->addWidget(CBStereoMode);
             GBAlayout->addLayout(GBAstereolayout);
-=======
->>>>>>> 520469de
 
             hr = new QFrame(AGGroupBox);
             hr->setFrameStyle(QFrame::HLine);
@@ -772,8 +762,6 @@
     BtnBack->setFixedHeight(BtnSaveOptions->height());
     BtnBack->setFixedWidth(BtnBack->width()+2);
     BtnBack->setStyleSheet("QPushButton{margin: 22px 0 9px 2px;}");
-
-//    BtnAssociateFiles = addButton("");
 }
 
 void PageOptions::forceFullscreen(int index)
