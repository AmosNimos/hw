--- conflicted
+++ resolved
@@ -10,37 +10,17 @@
 
 pub struct Land2D<T> {
     pixels: vec2d::Vec2D<T>,
-<<<<<<< HEAD
-    play_width: usize,
-    play_height: usize,
-    width_mask: usize,
-    height_mask: usize,
-}
-
-impl<T: Copy + PartialEq> Land2D<T> {
-    pub fn new(play_width: usize, play_height: usize, fill_value: T) -> Self {
-        let real_width = play_width.next_power_of_two();
-        let real_height = play_height.next_power_of_two();
-
-        assert!(real_width > 0);
-        assert!(real_height > 0);
-
-        Self {
-            pixels: vec2d::Vec2D::new(real_width, real_height, fill_value),
-            play_width,
-            play_height,
-            width_mask: !(real_width - 1),
-            height_mask: !(real_height - 1),
-=======
+    play_size: Size,
     mask: SizeMask
 }
 
 impl<T: Copy + PartialEq> Land2D<T> {
-    pub fn new(size: Size, fill_value: T) -> Self {
+    pub fn new(play_size: Size, fill_value: T) -> Self {
+        let real_size = play_size.next_power_of_two();
         Self {
-            pixels: vec2d::Vec2D::new(size, fill_value),
-            mask: size.to_mask()
->>>>>>> bd4399a3
+            play_size,
+            pixels: vec2d::Vec2D::new(real_size, fill_value),
+            mask: real_size.to_mask()
         }
     }
 
@@ -55,13 +35,23 @@
     }
 
     #[inline]
+    pub fn size(&self) -> Size {
+        self.pixels.size()
+    }
+
+    #[inline]
     pub fn play_width(&self) -> usize {
-        self.play_width
+        self.play_size.width
     }
 
     #[inline]
     pub fn play_height(&self) -> usize {
-        self.play_height
+        self.play_size.height
+    }
+
+    #[inline]
+    pub fn play_size(&self) -> Size {
+        self.play_size
     }
 
     #[inline]
@@ -299,16 +289,12 @@
 
     #[test]
     fn basics() {
-<<<<<<< HEAD
-        let l: Land2D<u8> = Land2D::new(30, 50, 0);
+        let l: Land2D<u8> = Land2D::new(Size::new(30, 50), 0);
 
         assert_eq!(l.play_width(), 30);
         assert_eq!(l.play_height(), 50);
         assert_eq!(l.width(), 32);
         assert_eq!(l.height(), 64);
-=======
-        let l: Land2D<u8> = Land2D::new(Size::new(32, 64), 0);
->>>>>>> bd4399a3
 
         assert!(l.is_valid_coordinate(0, 0));
         assert!(!l.is_valid_coordinate(-1, -1));
