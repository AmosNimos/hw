--- conflicted
+++ resolved
@@ -1,11 +1,6 @@
-<<<<<<< HEAD
 use itertools::Itertools;
 
-use integral_geometry::Point;
-use integral_geometry::Rect;
-=======
-use integral_geometry::{Point, Size};
->>>>>>> bd4399a3
+use integral_geometry::{Point, Size, Rect};
 use land2d::Land2D;
 use LandGenerationParameters;
 use LandGenerator;
@@ -13,9 +8,7 @@
 struct OutlinePoints {
     islands: Vec<Vec<Point>>,
     fill_points: Vec<Point>,
-<<<<<<< HEAD
-    width: usize,
-    height: usize,
+    size: Size,
 }
 
 impl OutlinePoints {
@@ -38,18 +31,14 @@
                         }).collect()
                 }).collect(),
             fill_points: outline_template.fill_points.clone(),
-            width: outline_template.width,
-            height: outline_template.height,
+            size: outline_template.size
         }
     }
 
-    fn for_each<F: Fn(&mut Point)>(&mut self, f: F) {
-        self.islands
-            .iter_mut()
+    fn iter_mut(&mut self) -> impl Iterator<Item = &mut Point> {
+        self.islands.iter_mut()
             .flat_map(|i| i.iter_mut())
             .chain(self.fill_points.iter_mut())
-            .into_iter()
-            .for_each(f);
     }
 
     fn distort<I: Iterator<Item = u32>>(&mut self, random_numbers: &mut I) {
@@ -60,11 +49,7 @@
 struct OutlineTemplate {
     islands: Vec<Vec<Rect>>,
     fill_points: Vec<Point>,
-    width: usize,
-    height: usize,
-=======
     size: Size,
->>>>>>> bd4399a3
     can_flip: bool,
     can_invert: bool,
     can_mirror: bool,
@@ -90,23 +75,22 @@
         let mut points =
             OutlinePoints::from_outline_template(&self.outline_template, random_numbers);
 
-        let mut land = Land2D::new(points.width, points.height, parameters.basic);
+        let mut land = Land2D::new(points.size, parameters.basic);
 
         let top_left = Point::new(
             (land.width() - land.play_width() / 2) as i32,
             (land.height() - land.play_height()) as i32,
         );
 
-        points.width = land.width();
-        points.height = land.height();
+        points.size = land.size();
 
-        points.for_each(|p| *p += top_left);
+        points.iter_mut().for_each(|p| *p += top_left);
 
         // mirror
         if self.outline_template.can_mirror {
             if let Some(b) = random_numbers.next() {
                 if b & 1 != 0 {
-                    points.for_each(|p| p.x = land.width() as i32 - 1 - p.x);
+                    points.iter_mut().for_each(|p| p.x = land.width() as i32 - 1 - p.x);
                 }
             }
         }
@@ -115,7 +99,8 @@
         if self.outline_template.can_flip {
             if let Some(b) = random_numbers.next() {
                 if b & 1 != 0 {
-                    points.for_each(|p| p.y = land.height() as i32 - 1 - p.y);
+                    points.iter_mut().for_each(|p|
+                        p.y = land.height() as i32 - 1 - p.y);
                 }
             }
         }
@@ -128,14 +113,7 @@
             land.fill(p, parameters.zero, parameters.zero)
         }
 
-<<<<<<< HEAD
         // draw_edge(points, land, parameters.basic)
-=======
-        let mut land = Land2D::new(
-            self.outline_template.size,
-            parameters.basic,
-        );
->>>>>>> bd4399a3
 
         land
     }
@@ -146,10 +124,9 @@
     let mut points = OutlinePoints {
         islands: vec![vec![]],
         fill_points: vec![Point::new(1, 1)],
-        width: 100,
-        height: 100,
+        size: Size::square(100)
     };
 
-    points.for_each(|p| p.x = 2);
+    points.iter_mut().for_each(|p| p.x = 2);
     assert_eq!(points.fill_points[0].x, 2);
 }