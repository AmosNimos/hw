--- conflicted
+++ resolved
@@ -32,13 +32,10 @@
 
 option(MINIMAL_FLAGS "Respect system flags as much as possible (off)" OFF)
 option(NOAUTOUPDATE "Disable OS X Sparkle update checking (off)" OFF)
-<<<<<<< HEAD
 
 option(WEBGL "Enable WebGL build (implies NOPASCAL) [default: off]" OFF)
 option(NOPASCAL "Compile hwengine as native C [default: off]" ${WEBGL})
 option(GL2 "Enable OpenGL 2 rendering [default: off]" OFF)
-=======
->>>>>>> 3e24655f
 
 set(GHFLAGS "" CACHE STRING "Additional Haskell flags")
 if(UNIX AND NOT APPLE)
@@ -103,11 +100,7 @@
     if(${CMAKE_VERSION} VERSION_GREATER 2.6)
         separate_arguments(ghflags_parsed UNIX_COMMAND ${GHFLAGS})
     else()
-<<<<<<< HEAD
-        message("*** FPFLAGS and GHFLAGS are available only when using CMake >= 2.8 ***")
-=======
-        message(${WARNING} "GHFLAGS are available only when using CMake >= 2.8")
->>>>>>> 3e24655f
+        message("*** GHFLAGS are available only when using CMake >= 2.8 ***")
     endif()
 endif()
 
