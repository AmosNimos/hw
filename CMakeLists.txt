--- conflicted
+++ resolved
@@ -254,16 +254,11 @@
 else(ANDROID)
     #skip frontend for javascript
     if(NOT BUILD_ENGINE_JS)
-        add_subdirectory(QTfrontend)
+        add_subdirectory(qmlFrontend)
         add_subdirectory(share)
     endif()
 
     add_subdirectory(bin)
-<<<<<<< HEAD
-    add_subdirectory(qmlFrontend)
-    add_subdirectory(share)
-=======
->>>>>>> 99c643a3
     add_subdirectory(tools)
 endif(ANDROID)
 
