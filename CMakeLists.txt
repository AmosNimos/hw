project(hedgewars)

#initialise cmake environment
cmake_minimum_required(VERSION 2.6.0 FATAL_ERROR)
cmake_policy(VERSION 2.6)
FOREACH(hwpolicy CMP0003 CMP0012 CMP0017)
    IF(POLICY ${hwpolicy})
        CMAKE_POLICY(SET ${hwpolicy} NEW)
    ENDIF()
ENDFOREACH()
<<<<<<< HEAD
set(CMAKE_MODULE_PATH ${CMAKE_SOURCE_DIR}/cmake_modules)
=======
#use available modules, fallback to ours if not present (CMP0017 helps)
set(CMAKE_MODULE_PATH "${CMAKE_ROOT}/Modules" "${CMAKE_CURRENT_SOURCE_DIR}/cmake_modules")

#set some default values
option(NOREVISION "Build Hedgewars without revision information" OFF)

option(NOSERVER "Disable gameServer build [default: auto]" OFF)
option(NOPNG "Disable screenshoot compression [default: auto]" OFF)
option(NOVIDEOREC "Disable video recording [default: auto]" OFF)

option(BUILD_ENGINE_LIBRARY "Enable hwengine library [default: off]" OFF)
option(ANDROID "Enable Android build [default: off]" OFF)
option(NOAUTOUPDATE "Disable OS X Sparkle update checking" OFF)
option(CROSSAPPLE "Enable OSX when not on OSX [default: off]" OFF)
option(MINIMAL_FLAGS "Respect system flags as much as possible [default: off]" OFF)
>>>>>>> 410719c5

#detect Mercurial revision (if present)
IF(NOT NOREVISION)
    set(default_build_type "DEBUG")
    set(version_suffix "-development_version")
    set(HW_DEV true)
    FIND_PROGRAM(HGCOMMAND hg)
    IF(HGCOMMAND AND (EXISTS ${CMAKE_SOURCE_DIR}/.hg))
        execute_process(COMMAND ${HGCOMMAND} identify -in
                        WORKING_DIRECTORY ${CMAKE_SOURCE_DIR}
                        OUTPUT_VARIABLE internal_version
                        ERROR_QUIET
                    )
        #check local repo status
        STRING(REGEX REPLACE "[^+]" "" HGCHANGED ${internal_version})

        STRING(REGEX REPLACE "[0-9a-zA-Z]+(.*) ([0-9]+)(.*)" "\\2" revision_number ${internal_version})
        STRING(REGEX REPLACE "([0-9a-zA-Z]+)(.*) [0-9]+(.*)" "\\1" revision_hash ${internal_version})

        MESSAGE(STATUS "Building revision ${revision_number} from hash ${revision_hash} ${HGCHANGED}")
        IF(HGCHANGED)
            MESSAGE(WARNING "Notice: you have uncommitted changes in your repository")
        ENDIF()
        set(version_suffix "-${revision_number}${HGCHANGED}")
    ENDIF()
ELSE(NOT NOREVISION)
    set(default_build_type "RELEASE")
    set(HWDEV false)
    MESSAGE(STATUS "Building distributable version")
ENDIF(NOT NOREVISION)


#versioning
set(CPACK_PACKAGE_VERSION_MAJOR 0)
set(CPACK_PACKAGE_VERSION_MINOR 9)
set(CPACK_PACKAGE_VERSION_PATCH 19${version_suffix})
set(HEDGEWARS_PROTO_VER 44)
set(HEDGEWARS_VERSION "${CPACK_PACKAGE_VERSION_MAJOR}.${CPACK_PACKAGE_VERSION_MINOR}.${CPACK_PACKAGE_VERSION_PATCH}")


<<<<<<< HEAD
#set some default values
option(NOSERVER "Disable gameServer build [default: auto]" OFF)
option(NOPNG "Disable screenshoot compression [default: auto]" OFF)
option(NOVIDEOREC "Disable video recording [default: auto]" OFF)

option(ANDROID "Enable Android build [default: off]" OFF)
option(WEBGL "Enable WebGL build (implies NOPASCAL) [default: off]" OFF)
option(LIBENGINE "Enable hwengine library [default: off]" OFF)

option(NOPASCAL "Compile hwengine as native C [default: off]" ${WEBGL})
option(NOAUTOUPDATE "Disable OS X Sparkle update checking" OFF)
option(CROSSAPPLE "Enable OSX when not on OSX [default: off]" OFF)
option(MINIMAL_FLAGS "Respect system flags as much as possible [default: off]" OFF)

=======
>>>>>>> 410719c5
#bundle .app setup
if(APPLE OR CROSSAPPLE)
    #paths for creating the bundle
    set(bundle_name Hedgewars.app)
    set(frameworks_dir ${bundle_name}/Contents/Frameworks/)
    set(CMAKE_INSTALL_PREFIX ${bundle_name}/Contents/MacOS/)
    set(DATA_INSTALL_DIR "../Resources/")
    set(target_dir ".")
    set(minimum_macosx_version "10.6")
else()
    set(target_dir "bin")
endif()

if(APPLE)
    set(CMAKE_FIND_FRAMEWORK "FIRST")

    #what system are we building for
    set(minimum_macosx_version $ENV{MACOSX_DEPLOYMENT_TARGET})

    #detect on which system we are: if sw_vers cannot be found for any reason (re)use minimum_macosx_version
    find_program(sw_vers sw_vers)
    if(sw_vers)
        execute_process(COMMAND ${sw_vers} "-productVersion"
                        OUTPUT_VARIABLE current_macosx_version
                        OUTPUT_STRIP_TRAILING_WHITESPACE)
        string(REGEX REPLACE "([0-9]+.[0-9]+).[0-9]+" "\\1" current_macosx_version ${current_macosx_version})
    else()
        if(NOT minimum_macosx_version)
            message(FATAL_ERROR "sw_vers not found! Need explicit MACOSX_DEPLOYMENT_TARGET variable set")
        else()
            message(WARNING "sw_vers not found! Fallback to MACOSX_DEPLOYMENT_TARGET variable")
            set(current_macosx_version ${minimum_macosx_version})
        endif()
    endif()

    #if nothing is set, we deploy only for the current system
    if(NOT minimum_macosx_version)
        set(minimum_macosx_version ${current_macosx_version})
    endif()

    #lower systems don't have enough processing power anyway
    if (minimum_macosx_version LESS "10.4")
        message(FATAL_ERROR "Hedgewars is not supported on Mac OS X pre-10.4")
    endif()

    #workaround for http://playcontrol.net/ewing/jibberjabber/big_behind-the-scenes_chang.html#SDL_mixer (Update 2)
    if(current_macosx_version MATCHES "10.4")
        find_package(SDL_mixer REQUIRED)
        set(DYLIB_SMPEG "-dylib_file @loader_path/Frameworks/smpeg.framework/Versions/A/smpeg:${SDLMIXER_LIBRARY}/Versions/A/Frameworks/smpeg.framework/Versions/A/smpeg")
        set(DYLIB_MIKMOD "-dylib_file @loader_path/Frameworks/mikmod.framework/Versions/A/mikmod:${SDLMIXER_LIBRARY}/Versions/A/Frameworks/mikmod.framework/Versions/A/mikmod")
        set(pascal_flags "-k${DYLIB_SMPEG}" "-k${DYLIB_MIKMOD}" ${pascal_flags})
        set(CMAKE_C_FLAGS "${DYLIB_SMPEG}" "${DYLIB_MIKMOD}" ${CMAKE_C_FLAGS})
    endif()

    #CMAKE_OSX_ARCHITECTURES and CMAKE_OSX_SYSROOT need to be set for universal binary and correct linking
    if(NOT CMAKE_OSX_ARCHITECTURES)
        if(current_macosx_version LESS "10.6")
            if(${CMAKE_SYSTEM_PROCESSOR} MATCHES "powerpc*")
                set(CMAKE_OSX_ARCHITECTURES "ppc7400")
            else()
                set(CMAKE_OSX_ARCHITECTURES "i386")
            endif()
        else()
            set(CMAKE_OSX_ARCHITECTURES "x86_64")
        endif()
    endif()

    #CMAKE_OSX_SYSROOT is set at the system version we are supposed to build on
    #we need to provide the correct one when host and target differ
    if(NOT ${minimum_macosx_version} MATCHES ${current_macosx_version})
        if(minimum_macosx_version MATCHES "10.4")
            set(CMAKE_OSX_SYSROOT "/Developer/SDKs/MacOSX10.4u.sdk/")
            set(CMAKE_C_COMPILER "gcc-4.0")
            set(CMAKE_CXX_COMPILER "g++-4.0")
        else()
            string(REGEX REPLACE "([0-9]+.[0-9]+).[0-9]+" "\\1" sdk_version ${minimum_macosx_version})
            set(CMAKE_OSX_SYSROOT "/Developer/SDKs/MacOSX${sdk_version}.sdk/")
        endif()
    endif()

    #add user framework directory, other paths can be passed via FPFLAGS
    set(pascal_flags "-Ff~/Library/Frameworks" ${pascal_flags})
    #set deployment target
    set(pascal_flags "-k-macosx_version_min" "-k${minimum_macosx_version}" "-XR${CMAKE_OSX_SYSROOT}" ${pascal_flags})

    message(STATUS "Build system: Mac OS X ${current_macosx_version} with C compiler: ${CMAKE_C_COMPILER}")
    message(STATUS "Target system: Mac OS X ${minimum_macosx_version} for architecture(s): ${CMAKE_OSX_ARCHITECTURES}")
endif(APPLE)


#when build type is not specified, assume Debug/Release according to build version information
if (CMAKE_BUILD_TYPE)
    string (TOUPPER ${CMAKE_BUILD_TYPE} CMAKE_BUILD_TYPE)
    if ( NOT( (CMAKE_BUILD_TYPE MATCHES "RELEASE") OR (CMAKE_BUILD_TYPE MATCHES "DEBUG") ) )
        set (CMAKE_BUILD_TYPE ${default_build_type} CACHE STRING "Only 'Debug' or 'Release' options are allowed." FORCE)
        message (STATUS "Unknown build type, using default (${default_build_type})")
    endif ()
else (CMAKE_BUILD_TYPE)
    set (CMAKE_BUILD_TYPE ${default_build_type} CACHE STRING "Choose the build type, options are: Debug Release." FORCE)
endif (CMAKE_BUILD_TYPE)

#set default flags values for all projects (unless MINIMAL_FLAGS is true)
if(NOT MINIMAL_FLAGS)
    set(CMAKE_C_FLAGS "-pipe")
    set(CMAKE_C_FLAGS_RELEASE "-w -Os -fomit-frame-pointer")
    set(CMAKE_C_FLAGS_DEBUG "-Wall -O0 -g -DDEBUG")
    set(CMAKE_CXX_FLAGS ${CMAKE_C_FLAGS})
    set(CMAKE_CXX_FLAGS_RELEASE ${CMAKE_C_FLAGS_RELEASE})
    set(CMAKE_CXX_FLAGS_DEBUG ${CMAKE_C_FLAGS_DEBUG})
else()
    #CMake adds a lot of additional configuration flags, so let's clear them up
    set(CMAKE_C_FLAGS_RELEASE "")
    set(CMAKE_C_FLAGS_DEBUG "-Wall -DDEBUG")
    set(CMAKE_CXX_FLAGS_RELEASE "")
    set(CMAKE_CXX_FLAGS_DEBUG "-Wall -DDEBUG")
endif()

#parse additional parameters
if(FPFLAGS OR GHFLAGS)
    math(EXPR cmake_version "${CMAKE_MAJOR_VERSION}*10000 + ${CMAKE_MINOR_VERSION}*100 + ${CMAKE_PATCH_VERSION}")
    if(cmake_version LESS "020800")
        message(STATUS "FPFLAGS and GHFLAGS are available only when using CMake >= 2.8")
    else()
        separate_arguments(fpflags_parsed UNIX_COMMAND ${FPFLAGS})
        separate_arguments(ghflags_parsed UNIX_COMMAND ${GHFLAGS})
    endif()
endif()

set(pascal_flags ${fpflags_parsed} "-vm4079,4080,4081" "-B" "-FE../bin" "-Cs2000000" "-vewnq" "-dDEBUGFILE" ${pascal_flags})
set(haskell_flags "-O2" ${ghflags_parsed} ${haskell_flags})

#get BUILD_TYPE and enable/disable optimisation
if(CMAKE_BUILD_TYPE MATCHES "DEBUG")
    message(STATUS "Building Debug flavour")
    set(pascal_flags "-O-" "-g" "-gl" "-gv" ${pascal_flags})
    set(haskell_flags "-Wall" "-debug" "-dcore-lint" "-fno-warn-unused-do-bind" ${haskell_flags})
else()
    message(STATUS "Building Release flavour")
#    set(pascal_flags "-O3" "-OpPENTIUM4" "-CfSSE3" "-Xs" "-Si" ${pascal_flags})
    set(pascal_flags "-Os" "-Ooregvar" "-Xs" "-Si" ${pascal_flags})
    set(haskell_flags "-w" "-fno-warn-unused-do-bind" ${haskell_flags})
endif()


#finish setting paths
if(DEFINED DATA_INSTALL_DIR)
    set(SHAREPATH ${DATA_INSTALL_DIR}/hedgewars/)
else()
    set(SHAREPATH share/hedgewars/)
endif()
set(EXECUTABLE_OUTPUT_PATH ${PROJECT_BINARY_DIR}/bin)
set(LIBRARY_OUTPUT_PATH ${EXECUTABLE_OUTPUT_PATH})
if(WIN32)
    set(CMAKE_PREFIX_PATH "${CMAKE_SOURCE_DIR}/misc/winutils/")
    link_directories("${EXECUTABLE_OUTPUT_PATH}" "${CMAKE_SOURCE_DIR}/misc/winutils/bin")
endif(WIN32)

#Haskell compiler discovery (for server and engine in c)
if((NOT NOSERVER) OR NOPASCAL)
    if(GHC)
        set(ghc_executable ${GHC})
    else()
        find_program(ghc_executable ghc)
    endif()

    if(ghc_executable)
        exec_program(${ghc_executable} ARGS "-V" OUTPUT_VARIABLE ghc_version_long)
        string(REGEX REPLACE ".*([0-9]+\\.[0-9]+\\.[0-9]+)" "\\1" ghc_version "${ghc_version_long}")
        message(STATUS "Found GHC: ${ghc_executable} (version ${ghc_version})")
    else()
<<<<<<< HEAD
        message(STATUS "Could NOT find GHC, needed by gameServer and pas2c")
=======
        message(WARNING "Could NOT find GHC, server will not be built")
        set(HAVE_NETSERVER false)
>>>>>>> 410719c5
    endif()
endif()


#check gameServer
if((ghc_executable) AND (NOT NOSERVER) AND (NOT WEBGL))
    set(HAVE_NETSERVER true)
    add_subdirectory(gameServer)
else()
    message(STATUS "Skipping gameServer target")
    set(HAVE_NETSERVER false)
endif()


#lua discovery
find_package(Lua)
if(LUA_FOUND AND (NOT WEBGL))
    message(STATUS "Found LUA: ${LUA_DEFAULT}")
else()
    message(STATUS "Using internal LUA library")
    add_subdirectory(misc/liblua)
    #linking with liblua.a requires system readline
    set(pascal_flags "-k${EXECUTABLE_OUTPUT_PATH}/lib${LUA_LIBRARY}.a" "-k-lreadline" ${pascal_flags})
endif()


<<<<<<< HEAD
if(NOPASCAL)
    if (NOT ghc_executable)
        message(FATAL_ERROR "A Haskell compiler is required to build engine in C")
    endif()
    #pascal to c converter
    add_subdirectory(tools/pas2c)
    add_subdirectory(project_files/hwc)
else()
    #main pascal engine
    add_subdirectory(hedgewars)
endif()

if(WEBGL)
    #WEBGL deps
else()
    #Android related build scripts
    if(ANDROID)
        add_subdirectory(project_files/Android-build)
    endif()

    #TODO: when ANDROID, LIBENGINE should be set
    if(NOT (LIBENGINE OR ANDROID))
        add_subdirectory(bin)
        add_subdirectory(misc/quazip)
        add_subdirectory(QTfrontend)
        add_subdirectory(share)
        add_subdirectory(tools)
    endif()
=======
#main engine
add_subdirectory(hedgewars)

#physfs library
add_subdirectory(misc/physfs)

#frontend library
add_subdirectory(project_files/frontlib)

#Android related build scripts
if(ANDROID)
    #run cmake -DANDROID=1 to enable this
    add_subdirectory(project_files/Android-build)
endif()

#TODO: when ANDROID, BUILD_ENGINE_LIBRARY should be set
if(NOT ANDROID)
    add_subdirectory(bin)
    add_subdirectory(QTfrontend)
    add_subdirectory(share)
    add_subdirectory(tools)
>>>>>>> 410719c5
endif()



# CPack variables
set(CPACK_PACKAGE_DESCRIPTION_SUMMARY "Hedgewars, a free turn-based strategy")
set(CPACK_PACKAGE_VENDOR "Hedgewars Project")
set(CPACK_PACKAGE_FILE_NAME "hedgewars-${HEDGEWARS_VERSION}")
set(CPACK_SOURCE_PACKAGE_FILE_NAME "hedgewars-src-${HEDGEWARS_VERSION}")
set(CPACK_SOURCE_GENERATOR "TBZ2")
set(CPACK_PACKAGE_EXECUTABLES "hedgewars" "hedgewars")
set(CPACK_RESOURCE_FILE_LICENSE "${CMAKE_CURRENT_SOURCE_DIR}/COPYING")
set(CPACK_PACKAGE_INSTALL_DIRECTORY "Hedgewars ${HEDGEWARS_VERSION}")

if(WIN32 AND NOT UNIX)
    set(CPACK_NSIS_DISPLAY_NAME "Hedgewars")
    set(CPACK_NSIS_HELP_LINK "http://www.hedgewars.org/")
    set(CPACK_NSIS_URL_INFO_ABOUT "http://www.hedgewars.org/")
    set(CPACK_NSIS_CONTACT "unC0Rr@gmail.com")
    set(CPACK_NSIS_MODIFY_PATH OFF)
    set(CPACK_GENERATOR "ZIP;NSIS")
    set(CPACK_PACKAGE_INSTALL_REGISTRY_KEY "hedgewars")
else(WIN32 AND NOT UNIX)
    set(CPACK_STRIP_FILES "bin/hedgewars;bin/hwengine")
endif(WIN32 AND NOT UNIX)

set(CPACK_SOURCE_IGNORE_FILES
    "~"
    "\\\\.hg"
    "\\\\.svn"
    "\\\\.exe$"
    "\\\\.a$"
    "\\\\.dll$"
    "\\\\.xcf$"
    "\\\\.cxx$"
    "\\\\.db$"
    "\\\\.dof$"
    "\\\\.layout$"
    "\\\\.zip$"
    "\\\\.gz$"
    "\\\\.bz2$"
    "\\\\.tmp$"
    "\\\\.core$"
    "\\\\.sh$"
    "\\\\.sifz$"
    "\\\\.svg$"
    "\\\\.svgz$"
    "\\\\.ppu$"
    "\\\\.psd$"
    "\\\\.o$"
    "Makefile"
    "Doxyfile"
    "CMakeFiles"
    "debug"
    "release$"
    "Debug$"
    "Release$"
    "proto\\\\.inc$"
    "hwconsts\\\\.cpp$"
    "playlist\\\\.inc$"
    "CPack"
    "cmake_install\\\\.cmake$"
    "config\\\\.inc$"
    "hwengine\\\\.desktop$"
    "CMakeCache\\\\.txt$"
#    "^${CMAKE_CURRENT_SOURCE_DIR}/misc/libopenalbridge"
#    "^${CMAKE_CURRENT_SOURCE_DIR}/misc/libfreetype"
    "^${CMAKE_CURRENT_SOURCE_DIR}/misc/liblua"
#    "^${CMAKE_CURRENT_SOURCE_DIR}/misc/libtremor"
    "^${CMAKE_CURRENT_SOURCE_DIR}/project_files/HedgewarsMobile/"
    "^${CMAKE_CURRENT_SOURCE_DIR}/bin/[a-z]"
    "^${CMAKE_CURRENT_SOURCE_DIR}/tools/templates"
    "^${CMAKE_CURRENT_SOURCE_DIR}/doc"
    "^${CMAKE_CURRENT_SOURCE_DIR}/templates"
    "^${CMAKE_CURRENT_SOURCE_DIR}/Graphics"
    "^${CMAKE_CURRENT_SOURCE_DIR}/realtest"
    "^${CMAKE_CURRENT_SOURCE_DIR}/tmp"
    "^${CMAKE_CURRENT_SOURCE_DIR}/utils"
    "^${CMAKE_CURRENT_SOURCE_DIR}/share/hedgewars/Data/Maps/test"
    "^${CMAKE_CURRENT_SOURCE_DIR}/share/hedgewars/Data/Themes/ethereal"
    "^${CMAKE_CURRENT_SOURCE_DIR}/install_manifest.txt"
    "^${CMAKE_CURRENT_SOURCE_DIR}/CMakeCache.txt"
    "^${CMAKE_CURRENT_SOURCE_DIR}/hedgewars\\\\."
)

include(CPack)
<|MERGE_RESOLUTION|>--- conflicted
+++ resolved
@@ -8,9 +8,6 @@
         CMAKE_POLICY(SET ${hwpolicy} NEW)
     ENDIF()
 ENDFOREACH()
-<<<<<<< HEAD
-set(CMAKE_MODULE_PATH ${CMAKE_SOURCE_DIR}/cmake_modules)
-=======
 #use available modules, fallback to ours if not present (CMP0017 helps)
 set(CMAKE_MODULE_PATH "${CMAKE_ROOT}/Modules" "${CMAKE_CURRENT_SOURCE_DIR}/cmake_modules")
 
@@ -21,12 +18,16 @@
 option(NOPNG "Disable screenshoot compression [default: auto]" OFF)
 option(NOVIDEOREC "Disable video recording [default: auto]" OFF)
 
-option(BUILD_ENGINE_LIBRARY "Enable hwengine library [default: off]" OFF)
+
+option(WEBGL "Enable WebGL build (implies NOPASCAL) [default: off]" OFF)
+option(NOPASCAL "Compile hwengine as native C [default: off]" ${WEBGL})
+option(LIBENGINE "Enable hwengine library [default: off]" OFF)
+
 option(ANDROID "Enable Android build [default: off]" OFF)
 option(NOAUTOUPDATE "Disable OS X Sparkle update checking" OFF)
 option(CROSSAPPLE "Enable OSX when not on OSX [default: off]" OFF)
 option(MINIMAL_FLAGS "Respect system flags as much as possible [default: off]" OFF)
->>>>>>> 410719c5
+
 
 #detect Mercurial revision (if present)
 IF(NOT NOREVISION)
@@ -67,23 +68,6 @@
 set(HEDGEWARS_VERSION "${CPACK_PACKAGE_VERSION_MAJOR}.${CPACK_PACKAGE_VERSION_MINOR}.${CPACK_PACKAGE_VERSION_PATCH}")
 
 
-<<<<<<< HEAD
-#set some default values
-option(NOSERVER "Disable gameServer build [default: auto]" OFF)
-option(NOPNG "Disable screenshoot compression [default: auto]" OFF)
-option(NOVIDEOREC "Disable video recording [default: auto]" OFF)
-
-option(ANDROID "Enable Android build [default: off]" OFF)
-option(WEBGL "Enable WebGL build (implies NOPASCAL) [default: off]" OFF)
-option(LIBENGINE "Enable hwengine library [default: off]" OFF)
-
-option(NOPASCAL "Compile hwengine as native C [default: off]" ${WEBGL})
-option(NOAUTOUPDATE "Disable OS X Sparkle update checking" OFF)
-option(CROSSAPPLE "Enable OSX when not on OSX [default: off]" OFF)
-option(MINIMAL_FLAGS "Respect system flags as much as possible [default: off]" OFF)
-
-=======
->>>>>>> 410719c5
 #bundle .app setup
 if(APPLE OR CROSSAPPLE)
     #paths for creating the bundle
@@ -241,6 +225,7 @@
     link_directories("${EXECUTABLE_OUTPUT_PATH}" "${CMAKE_SOURCE_DIR}/misc/winutils/bin")
 endif(WIN32)
 
+
 #Haskell compiler discovery (for server and engine in c)
 if((NOT NOSERVER) OR NOPASCAL)
     if(GHC)
@@ -254,12 +239,7 @@
         string(REGEX REPLACE ".*([0-9]+\\.[0-9]+\\.[0-9]+)" "\\1" ghc_version "${ghc_version_long}")
         message(STATUS "Found GHC: ${ghc_executable} (version ${ghc_version})")
     else()
-<<<<<<< HEAD
         message(STATUS "Could NOT find GHC, needed by gameServer and pas2c")
-=======
-        message(WARNING "Could NOT find GHC, server will not be built")
-        set(HAVE_NETSERVER false)
->>>>>>> 410719c5
     endif()
 endif()
 
@@ -286,7 +266,13 @@
 endif()
 
 
-<<<<<<< HEAD
+#physfs library
+add_subdirectory(misc/physfs)
+
+#frontend library
+add_subdirectory(project_files/frontlib)
+
+
 if(NOPASCAL)
     if (NOT ghc_executable)
         message(FATAL_ERROR "A Haskell compiler is required to build engine in C")
@@ -301,44 +287,20 @@
 
 if(WEBGL)
     #WEBGL deps
-else()
+else(WEBGL)
     #Android related build scripts
     if(ANDROID)
         add_subdirectory(project_files/Android-build)
     endif()
 
-    #TODO: when ANDROID, LIBENGINE should be set
-    if(NOT (LIBENGINE OR ANDROID))
+    #TODO: when ANDROID, BUILD_ENGINE_LIBRARY should be set
+    if(NOT ANDROID)
         add_subdirectory(bin)
-        add_subdirectory(misc/quazip)
         add_subdirectory(QTfrontend)
         add_subdirectory(share)
         add_subdirectory(tools)
     endif()
-=======
-#main engine
-add_subdirectory(hedgewars)
-
-#physfs library
-add_subdirectory(misc/physfs)
-
-#frontend library
-add_subdirectory(project_files/frontlib)
-
-#Android related build scripts
-if(ANDROID)
-    #run cmake -DANDROID=1 to enable this
-    add_subdirectory(project_files/Android-build)
-endif()
-
-#TODO: when ANDROID, BUILD_ENGINE_LIBRARY should be set
-if(NOT ANDROID)
-    add_subdirectory(bin)
-    add_subdirectory(QTfrontend)
-    add_subdirectory(share)
-    add_subdirectory(tools)
->>>>>>> 410719c5
-endif()
+endif(WEBGL)
 
 
 
