--- conflicted
+++ resolved
@@ -1,20 +1,11 @@
 To compile and install you need:
  - CMake >= 2.6.0
-<<<<<<< HEAD
- - FreePascal >= 2.2.0
- - Qt >= 4.5.0
+ - FreePascal >= 2.2.4
+ - Qt >= 4.7.0
  - SDL >= 2.0
  - SDL_net >= 2.0
  - SDL_mixer >= 2.0
  - SDL_image >= 2.0
-=======
- - FreePascal >= 2.2.4
- - Qt >= 4.7.0
- - SDL >= 1.2.5
- - SDL_net >= 1.2.5
- - SDL_mixer >= 1.2
- - SDL_image >= 1.2
->>>>>>> d69af000
  - SDL_ttf >= 2.0
  - Lua = 5.1.0
  - Physfs >= 2.0.0
@@ -25,7 +16,6 @@
  - hslogger package
 For videorecording:
  - FFmpeg or LibAV
- - GLUT (when SDL < 2)
 For compressed screenshots:
  - libpng
 
