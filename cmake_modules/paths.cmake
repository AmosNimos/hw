#where to build libs and bins
set(EXECUTABLE_OUTPUT_PATH ${PROJECT_BINARY_DIR}/bin)
set(LIBRARY_OUTPUT_PATH ${PROJECT_BINARY_DIR}/bin)
#these variables are for non-makefile generators
set(CMAKE_RUNTIME_OUTPUT_DIRECTORY ${EXECUTABLE_OUTPUT_PATH})
set(CMAKE_RUNTIME_OUTPUT_DIRECTORY_DEBUG ${EXECUTABLE_OUTPUT_PATH})
set(CMAKE_RUNTIME_OUTPUT_DIRECTORY_RELEASE ${EXECUTABLE_OUTPUT_PATH})
set(CMAKE_ARCHIVE_OUTPUT_DIRECTORY ${LIBRARY_OUTPUT_PATH})
set(CMAKE_ARCHIVE_OUTPUT_DIRECTORY_DEBUG ${LIBRARY_OUTPUT_PATH})
set(CMAKE_ARCHIVE_OUTPUT_DIRECTORY_RELEASE ${LIBRARY_OUTPUT_PATH})
set(CMAKE_LIBRARY_OUTPUT_DIRECTORY ${LIBRARY_OUTPUT_PATH})
set(CMAKE_LIBRARY_OUTPUT_DIRECTORY_RELEASE ${LIBRARY_OUTPUT_PATH})
set(CMAKE_LIBRARY_OUTPUT_DIRECTORY_DEBUG ${LIBRARY_OUTPUT_PATH})

#resource paths
if(UNIX AND NOT APPLE)
    set(target_binary_install_dir "bin")
    set(target_library_install_dir "lib")

    string(SUBSTRING "${DATA_INSTALL_DIR}" 0 1 sharepath_start)
    if (NOT (${sharepath_start} MATCHES "/"))
        set(HEDGEWARS_DATADIR "${CMAKE_INSTALL_PREFIX}/${DATA_INSTALL_DIR}/")
    else()
        set(HEDGEWARS_DATADIR "${DATA_INSTALL_DIR}/")
    endif()
    set(HEDGEWARS_FULL_DATADIR "${HEDGEWARS_DATADIR}")
else()
    set(target_binary_install_dir "./")

    if(APPLE)
        set(target_library_install_dir "../Frameworks/")
        set(CMAKE_INSTALL_PREFIX "Hedgewars.app/Contents/MacOS/")
        set(HEDGEWARS_DATADIR "../Resources/")
        set(HEDGEWARS_FULL_DATADIR "/Applications/${CMAKE_INSTALL_PREFIX}/${HEDGEWARS_DATADIR}")
    elseif(WIN32)
        set(target_library_install_dir "./")
        set(HEDGEWARS_DATADIR "./")
        set(HEDGEWARS_FULL_DATADIR "${CMAKE_INSTALL_PREFIX}/")
        link_directories("${EXECUTABLE_OUTPUT_PATH}" "${CMAKE_SOURCE_DIR}/misc/winutils/bin")
    endif()
endif()


#RPATH SETTINGS
#necessary for dynamic libraries on UNIX, ignored elsewhere

#use, i.e. don't skip the full RPATH for the build tree
set(CMAKE_SKIP_BUILD_RPATH FALSE)
set(CMAKE_SKIP_INSTALL_RPATH FALSE)

#it's safe to use our RPATH because it is relative
set(CMAKE_BUILD_WITH_INSTALL_RPATH TRUE)

#add the automatically determined parts of the RPATH
#which point to directories outside the build tree to the install RPATH
set(CMAKE_INSTALL_RPATH_USE_LINK_PATH FALSE)

#paths where to find libraries (final slash not optional):
# - the first is relative to the executable
# - the second is the same directory of the executable (so it runs in bin/)
# - the third one is the full path of the system dir
#source http://www.cmake.org/pipermail/cmake/2008-January/019290.html
set(CMAKE_INSTALL_RPATH "$ORIGIN/../${target_library_install_dir}/:$ORIGIN/:${CMAKE_INSTALL_PREFIX}/${target_library_install_dir}/")
#\\\\ is just \\ which escapes '\' in the final script; same for $$ which escapes '$' in cmake
set(CMAKE_INSTALL_RPATH_ESCAPED "\\\\$$ORIGIN/../${target_library_install_dir}/:\\\\$$ORIGIN/:${CMAKE_INSTALL_PREFIX}/${target_library_install_dir}/")

<<<<<<< HEAD
if(UNIX AND NOT APPLE)
    if(CMAKE_COMPILER_IS_GNUCC)
       #make sure $ORIGIN is respected
        add_linker_flag("-zorigin")
    endif()
    #apply RPATH settings to pascal executables
    add_flag_append(CMAKE_Pascal_FLAGS "-k-rpath -k'${CMAKE_INSTALL_RPATH_ESCAPED}'")
    #until we link with external things there is no need to set rpath on haskell
    #list(APPEND haskell_flags "-optl" "-Wl,-rpath,'${CMAKE_INSTALL_RPATH_ESCAPED}'")
endif()

#add the automatically determined parts of the RPATH
#which point to directories outside the build tree to the install RPATH
set(CMAKE_INSTALL_RPATH_USE_LINK_PATH FALSE)

=======
>>>>>>> 6b953f19

#install_name_tool magic for OS X
set(CMAKE_INSTALL_NAME_DIR "@executable_path/../Frameworks")
<|MERGE_RESOLUTION|>--- conflicted
+++ resolved
@@ -64,7 +64,6 @@
 #\\\\ is just \\ which escapes '\' in the final script; same for $$ which escapes '$' in cmake
 set(CMAKE_INSTALL_RPATH_ESCAPED "\\\\$$ORIGIN/../${target_library_install_dir}/:\\\\$$ORIGIN/:${CMAKE_INSTALL_PREFIX}/${target_library_install_dir}/")
 
-<<<<<<< HEAD
 if(UNIX AND NOT APPLE)
     if(CMAKE_COMPILER_IS_GNUCC)
        #make sure $ORIGIN is respected
@@ -80,8 +79,6 @@
 #which point to directories outside the build tree to the install RPATH
 set(CMAKE_INSTALL_RPATH_USE_LINK_PATH FALSE)
 
-=======
->>>>>>> 6b953f19
 
 #install_name_tool magic for OS X
 set(CMAKE_INSTALL_NAME_DIR "@executable_path/../Frameworks")
