#where to build libs and bins
set(EXECUTABLE_OUTPUT_PATH ${PROJECT_BINARY_DIR}/bin)
set(LIBRARY_OUTPUT_PATH ${PROJECT_BINARY_DIR}/bin)
#these variables are for non-makefile generators
set(CMAKE_RUNTIME_OUTPUT_DIRECTORY ${EXECUTABLE_OUTPUT_PATH})
set(CMAKE_RUNTIME_OUTPUT_DIRECTORY_DEBUG ${EXECUTABLE_OUTPUT_PATH})
set(CMAKE_RUNTIME_OUTPUT_DIRECTORY_RELEASE ${EXECUTABLE_OUTPUT_PATH})
set(CMAKE_ARCHIVE_OUTPUT_DIRECTORY ${LIBRARY_OUTPUT_PATH})
set(CMAKE_ARCHIVE_OUTPUT_DIRECTORY_DEBUG ${LIBRARY_OUTPUT_PATH})
set(CMAKE_ARCHIVE_OUTPUT_DIRECTORY_RELEASE ${LIBRARY_OUTPUT_PATH})
set(CMAKE_LIBRARY_OUTPUT_DIRECTORY ${LIBRARY_OUTPUT_PATH})
set(CMAKE_LIBRARY_OUTPUT_DIRECTORY_RELEASE ${LIBRARY_OUTPUT_PATH})
set(CMAKE_LIBRARY_OUTPUT_DIRECTORY_DEBUG ${LIBRARY_OUTPUT_PATH})

#resource paths
if(UNIX AND NOT APPLE)
    set(target_binary_install_dir "bin" CACHE PATH "install dest for binaries")
    set(target_library_install_dir "lib" CACHE PATH "install dest for libs")

    string(SUBSTRING "${DATA_INSTALL_DIR}" 0 1 sharepath_start)
    if (NOT (${sharepath_start} MATCHES "/"))
        set(HEDGEWARS_DATADIR "${CMAKE_INSTALL_PREFIX}/${DATA_INSTALL_DIR}/")
    else()
        set(HEDGEWARS_DATADIR "${DATA_INSTALL_DIR}/")
    endif()
    set(HEDGEWARS_FULL_DATADIR "${HEDGEWARS_DATADIR}")
else()
    set(target_binary_install_dir "./")

    if(APPLE)
        set(target_library_install_dir "../Frameworks/")
        set(CMAKE_INSTALL_PREFIX "Hedgewars.app/Contents/MacOS/")
        set(HEDGEWARS_DATADIR "../Resources/")
        set(HEDGEWARS_FULL_DATADIR "/Applications/${CMAKE_INSTALL_PREFIX}/${HEDGEWARS_DATADIR}")
    elseif(WIN32)
        set(target_library_install_dir "./")
        set(HEDGEWARS_DATADIR "./")
        set(HEDGEWARS_FULL_DATADIR "${CMAKE_INSTALL_PREFIX}/")
        link_directories("${EXECUTABLE_OUTPUT_PATH}" "${CMAKE_SOURCE_DIR}/misc/winutils/bin")
    endif()
endif()


#RPATH SETTINGS
#necessary for dynamic libraries on UNIX, ignored elsewhere

#use, i.e. don't skip the full RPATH for the build tree
set(CMAKE_SKIP_BUILD_RPATH FALSE)
set(CMAKE_SKIP_INSTALL_RPATH FALSE)

#it's safe to use our RPATH because it is relative
set(CMAKE_BUILD_WITH_INSTALL_RPATH TRUE)

#add the automatically determined parts of the RPATH
#which point to directories outside the build tree to the install RPATH
set(CMAKE_INSTALL_RPATH_USE_LINK_PATH FALSE)

<<<<<<< HEAD
#paths where to find libraries (final slash not optional):
# - the first is relative to the executable
# - the second is the same directory of the executable (so it runs in bin/)
# - the third one is the full path of the system dir
#source http://www.cmake.org/pipermail/cmake/2008-January/019290.html
set(CMAKE_INSTALL_RPATH "$ORIGIN/../${target_library_install_dir}/:$ORIGIN/:${CMAKE_INSTALL_PREFIX}/${target_library_install_dir}/")
#\\\\ is just \\ which escapes '\' in the final script; same for $$ which escapes '$' in cmake
set(CMAKE_INSTALL_RPATH_ESCAPED "\\\\$$ORIGIN/../${target_library_install_dir}/:\\\\$$ORIGIN/:${CMAKE_INSTALL_PREFIX}/${target_library_install_dir}/")

if(UNIX AND NOT APPLE)
    if(CMAKE_COMPILER_IS_GNUCC)
       #make sure $ORIGIN is respected
        add_linker_flag("-zorigin")
    endif()
    #apply RPATH settings to pascal executables
    add_flag_append(CMAKE_Pascal_FLAGS "-k-rpath -k'${CMAKE_INSTALL_RPATH_ESCAPED}'")
    #until we link with external things there is no need to set rpath on haskell
    #list(APPEND haskell_flags "-optl" "-Wl,-rpath,'${CMAKE_INSTALL_RPATH_ESCAPED}'")
endif()

#add the automatically determined parts of the RPATH
#which point to directories outside the build tree to the install RPATH
set(CMAKE_INSTALL_RPATH_USE_LINK_PATH FALSE)


#install_name_tool magic for OS X
set(CMAKE_INSTALL_NAME_DIR "@executable_path/../Frameworks")
=======
if(APPLE)
    #@rpath mangling
    set(CMAKE_INSTALL_RPATH "@executable_path/../Frameworks")
    #install_name_tool for libraries
    set(CMAKE_INSTALL_NAME_DIR "@executable_path/../Frameworks")
else(APPLE)
    #paths where to find libraries (final slash not optional):
    # - the first is relative to the executable
    # - the second is the same directory of the executable (so it runs in bin/)
    # - the third one is the full path of the system dir
    #source http://www.cmake.org/pipermail/cmake/2008-January/019290.html
    set(CMAKE_INSTALL_RPATH "$ORIGIN/../${target_library_install_dir}/:$ORIGIN/:${CMAKE_INSTALL_PREFIX}/${target_library_install_dir}/")
endif(APPLE)
>>>>>>> 127f6c64
<|MERGE_RESOLUTION|>--- conflicted
+++ resolved
@@ -55,35 +55,6 @@
 #which point to directories outside the build tree to the install RPATH
 set(CMAKE_INSTALL_RPATH_USE_LINK_PATH FALSE)
 
-<<<<<<< HEAD
-#paths where to find libraries (final slash not optional):
-# - the first is relative to the executable
-# - the second is the same directory of the executable (so it runs in bin/)
-# - the third one is the full path of the system dir
-#source http://www.cmake.org/pipermail/cmake/2008-January/019290.html
-set(CMAKE_INSTALL_RPATH "$ORIGIN/../${target_library_install_dir}/:$ORIGIN/:${CMAKE_INSTALL_PREFIX}/${target_library_install_dir}/")
-#\\\\ is just \\ which escapes '\' in the final script; same for $$ which escapes '$' in cmake
-set(CMAKE_INSTALL_RPATH_ESCAPED "\\\\$$ORIGIN/../${target_library_install_dir}/:\\\\$$ORIGIN/:${CMAKE_INSTALL_PREFIX}/${target_library_install_dir}/")
-
-if(UNIX AND NOT APPLE)
-    if(CMAKE_COMPILER_IS_GNUCC)
-       #make sure $ORIGIN is respected
-        add_linker_flag("-zorigin")
-    endif()
-    #apply RPATH settings to pascal executables
-    add_flag_append(CMAKE_Pascal_FLAGS "-k-rpath -k'${CMAKE_INSTALL_RPATH_ESCAPED}'")
-    #until we link with external things there is no need to set rpath on haskell
-    #list(APPEND haskell_flags "-optl" "-Wl,-rpath,'${CMAKE_INSTALL_RPATH_ESCAPED}'")
-endif()
-
-#add the automatically determined parts of the RPATH
-#which point to directories outside the build tree to the install RPATH
-set(CMAKE_INSTALL_RPATH_USE_LINK_PATH FALSE)
-
-
-#install_name_tool magic for OS X
-set(CMAKE_INSTALL_NAME_DIR "@executable_path/../Frameworks")
-=======
 if(APPLE)
     #@rpath mangling
     set(CMAKE_INSTALL_RPATH "@executable_path/../Frameworks")
@@ -96,5 +67,4 @@
     # - the third one is the full path of the system dir
     #source http://www.cmake.org/pipermail/cmake/2008-January/019290.html
     set(CMAKE_INSTALL_RPATH "$ORIGIN/../${target_library_install_dir}/:$ORIGIN/:${CMAKE_INSTALL_PREFIX}/${target_library_install_dir}/")
-endif(APPLE)
->>>>>>> 127f6c64
+endif(APPLE)